::::::  ::::::::::::::::::::::::::::::::::::::::::::::::::::::
::::::  ::::::    Preface                               ::::::
::::::  ::::::::::::::::::::::::::::::::::::::::::::::::::::::
?>  ?=(@ .)                                             ::  atom subject
%.  .                                                   ::  fun with subject
|=  cud=@                                               ::  call it cud
=-  ?:  =(0 cud)                                        ::  if cud is 0
      all                                               ::  then return engine
    (make:all cud)                                      ::  else simple compile
^=  all                                                 ::  assemble engine
  =~                                                    ::  volume stack
%164                                                    ::  version constant
::::::  ::::::::::::::::::::::::::::::::::::::::::::::::::::::
::::::  ::::::    volume 0, version stub                ::::::
::::::  ::::::::::::::::::::::::::::::::::::::::::::::::::::::
~%  %k.164  ~  ~                                        ::
|%                                                      ::
++  hoon  %164                                          ::  version stub
--                                                      ::
::::::  ::::::::::::::::::::::::::::::::::::::::::::::::::::::
::::::  ::::::    volume 1, Hoon models                 ::::::
::::::  ::::::::::::::::::::::::::::::::::::::::::::::::::::::
~%    %mood
    +
  ~
|%                                                      ::
++  abel  typo                                          ::  original sin: type
++  axis  ,@                                            ::  tree address
++  also  ,[p=term q=wing r=type]                       ::  alias
++  base  ?([%atom p=odor] %noun %cell %bean %null)     ::  axils, @ * ^ ? ~
++  bean  ,?                                            ::  0=&=yes, 1=|=no
++  beer  $|(@ [~ p=twig])                              ::  simple embed
++  beet  $|  @                                         ::  advanced embed
          $%  [%a p=twig]                               ::  take tape
              [%b p=twig]                               ::  take manx
              [%c p=twig]                               ::  take marl
              [%d p=twig]                               ::  take $+(marl marl)
              [%e p=twig q=(list tuna)]                 ::  element literal
          ==                                            ::
++  bloq  ,@                                            ::  blockclass
++  calf  ,[p=(map ,@ud wine) q=wine]                   ::
++  char  ,@tD                                          ::  UTF-8 byte
++  chub                                                ::  registered battery
          $:  p=(pair chum tyre)                        ::  definition
              q=*                                       ::  battery
              r=(unit (pair axis chub))                 ::  parent
          ==                                            ::
++  chum  $?  lef=term                                  ::  jet name
              [std=term kel=@]                          ::  kelvin version
              [ven=term pro=term kel=@]                 ::  vendor and product
              [ven=term pro=term ver=@ kel=@]           ::  all of the above
          ==
++  clue  ,[p=chum q=nock r=(list (pair term nock))]    ::  battery definition
++  coil  $:  p=?(%gold %iron %lead %zinc)              ::  core type
              q=type                                    ::
              r=[p=?(~ ^) q=(map term foot)]            ::
          ==                                            ::
++  coin  $%  [%$ p=dime]                               ::
              [%blob p=*]                               ::
              [%many p=(list coin)]                     ::
          ==                                            ::
++  cord  ,@t                                           ::  text atom (UTF-8)
++  date  ,[[a=? y=@ud] m=@ud t=tarp]                   ::  parsed date
++  dime  ,[p=@ta q=@]                                  ::
++  dram  $%  [| p=(map ,@tas dram)]                    ::  simple unix dir
              [& p=@ud q=@]                             ::
          ==                                            ::
++  each  |*([a=$+(* *) b=$+(* *)] $%([& p=a] [| p=b])) ::  either a or b
++  edge  ,[p=hair q=(unit ,[p=* q=nail])]              ::  parsing output
++  foot  $%  [%ash p=twig]                             ::  dry arm, geometric
              [%elm p=twig]                             ::  wet arm, generic
              [%oak ~]                                  ::  XX not used
              [%yew p=(map term foot)]                  ::  XX not used
          ==                                            ::
++  gate  $+(* *)                                       ::  general gate
++  hair  ,[p=@ud q=@ud]                                ::  parsing trace
++  hapt  (list ,@ta)                                   ::  XX not used
++  like  |*  a=_,*                                     ::  generic edge
          |=  b=_`*`[(hair) ~]                          ::
          :-  p=(hair -.b)                              ::
          ^=  q                                         ::
          ?@  +.b  ~                                    ::
          :-  ~                                         ::
          u=[p=(a +>-.b) q=[p=(hair -.b) q=(tape +.b)]] ::
++  limb  $|(term $%([%& p=axis] [%| p=@ud q=term]))    ::
++  line  ,[p=[%leaf p=odor q=@] q=tile]                ::  %kelp case
++  list  |*  a=_,*                                     ::  null-term list
          $|(~ [i=a t=(list a)])                        ::
++  lone  |*(a=$+(* *) ,p=a)                            ::  just one thing
++  mane  $|(@tas [@tas @tas])                          ::  XML name/space
++  manx  ,[g=marx c=marl]                              ::  XML node
++  marl  (list manx)                                   ::  XML node list
++  mars  ,[t=[n=%$ a=[i=[n=%$ v=tape] t=~]] c=~]       ::  XML cdata
++  mart  (list ,[n=mane v=tape])                       ::  XML attributes
++  marx  ,[n=mane a=mart]                              ::  XML tag
++  metl  ?(%gold %iron %zinc %lead)                    ::  core variance
++  noun  ,*                                            ::  any noun
++  null  ,~                                            ::  null, nil, etc
++  odor  ,@ta                                          ::  atom format
++  tarp  ,[d=@ud h=@ud m=@ud s=@ud f=(list ,@ux)]      ::  parsed time
++  time  ,@da                                          ::  galactic time
++  tree  |*  a=_,*                                     ::  binary tree
          $|(~ [n=a l=(tree a) r=(tree a)])             ::
++  nail  ,[p=hair q=tape]                              ::  parsing input
++  numb  ,@                                            ::  just a number
++  pair  |*([a=$+(* *) b=$+(* *)] ,[p=a q=b])          ::  just a pair
++  pass  ,@                                            ::  public key
++  path  (list span)                                   ::  filesys location
++  pint  ,[p=[p=@ q=@] q=[p=@ q=@]]                    ::  line/column range
++  pole  |*  a=_,*                                     ::  nameless list
          $|(~ [a (pole a)])                            ::
++  port  $:  p=axis                                    ::
              $=  q                                     ::
              $%  [%& p=type]                           ::
                  [%| p=axis q=(list ,[p=type q=foot])] ::
              ==                                        ::
          ==                                            ::
++  post  $:  p=axis                                    ::
              $=  q                                     ::
              $%  [0 p=type]                            ::
                  [1 p=axis q=(list ,[p=type q=foot])]  ::
                  [2 p=twin q=type]                     ::
              ==                                        ::
          ==                                            ::
++  prop  $:  p=axis                                    ::
              $=  q                                     ::
              [p=?(~ axis) q=(list ,[p=type q=foot])]   ::
          ==                                            ::
++  qual  |*  [a=$+(* *) b=$+(* *) c=$+(* *) d=$+(* *)] ::  just a quadruple
          ,[p=a q=b r=c s=d]                            ::
                                                        ::  XX move to zuse
++  rege  $|  ?(%dote %ende %sart %empt %boun %bout)    ::  parsed regex
          $%  [%lite p=char]                            ::  literal
              [%pair p=rege q=rege]                     ::  ordering
              [%capt p=rege q=@u]                       ::  capture group
              [%brac p=@]                               ::  p is 256 bitmask
              [%eith p=rege q=rege]                     ::  either
              [%mant p=rege]                            ::  greedy 0 or more
              [%plls p=rege]                            ::  greedy 1 or more
              [%betw p=rege q=@u r=@u]                  ::  between q and r
              [%bint p=rege q=@u]                       ::  min q
              [%bant p=rege q=@u]                       ::  exactly q
              [%manl p=rege]                            ::  lazy 0 or more
              [%plll p=rege]                            ::  lazy 1 or more
              [%betl p=rege q=@u r=@u]                  ::  between q and r lazy
              [%binl p=rege q=@u]                       ::  min q lazy
          ==                                            ::
++  ring  ,@                                            ::  private key
++  rule  |=(tub=nail `edge`[p.tub ~ ~ tub])            ::  parsing rule
++  span  ,@ta                                          ::  text-atom (ASCII)
++  spot  ,[p=path q=pint]                              ::  range in file
++  tang  (list tank)                                   ::  general error
++  tank  $%  [%leaf p=tape]                            ::  printing formats
              $:  %palm                                 ::  
                  p=[p=tape q=tape r=tape s=tape]       ::
                  q=(list tank)                         ::
              ==                                        ::
              $:  %rose                                 ::  delimeted list
                  p=[p=tape q=tape r=tape]              ::  mid open close
                  q=(list tank)                         ::
              ==                                        ::
          ==     
++  tape  (list char)                                   ::  like a string
++  term  ,@tas                                         ::  Hoon ASCII subset
++  tiki                                                ::  test case
          $%  [& p=(unit term) q=wing]                  ::  simple wing
              [| p=(unit term) q=twig]                  ::  named wing
          ==                                            ::
++  tile  $&  [p=tile q=tile]                           ::  ordered pair
          $%  [%axil p=base]                            ::  base type
              [%bark p=term q=tile]                     ::  name
              [%bush p=tile q=tile]                     ::  pair/tag
              [%fern p=[i=tile t=(list tile)]]          ::  plain selection
              [%herb p=twig]                            ::  gate
              [%kelp p=[i=line t=(list line)]]          ::  tag selection
              [%leaf p=term q=@]                        ::  constant atom
              [%reed p=tile q=tile]                     ::  atom/cell
              [%weed p=twig]                            ::  example
          ==                                            ::
++  toga                                                ::  face control
          $|  p=term                                    ::  two togas
          $%  [0 ~]                                     ::  no toga
              [1 p=term q=toga]                         ::  deep toga
              [2 p=toga q=toga]                         ::  cell toga
          ==                                            ::
++  trap  ,_|.(_*)                                      ::  makes perfect sense
++  trel  |*  [a=$+(* *) b=$+(* *) c=$+(* *)]           ::  just a triple
          ,[p=a q=b r=c]                                ::
++  tuna                                                ::  tagflow
          $%  [%a p=twig]                               ::  plain text
              [%b p=twig]                               ::  single tag
              [%c p=twig]                               ::  simple list
              [%d p=twig]                               ::  dynamic list
              [%e p=twig q=(list tuna)]                 ::  element
              [%f p=(list tuna)]                        ::  subflow
          ==                                            ::
++  twig  $&  [p=twig q=twig]                           ::
          $%                                            ::
            [%$ p=axis]                                 ::  simple leg
          ::                                            ::::::  tiling
            [%bccb p=tile]                              ::  bunt a tile
            [%bccm p=tile]                              ::  clam a tile
            [%bcpt p=wing q=tile]                       ::  whip p into q
            [%bctr p=tile]                              ::  static bunt w/ ^~
            [%bczp p=base]                              ::  bunt an axil
          ::                                            ::::::  cores
            [%brcb p=tile q=(map term foot)]            ::  %gold tray, sample p
            [%brcn p=(map term foot)]                   ::  %gold core, natural
            [%brdt p=twig]                              ::  dry %gold trap
            [%brfs p=tile q=(map term foot)]            ::  vulcan. %gold tray
            [%brkt p=twig q=(map term foot)]            ::  %gold book
            [%brhp p=twig]                              ::  kick dry %gold trap
            [%brls p=tile q=twig]                       ::  dry %iron gate
            [%brpt p=tile q=tile r=twig]                ::  XX not used
            [%brtr p=tile q=twig]                       ::  vulcan. wet gate
            [%brts p=tile q=twig]                       ::  dry %gold gate
            [%brwt p=twig]                              ::  dry %lead trap
          ::                                            ::::::  tuples
            [%clcb p=twig q=twig]                       ::  [q p]
            [%clcn p=tusk]                              ::  [[p ~] ~]
            [%clfs p=twig]                              ::  [%$ [%$ p ~] ~]
            [%clkt p=twig q=twig r=twig s=twig]         ::  [p q r s]
            [%clhp p=twig q=twig]                       ::  [p q]
            [%clls p=twig q=twig r=twig]                ::  [p q r]
            [%clsg p=tusk]                              ::  [p ~]
            [%cltr p=tusk]                              ::  p as a tuple
            [%clzz p=tusk]                              ::  macro
          ::                                            ::::::  invocations
            [%cncb p=wing q=tram]                       ::  %=, then cast to p
            [%cncl p=twig q=twig]                       ::  pull $.p w/ sample q
            [%cndt p=twig q=twig]                       ::  %-(q p)
            [%cnhp p=twig q=tusk]                       ::  slam p w/ sample q
            [%cntr p=wing q=twig r=tram]                ::  pull p.q w/ changes
            [%cnkt p=twig q=twig r=twig s=twig]         ::  slam p w/ %*(q r s)
            [%cnls p=twig q=twig r=twig]                ::  slam p w/ %*(q r)
            [%cnsg p=wing q=twig r=twig]                ::  pull p from q with r
            [%cnts p=wing q=tram]                       ::  eval. p w/ q changes
            [%cnzy p=term]                              ::  pulls limb p
            [%cnzz p=wing]                              ::  pulls p
          ::                                            ::::::  nock
            [%dtkt p=twig]                              ::  nock 11 data skyhook
            [%dtls p=twig]                              ::  nock 4 increment
            [%dtzy p=term q=@]                          ::  atom constant
            [%dtzz p=term q=*]                          ::  cubical constant
            [%dttr p=twig q=twig]                       ::  nock p w/ formula q
            [%dtts p=twig q=twig]                       ::  nock 5 equality test
            [%dtwt p=twig]                              ::  nock 3 cell test
          ::                                            ::::::  prettyprinting
            [%hxgl p=tusk]                              ::  prettyprint tape
            [%hxgr p=tusk]                              ::  prettyprint tank 
          ::                                            ::::::  type conversion
            [%ktbr p=twig]                              ::  %gold core to %iron
            [%ktdt p=twig q=twig]                       ::  cast q to type (p q)
            [%ktls p=twig q=twig]                       ::  cast q to p, verify
            [%kthx p=twig q=twig]                       ::  cast q to p, verify
            [%kthp p=tile q=twig]                       ::  cast q to icon of p
            [%ktpm p=twig]                              ::  %gold core to %zinc
            [%ktsg p=twig]                              ::  p as static constant
            [%ktts p=toga q=twig]                       ::  wrap q in toga p
            [%ktwt p=twig]                              ::  %gold core to %lead
          ::                                            ::::::  hints
            [%sgbr p=twig q=twig]                       ::  print p if q fails
            [%sgcb p=twig q=twig]                       ::  put p in q's trace
            [%sgcn p=chum q=twig r=tyre s=twig]         ::  mark core for jets
            [%sgfs p=chum q=twig]                       ::  jet arm in ~% core
            [%sggl p=$|(term [p=term q=twig]) q=twig]   ::  hint p to product q
            [%sggr p=$|(term [p=term q=twig]) q=twig]   ::  hint p to q
            [%sgbc p=term q=twig]                       ::  label q, profiling
            [%sgls p=@ q=twig]                          ::  cache/memoize
            [%sgpm p=@ud q=twig r=twig]                 ::  print q w/priority
            [%sgts p=twig q=twig]                       ::  avoid duplication
            [%sgwt p=@ud q=twig r=twig s=twig]          ::  hint iff q is yes
            [%sgzp p=twig q=twig]                       ::  type in stacktrace
          ::                                            ::::::  miscellaneous
            [%smcl p=twig q=tusk]                       ::  binary to n-ary
            [%smdt p=twig q=tusk]                       ::
            [%smdq p=(list beer)]                       ::  assemble string
            [%smsg p=twig q=tusk]                       ::  gonads
            [%smsm p=twig q=twig]                       ::  make sure q is a p
          ::                                            ::::::  compositions
            [%tsbr p=tile q=twig]                       ::  push bunt: =+(_p q)
            [%tscl p=tram q=twig]                       ::  p changes, then q
            [%tscn p=twig q=twig]                       ::  XX not used
            [%tsdt p=wing q=twig r=twig]                ::  r with p set to q
            [%tsfs p=twig q=twig]                       ::  XX not used
            [%tsgl p=twig q=twig]                       ::  =>(q p)
            [%tshp p=twig q=twig]                       ::  flip push: =+(q p)
            [%tsgr p=twig q=twig]                       ::  use p as .. of q
            [%tskt p=twig q=twig r=twig s=twig]         ::  state machine wing
            [%tsls p=twig q=twig]                       ::  push p on .. of q
            [%tspm p=tile q=twig]                       ::  XX not used
            [%tspt p=tile q=twig]                       ::  XX not used
            [%tstr p=term q=wing r=twig]                ::  make a %bull/alias
            [%tssg p=tusk]                              ::  compose twig list
          ::                                            ::::::  conditionals
            [%wtbr p=tusk]                              ::  logical OR
            [%wthp p=wing q=tine]                       ::  select case in q
            [%wthz p=tiki q=tine]                       ::  tiki %wthp
            [%wtcl p=twig q=twig r=twig]                ::  if p, then q, else r
            [%wtdt p=twig q=twig r=twig]                ::  unless, ?:(p r q)
            [%wtkt p=wing q=twig r=twig]                ::  if p is a cell 
            [%wtkz p=tiki q=twig r=twig]                ::  tiki %wtkt
            [%wtgl p=twig q=twig]                       ::  assert |, ?:(p !! q)
            [%wtgr p=twig q=twig]                       ::  assert &, ?:(p q !!)
            [%wtls p=wing q=twig r=tine]                ::  %wthp w/ default
            [%wtlz p=tiki q=twig r=tine]                ::  tiki %wtls
            [%wtpm p=tusk]                              ::  logical AND
            [%wtpt p=wing q=twig r=twig]                ::  if p is an atom
            [%wtpz p=tiki q=twig r=twig]                ::  tiki %wtpt
            [%wtsg p=wing q=twig r=twig]                ::  if p is null
            [%wtsz p=tiki q=twig r=twig]                ::  tiki %wtsg
            [%wtts p=tile q=wing]                       ::  if q is in tile p
            [%wtzp p=twig]                              ::  logical NOT
          ::                                            ::::::  special
            [%zpcb p=spot q=twig]                       ::  debug info in trace
            [%zpcm p=twig q=twig]                       ::  q twig with p type
            [%zpcn ~]                                   ::  obsolete
            [%zpfs p=twig]                              ::  report .. as error
            [%zpgr p=twig]                              ::  vase w/ value p
            [%zpsm p=twig q=twig]                       ::  [type noun] pair
            [%zpts p=twig]                              ::  Nock formula of p
            [%zpwt p=$|(p=@ [p=@ q=@]) q=twig]          ::  restrict hoon vers.
            [%zpzp ~]                                   ::  always crash
          ==                                            ::
++  tine  (list ,[p=tile q=twig])                       ::
++  tusk  (list twig)                                   ::
++  tyre  (list ,[p=term q=twig])                       ::
++  tyke  (list (unit twig))                            ::
++  tram  (list ,[p=wing q=twig])                       ::
++  tone  $%  [%0 p=*]                                  ::  success
              [%1 p=(list)]                             ::  blocks
              [%2 p=(list ,[@ta *])]                    ::  error ~_s
          ==                                            ::
::                                                      ::::::  virtual nock
++  nock  $&  [p=nock q=nock]                           ::  autocons
          $%  [%0 p=@]                                  ::  axis select
              [%1 p=*]                                  ::  constant
              [%2 p=nock q=nock]                        ::  compose
              [%3 p=nock]                               ::  cell test
              [%4 p=nock]                               ::  increment
              [%5 p=nock q=nock]                        ::  equality test
              [%6 p=nock q=nock r=nock]                 ::  if, then, else
              [%7 p=nock q=nock]                        ::  serial compose
              [%8 p=nock q=nock]                        ::  push onto subject
              [%9 p=@ q=nock]                           ::  select arm and fire
              [%10 p=?(@ [p=@ q=nock]) q=nock]          ::  hint
              [%11 p=nock]                              ::  grab data from sky
          ==                                            ::
++  toon  $%  [%0 p=*]                                  ::  success
              [%1 p=(list)]                             ::  blocks
              [%2 p=(list tank)]                        ::  stack trace
          ==                                            ::
++  tune  $%  [%0 p=vase]                               ::
              [%1 p=(list)]                             ::
              [%2 p=(list ,[@ta *])]                    ::
          ==                                            ::
++  twin  ,[p=term q=wing r=axis s=type]                ::  alias info
++  type  $|  ?(%noun %void)                            ::  set all or set none
          $%  [%atom p=term]                            ::  number and format
              [%bull p=twin q=type]                     ::  wing synonym
              [%cell p=type q=type]                     ::  ordered pair
              [%core p=type q=coil]                     ::
              [%cube p=* q=type]                        ::  constant
              [%face p=term q=type]                     ::  name
              [%fork p=type q=type]                     ::  union/branch
              [%hold p=(list ,[p=type q=twig])]         ::  infinite genrator
          ==                                            ::
++  typo  type                                          ::  old type
++  udal                                                ::  atomic change (%b)
          $:  p=@ud                                     ::  blockwidth
              q=(list ,[p=@ud q=(unit ,[p=@ q=@])])     ::  indels
          ==                                            ::
++  udon                                                ::  abstract delta
          $:  p=umph                                    ::  preprocessor
              $=  q                                     ::  patch
              $%  [%a p=* q=*]                          ::  trivial replace
                  [%b p=udal]                           ::  atomic indel
                  [%c p=(urge)]                         ::  list indel
                  [%d p=upas q=upas]                    ::  tree edit
              ==                                        ::
          ==                                            ::
++  umph                                                ::  change filter
          $|  $?  %a                                    ::  no filter
                  %b                                    ::  jamfile
                  %c                                    ::  LF text
              ==                                        ::
          $%  [%d p=@ud]                                ::  blocklist
          ==                                            ::
++  unce  |*  a=_,*                                     ::  change part
          $%  [%& p=@ud]                                ::  skip[copy]
              [%| p=(list a) q=(list a)]                ::  p -> q[chunk]
          ==                                            ::  
++  unit  |*  a=_,*                                     ::  maybe
          $|(~ [~ u=a])                                 ::
++  upas                                                ::  tree change (%d)
          $&  [p=upas q=upas]                           ::  cell
          $%  [%0 p=axis]                               ::  copy old
              [%1 p=*]                                  ::  insert new
              [%2 p=axis q=udon]                        ::  mutate!
          ==                                            ::
++  urge  |*(a=_,* (list (unce a)))                     ::  list change
++  vase  ,[p=type q=*]                                 ::  type-value pair
++  vise  ,[p=typo q=*]                                 ::  old vase
++  wall  (list tape)                                   ::  text lines (no \n)
++  wain  (list cord)                                   ::  text lines (no \n)
++  wing  (list limb)                                   ::
++  wine  $|  ?(%noun %path %tank %void %wall %wool %yarn)
          $%  [%atom p=term]                            ::
              [%core p=(list ,@ta) q=wine]              ::
              [%face p=term q=wine]                     ::
              [%list p=term q=wine]                     ::
              [%pear p=term q=@]                        ::
              [%pick p=(list wine)]                     ::
              [%plot p=(list wine)]                     ::
              [%stop p=@ud]                             ::
              [%tree p=term q=wine]                     ::
              [%unit p=term q=wine]                     ::
          ==                                            ::
++  wonk  |*(veq=edge ?~(q.veq !! p.u.q.veq))           ::
::                                                      ::
::                                                      ::
++  map  |*  [a=_,* b=_,*]                              ::  associative tree
         $|(~ [n=[p=a q=b] l=(map a b) r=(map a b)])    ::
++  qeu  |*  a=_,*                                      ::  queue
         $|(~ [n=a l=(qeu a) r=(qeu a)])                ::
++  set  |*  a=_,*                                      ::  set
         $|(~ [n=a l=(set a) r=(set a)])                ::
++  jar  |*([a=_,* b=_,*] (map a (list b)))             ::  map of lists
++  jug  |*([a=_,* b=_,*] (map a (set b)))              ::  map of sets
--                                                      ::
::::::  ::::::::::::::::::::::::::::::::::::::::::::::::::::::
::::::  ::::::    volume 2, Hoon libraries and compiler ::::::
::::::  ::::::::::::::::::::::::::::::::::::::::::::::::::::::
~%    %hoon
    +
  ==
    %al    al
    %ap    ap
    %ut    ut
    %mute  mute
    %seed  seed
    %show  show
  ==
|%
  :::::::::::::::::::::::::::::::::::::::::::::::::::::   ::
::::              chapter 2a, basic unsigned math       ::::
::  ::::::::::::::::::::::::::::::::::::::::::::::::::::::
++  add                                                 ::  add
  ~/  %add
  |=  [a=@ b=@]
  ^-  @
  ?:  =(0 a)  b
  $(a (dec a), b +(b))
::
++  cap                                                 ::  tree head
  ~/  %cap
  |=  a=@
  ^-  ?(%2 %3)
  ?-  a
    %2        %2
    %3        %3
    ?(%0 %1)  !!
    *         $(a (div a 2))
  ==
::
++  dec                                                 ::  decrement
  ~/  %dec
  |=  a=@
  ~|  %decrement-underflow
  ?<  =(0 a)
  =+  b=0
  |-  ^-  @
  ?:  =(a +(b))  b
  $(b +(b))
::
++  div                                                 ::  divide
  ~/  %div
  |=  [a=@ b=@]
  ^-  @
  ~|  'div'
  ?<  =(0 b)
  =+  c=0
  |-
  ?:  (lth a b)  c
  $(a (sub a b), c +(c))
::
++  fac                                                 ::  factorial
  ~/  %fac
  |=  a=@
  ^-  @
  ?:  =(0 a)  1
  (mul a $(a (dec a)))
::
++  gte                                                 ::  greater-equal
  ~/  %gte
  |=  [a=@ b=@]
  ^-  ?
  !(lth a b)
::
++  gth                                                 ::  greater-than
  ~/  %gth
  |=  [a=@ b=@]
  ^-  ?
  !(lte a b)
::
++  lte                                                 ::  less-equal
  ~/  %lte
  |=  [a=@ b=@]
  |(=(a b) (lth a b))
::
++  lth                                                 ::  less-than
  ~/  %lth
  |=  [a=@ b=@]
  ^-  ?
  ?&  !=(a b) 
      |-  
      ?|  =(0 a)  
          ?&  !=(0 b) 
              $(a (dec a), b (dec b))
  ==  ==  ==
::
++  mas                                                 ::  tree body
  ~/  %mas
  |=  a=@
  ^-  @
  ?-  a
    1   !!
    2   1
    3   1
    *   (add (mod a 2) (mul $(a (div a 2)) 2))
  ==
::
++  max                                                 ::  maximum
  ~/  %max
  |=  [a=@ b=@]
  ^-  @
  ?:  (gth a b)  a
  b
::
++  min                                                 ::  minimum
  ~/  %min
  |=  [a=@ b=@]
  ^-  @
  ?:  (lth a b)  a
  b
::
++  mod                                                 ::  remainder
  ~/  %mod
  |=  [a=@ b=@]
  ^-  @
  ?<  =(0 b)
  (sub a (mul b (div a b)))
::
++  mul                                                 ::  multiply
  ~/  %mul
  |=  [a=@ b=@]
  ^-  @
  =+  c=0
  |-
  ?:  =(0 a)  c
  $(a (dec a), c (add b c))
::
++  peg                                                 ::  tree connect
  ~/  %peg
  |=  [a=@ b=@]
  ^-  @
  ?-  b
    1   a
    2   (mul a 2)
    3   +((mul a 2))
    *   (add (mod b 2) (mul $(b (div b 2)) 2))
  ==
::
++  sub                                                 ::  subtract
  ~/  %sub
  |=  [a=@ b=@]
  ~|  %subtract-underflow
  ^-  @
  ?:  =(0 b)  a
  $(a (dec a), b (dec b))
  ::::::::::::::::::::::::::::::::::::::::::::::::::::::  ::
::::              chapter 2b, basic containers          ::::
::  ::::::::::::::::::::::::::::::::::::::::::::::::::::::
::                Section 2bA, units                    ::
::
++  biff                                                ::  apply
  |*  [a=(unit) b=$+(* (unit))]
  ?~  a  ~
  (b u.a)
::
++  bind                                                ::  argue
  |*  [a=(unit) b=gate]
  ?~  a  ~
  [~ u=(b u.a)]
::
++  bond                                                ::  replace
  |*  a=trap
  |*  b=(unit)
  ?~  b  $:a
  u.b
::
++  both                                                ::  all the above
  |*  [a=(unit) b=(unit)]
  ?~  a  ~
  ?~  b  ~
  [~ u=[u.a u.b]]
::
++  clap                                                ::  combine
  |*  [a=(unit) b=(unit) c=_|=(^ +<-)]
  ?~  a  b
  ?~  b  a
  [~ u=(c u.a u.b)]
::
++  drop                                                ::  enlist
  |*  a=(unit)
  ?~  a  ~
  [i=u.a t=~]
::
++  fall                                                ::  default
  |*  [a=(unit) b=*]
  ?~(a b u.a)
::
++  lift                                                ::  lift gate (fmap)
  |*  a=gate                                            ::  flipped
  |*  b=(unit)                                          ::  curried
  (bind b a)                                            ::  bind
::
++  mate                                                ::  choose
  |*  [a=(unit) b=(unit)]
  ?~  b  a
  ?~  a  b
  ?.(=(u.a u.b) ~|('mate' !!) a)
::
++  need                                                ::  demand
  |*  a=(unit)
  ?~  a  !!
  u.a
::
++  some                                                ::  lift (pure)
  |*  a=*
  [~ u=a]
::::::::::::::::::::::::::::::::::::::::::::::::::::::::::
::                Section 2bB, lists                    ::
::
++  flop                                                ::  reverse
  ~/  %flop
  |*  a=(list)
  =>  .(a (homo a))
  ^+  a
  =+  b=`_a`~
  |-
  ?~  a  b
  $(a t.a, b [i.a b])
::
++  homo                                                ::  homogenize
  |*  a=(list)
  ^+  =<  $
    |%  +-  $  ?:(_? ~ [i=(snag 0 a) t=$])
    --
  a
::
++  limo                                                ::  listify
  |*  a=*
  ^+  =<  $
    |%  +-  $  ?~(a ~ ?:(_? [i=-.a t=$] $(a +.a)))
    --
  a
::
++  lent                                                ::  length
  ~/  %lent
  |=  a=(list)
  ^-  @
  =+  b=0
  |-
  ?~  a  b 
  $(a t.a, b +(b))
::
++  levy
  ~/  %levy                                             ::  all of
  |*  [a=(list) b=_|=(p=* .?(p))]
  |-  ^-  ?
  ?~  a  &
  ?.  (b i.a)  |
  $(a t.a)
::
++  lien                                                ::  some of
  ~/  %lien
  |*  [a=(list) b=$+(* ?)]
  |-  ^-  ?
  ?~  a  |
  ?:  (b i.a)  &
  $(a t.a)
::
++  murn                                                ::  maybe transform
  |*  [a=(list) b=$+(* (unit))]
  |-
  ?~  a  ~
  =+  c=(b i.a)
  ?~  c
    $(a t.a)
  [i=u.c t=$(a t.a)]
::
++  reap                                                ::  replicate
  |*  [a=@ b=*]
  =|  c=(list)
  |-  ^-  (list)
  ?:  =(a 0)  c
  $(c [b c], a (dec a))
::
++  reel                                                ::  right fold
  ~/  %reel
  |*  [a=(list) b=_|=([* *] +<+)]
  |-  ^+  +<+.b
  ?~  a
    +<+.b
  (b i.a $(a t.a))
::
++  roll                                                ::  left fold
  ~/  %roll
  |*  [a=(list) b=_|=([* *] +<+)]
  |-  ^+  +<+.b
  ?~  a
    +<+.b
  $(a t.a, b b(+<+ (b i.a +<+.b)))
::
++  skid                                                ::  separate
  |*  [a=(list) b=$+(* ?)]
  |-  ^+  [p=a q=a]
  ?~  a  [~ ~]
  =+  c=$(a t.a)
  ?:((b i.a) [[i.a p.c] q.c] [p.c [i.a q.c]])
::
++  skim                                                ::  only
  ~/  %skim
  |*  [a=(list) b=_|=(p=* .?(p))]
  |-
  ^+  a
  ?~  a  ~
  ?:((b i.a) [i.a $(a t.a)] $(a t.a))
::
++  skip                                                ::  except
  ~/  %skip
  |*  [a=(list) b=_|=(p=* .?(p))]
  |-
  ^+  a
  ?~  a  ~
  ?:((b i.a) $(a t.a) [i.a $(a t.a)])
::
++  scag                                                ::  prefix
  ~/  %scag
  |*  [a=@ b=(list)]
  |-  ^+  b
  ?:  |(?=(~ b) =(0 a))  ~
  [i.b $(b t.b, a (dec a))]
::
++  slag                                                ::  suffix
  ~/  %slag
  |*  [a=@ b=(list)]
  |-  ^+  b
  ?:  =(0 a)  b
  ?~  b  ~
  $(b t.b, a (dec a))
::
++  snag                                                ::  index
  ~/  %snag
  |*  [a=@ b=(list)]
  |-
  ?~  b
    ~|('snag-fail' !!)
  ?:  =(0 a)  i.b
  $(b t.b, a (dec a))
::
++  sort                                                ::  quicksort
  ~/  %sort
  |*  [a=(list) b=$+([* *] ?)]
  =>  .(a ^.(homo a))
  |-  ^+  a
  ?~  a  ~
  %+  weld
    $(a (skim t.a |=(c=_i.a (b c i.a))))
  ^+  t.a
  [i.a $(a (skim t.a |=(c=_i.a !(b c i.a))))]
::
++  swag                                                ::  infix
  |*  [[a=@ b=@] c=(list)]
  (scag b (slag a c))
::
++  turn                                                ::  transform
  ~/  %turn
  |*  [a=(list) b=_,*]
  |-
  ?~  a  ~
  [i=(b i.a) t=$(a t.a)]
::
++  weld                                                ::  concatenate
  ~/  %weld
  |*  [a=(list) b=(list)]
  =>  .(a ^.(homo a), b ^.(homo b))
  |-  ^+  b
  ?~  a  b
  [i.a $(a t.a)]
::
++  welp                                                ::  perfect weld
  =|  [* *]
  |%
  +-  $
    ?~  +<-
      +<-(. +<+)
    +<-(+ $(+<- +<->))
  --
::
++  zing                                                ::  promote
  =|  *
  |%
  +-  $
    ?~  +<
      +<
    (welp +<- $(+< +<+))
  --
  ::::::::::::::::::::::::::::::::::::::::::::::::::::::  ::
::::              chapter 2c, simple noun surgery       ::::
::::::::::::::::::::::::::::::::::::::::::::::::::::::::::
::                section 2cA, bit surgery              ::
::
++  bex                                                 ::  binary exponent
  ~/  %bex
  |=  a=@
  ^-  @
  ?:  =(0 a)  1
  (mul 2 $(a (dec a)))
::
++  xeb                                                 ::  binary logarithm
  ::  ~/  %xeb
  |=  a=@
  ^-  @
  (met 0 a)
::
++  can                                                 ::  assemble
  ~/  %can
  |=  [a=bloq b=(list ,[p=@ q=@])]
  ^-  @
  ?~  b  0
  (mix (end a p.i.b q.i.b) (lsh a p.i.b $(b t.b)))
::
++  cat                                                 ::  concatenate
  ~/  %cat
  |=  [a=bloq b=@ c=@]
  (add (lsh a (met a b) c) b)
::
++  cut                                                 ::  slice
  ~/  %cut
  |=  [a=bloq [b=@ c=@] d=@]
  (end a c (rsh a b d))
::
++  end                                                 ::  tail
  ~/  %end
  |=  [a=bloq b=@ c=@]
  (mod c (bex (mul (bex a) b)))
::
++  fil                                                 ::  fill bloqstream
  |=  [a=bloq b=@ c=@]
  =+  n=0
  =+  d=c
  |-  ^-  @
  ?:  =(n b)
    (rsh a 1 d)
  $(d (add c (lsh a 1 d)), n +(n))
::
++  lsh                                                 ::  left-shift
  ~/  %lsh
  |=  [a=bloq b=@ c=@]
  (mul (bex (mul (bex a) b)) c)
::
++  met                                                 ::  measure
  ~/  %met
  |=  [a=bloq b=@]
  ^-  @
  =+  c=0
  |-
  ?:  =(0 b)  c
  $(b (rsh a 1 b), c +(c))
::
++  rap                                                 ::  assemble nonzero
  ~/  %rap
  |=  [a=bloq b=(list ,@)]
  ^-  @
  ?~  b  0
  (cat a i.b $(b t.b))
::
++  rep                                                 ::  assemble single
  ~/  %rep
  |=  [a=bloq b=(list ,@)]
  ^-  @
  =+  c=0
  |-
  ?~  b  0
  (con (lsh a c (end a 1 i.b)) $(c +(c), b t.b))
::
++  rip                                                 ::  disassemble
  ~/  %rip
  |=  [a=bloq b=@]
  ^-  (list ,@)
  ?:  =(0 b)  ~
  [(end a 1 b) $(b (rsh a 1 b))]
::
++  rsh                                                 ::  right-shift
  ~/  %rsh
  |=  [a=bloq b=@ c=@]
  (div c (bex (mul (bex a) b)))
::
++  swap  |=([a=bloq b=@] (rep a (flop (rip a b))))     ::  reverse bloq order
::
::::::::::::::::::::::::::::::::::::::::::::::::::::::::::
::                section 2cB, bit logic                ::
::
++  con                                                 ::  binary or
  ~/  %con
  |=  [a=@ b=@]
  =+  [c=0 d=0]
  |-  ^-  @
  ?:  ?&(=(0 a) =(0 b))  d
  %=  $
    a   (rsh 0 1 a)
    b   (rsh 0 1 b)
    c   +(c)
    d   %+  add  d  
          %^  lsh  0  c 
          ?&  =(0 (end 0 1 a)) 
              =(0 (end 0 1 b))
          ==
  ==
::
++  dis                                                 ::  binary and
  ~/  %dis
  |=  [a=@ b=@]
  =|  [c=@ d=@]
  |-  ^-  @
  ?:  ?|(=(0 a) =(0 b))  d
  %=  $
    a   (rsh 0 1 a)
    b   (rsh 0 1 b)
    c   +(c)
    d   %+  add  d 
          %^  lsh  0  c 
          ?|  =(0 (end 0 1 a)) 
              =(0 (end 0 1 b))
          ==
  ==
::
++  mix                                                 ::  binary xor
  ~/  %mix
  |=  [a=@ b=@]
  ^-  @
  =+  [c=0 d=0]
  |-
  ?:  ?&(=(0 a) =(0 b))  d
  %=  $
    a   (rsh 0 1 a)
    b   (rsh 0 1 b)
    c   +(c)
    d   (add d (lsh 0 c =((end 0 1 a) (end 0 1 b))))
  ==
::
++  not  |=  [a=bloq b=@ c=@]                           ::  binary not (sized)
  (mix c (dec (bex (mul b (bex a)))))
::
::::::::::::::::::::::::::::::::::::::::::::::::::::::::::
::                section 2cC, noun orders              ::
::
++  aor                                                 ::  a-order
  ~/  %aor
  |=  [a=* b=*]
  ^-  ?
  ?:  =(a b)  &
  ?.  ?=(@ a)
    ?:  ?=(@ b)  |
    ?:  =(-.a -.b)
      $(a +.a, b +.b)
    $(a -.a, b -.b)
  ?.  ?=(@ b)  &
  |-
  =+  [c=(end 3 1 a) d=(end 3 1 b)]
  ?:  =(c d)
    $(a (rsh 3 1 a), b (rsh 3 1 b))
  (lth c d)
::
++  dor                                                 ::  d-order
  ~/  %dor
  |=  [a=* b=*]
  ^-  ?
  ?:  =(a b)  &
  ?.  ?=(@ a)
    ?:  ?=(@ b)  |
    ?:  =(-.a -.b)
      $(a +.a, b +.b)
    $(a -.a, b -.b)
  ?.  ?=(@ b)  &
  (lth a b)
::
++  gor                                                 ::  g-order
  ~/  %gor
  |=  [a=* b=*]
  ^-  ?
  =+  [c=(mug a) d=(mug b)]
  ?:  =(c d)
    (dor a b)
  (lth c d)
::
++  hor                                                 ::  h-order
  ~/  %hor
  |=  [a=* b=*]
  ^-  ?
  ?:  ?=(@ a)
    ?.  ?=(@ b)  &
    (gor a b)
  ?:  ?=(@ b)  |
  ?:  =(-.a -.b)
    (gor +.a +.b)
  (gor -.a -.b)
::
++  vor                                                 ::  v-order
  ~/  %vor
  |=  [a=* b=*]
  ^-  ?
  =+  [c=(mug (mug a)) d=(mug (mug b))]
  ?:  =(c d)
    (dor a b)
  (lth c d)
::::::::::::::::::::::::::::::::::::::::::::::::::::::::::
::                section 2cD, insecure hashing         ::
::
++  fnv  |=(a=@ (end 5 1 (mul 16.777.619 a)))           ::  FNV scrambler
::
++  mum                                                 ::  mug with murmur3
  ~/  %mum
  |=  a=*
  |^  (trim ?@(a a (mix $(a -.a) (mix 0x7fff.ffff $(a +.a)))))
  ++  spec                                              ::  standard murmur3
    |=  [syd=@ key=@]
    ?>  (lte (met 5 syd) 1)
    =+  ^=  row
        |=  [a=@ b=@] 
        (con (end 5 1 (lsh 0 a b)) (rsh 0 (sub 32 a) b))
    =+  mow=|=([a=@ b=@] (end 5 1 (mul a b)))
    =+  len=(met 5 key)
    =-  =.  goc  (mix goc len)
        =.  goc  (mix goc (rsh 4 1 goc))
        =.  goc  (mow goc 0x85eb.ca6b)
        =.  goc  (mix goc (rsh 0 13 goc))
        =.  goc  (mow goc 0xc2b2.ae35)
        (mix goc (rsh 4 1 goc))
    ^=  goc
    =+  [inx=0 goc=syd]
    |-  ^-  @
    ?:  =(inx len)  goc
    =+  kop=(cut 5 [inx 1] key)
    =.  kop  (mow kop 0xcc9e.2d51)
    =.  kop  (row 15 kop) 
    =.  kop  (mow kop 0x1b87.3593)
    =.  goc  (mix kop goc)
    =.  goc  (row 13 goc)
    =.  goc  (end 5 1 (add 0xe654.6b64 (mul 5 goc)))
    $(inx +(inx))
  ::
  ++  trim                                              ::  31-bit nonzero
    |=  key=@
    =+  syd=0xcafe.babe
    |-  ^-  @
    =+  haz=(spec syd key)
    =+  ham=(mix (rsh 0 31 haz) (end 0 31 haz))
    ?.(=(0 ham) ham $(syd +(syd)))
  --
::
++  mug                                                 ::  31bit nonzero FNV1a
  ~/  %mug
  |=  a=*
  ?^  a
    =+  b=[p=$(a -.a) q=$(a +.a)]
    |-  ^-  @
    =+  c=(fnv (mix p.b (fnv q.b)))
    =+  d=(mix (rsh 0 31 c) (end 0 31 c))
    ?.  =(0 c)  c
    $(q.b +(q.b))
  =+  b=2.166.136.261
  |-  ^-  @
  =+  c=b
  =+  [d=0 e=(met 3 a)]
  |-  ^-  @
  ?:  =(d e)
    =+  f=(mix (rsh 0 31 c) (end 0 31 c))
    ?.  =(0 f)  f
    ^$(b +(b))
  $(c (fnv (mix c (cut 3 [d 1] a))), d +(d))
::::::::::::::::::::::::::::::::::::::::::::::::::::::::::
::                section 2cE, phonetic base            ::
::
++  po
  ~/  %po
  =+  :-  ^=  sis                                       ::  prefix syllables
      'dozmarbinwansamlitsighidfidlissogdirwacsabwissib\
      /rigsoldopmodfoglidhopdardorlorhodfolrintogsilmir\
      /holpaslacrovlivdalsatlibtabhanticpidtorbolfosdot\
      /losdilforpilramtirwintadbicdifrocwidbisdasmidlop\
      /rilnardapmolsanlocnovsitnidtipsicropwitnatpanmin\
      /ritpodmottamtolsavposnapnopsomfinfonbanporworsip\
      /ronnorbotwicsocwatdolmagpicdavbidbaltimtasmallig\
      /sivtagpadsaldivdactansidfabtarmonranniswolmispal\
      /lasdismaprabtobrollatlonnodnavfignomnibpagsopral\
      /bilhaddocridmocpacravripfaltodtiltinhapmicfanpat\
      /taclabmogsimsonpinlomrictapfirhasbosbatpochactid\
      /havsaplindibhosdabbitbarracparloddosbortochilmac\
      /tomdigfilfasmithobharmighinradmashalraglagfadtop\
      /mophabnilnosmilfopfamdatnoldinhatnacrisfotribhoc\
      /nimlarfitwalrapsarnalmoslandondanladdovrivbacpol\
      /laptalpitnambonrostonfodponsovnocsorlavmatmipfap'
      ^=  dex                                           ::  suffix syllables
      'zodnecbudwessevpersutletfulpensytdurwepserwylsun\
      /rypsyxdyrnuphebpeglupdepdysputlughecryttyvsydnex\
      /lunmeplutseppesdelsulpedtemledtulmetwenbynhexfeb\
      /pyldulhetmevruttylwydtepbesdexsefwycburderneppur\
      /rysrebdennutsubpetrulsynregtydsupsemwynrecmegnet\
      /secmulnymtevwebsummutnyxrextebfushepbenmuswyxsym\
      /selrucdecwexsyrwetdylmynmesdetbetbeltuxtugmyrpel\
      /syptermebsetdutdegtexsurfeltudnuxruxrenwytnubmed\
      /lytdusnebrumtynseglyxpunresredfunrevrefmectedrus\
      /bexlebduxrynnumpyxrygryxfeptyrtustyclegnemfermer\
      /tenlusnussyltecmexpubrymtucfyllepdebbermughuttun\
      /bylsudpemdevlurdefbusbeprunmelpexdytbyttyplevmyl\
      /wedducfurfexnulluclennerlexrupnedlecrydlydfenwel\
      /nydhusrelrudneshesfetdesretdunlernyrsebhulryllud\
      /remlysfynwerrycsugnysnyllyndyndemluxfedsedbecmun\
      /lyrtesmudnytbyrsenwegfyrmurtelreptegpecnelnevfes'
  |%
  ++  ind  ~/  %ind                                     ::  parse prefix
           |=  a=@
           =+  b=0
           |-  ^-  (unit ,@)
           ?:(=(256 b) ~ ?:(=(a (tod b)) [~ b] $(b +(b))))
  ++  ins  ~/  %ins                                     ::  parse suffix
           |=  a=@
           =+  b=0
           |-  ^-  (unit ,@)
           ?:(=(256 b) ~ ?:(=(a (tos b)) [~ b] $(b +(b))))
  ++  tod  ~/  %tod                                     ::  fetch prefix
           |=(a=@ ?>((lth a 256) (cut 3 [(mul 3 a) 3] dex)))
  ++  tos  ~/  %tos                                     ::  fetch suffix
           |=(a=@ ?>((lth a 256) (cut 3 [(mul 3 a) 3] sis)))
  --
::::::::::::::::::::::::::::::::::::::::::::::::::::::::::
::                section 2cF, signed and modular ints  ::
::
++  si  !:                                              ::  signed integer
  |%
  ++  abs  |=(a=@s (add (end 0 1 a) (rsh 0 1 a)))       ::  absolute value
  ++  dif  |=  [a=@s b=@s]                              ::  subtraction
           (sum a (new !(syn b) (abs b)))
  ++  dul  |=  [a=@s b=@]                               ::  modulus
           =+(c=(old a) ?:(-.c (mod +.c b) (sub b +.c)))
  ++  fra  |=  [a=@s b=@s]                              ::  divide
           (new =(0 (mix (syn a) (syn b))) (div (abs a) (abs b)))
  ++  new  |=  [a=? b=@]                                ::  [sign value] to @s
           `@s`?:(a (mul 2 b) ?:(=(0 b) 0 +((mul 2 (dec b)))))
  ++  old  |=(a=@s [(syn a) (abs a)])                   ::  [sign value]
  ++  pro  |=  [a=@s b=@s]                              ::  multiplication
           (new =(0 (mix (syn a) (syn b))) (mul (abs a) (abs b)))
  ++  rem  |=([a=@s b=@s] (dif a (pro b (fra a b))))    ::  remainder
  ++  sum  |=  [a=@s b=@s]                              ::  addition
           ~|  %si-sum
           =+  [c=(old a) d=(old b)]
           ?:  -.c
             ?:  -.d
               (new & (add +.c +.d))
             ?:  (gte +.c +.d)
               (new & (sub +.c +.d))
             (new | (sub +.d +.c))
           ?:  -.d
             ?:  (gte +.c +.d)
               (new | (sub +.c +.d))
             (new & (sub +.d +.c))
           (new | (add +.c +.d))
  ++  sun  |=(a=@u (mul 2 a))                           ::  @u to @s
  ++  syn  |=(a=@s =(0 (end 0 1 a)))                    ::  sign test
  ++  cmp  |=  [a=@s b=@s]                              ::  compare
           ^-  @s
           ?:  =(a b)
             --0
           ?:  (syn a)
             ?:  (syn b)
               ?:  (gth a b)
                 --1
               -1
             --1
          ?:  (syn b)
            -1
          ?:  (gth a b)
            -1
          --1
  --
++  fe                                                  ::  modulo bloq
  |_  a=bloq
  ++  dif  |=([b=@ c=@] (sit (sub (add out (sit b)) (sit c))))  ::  difference
  ++  inv  |=(b=@ (sub (dec out) (sit b)))              ::  inverse
  ++  net  |=  b=@  ^-  @                               ::  flip byte endianness
           =>  .(b (sit b))
           ?:  (lte a 3)
             b
           =+  c=(dec a)
           %+  con
             (lsh c 1 $(a c, b (cut c [0 1] b)))
           $(a c, b (cut c [1 1] b))
  ++  out  (bex (bex a))                                ::  mod value
  ++  rol  |=  [b=bloq c=@ d=@]  ^-  @                  ::  roll left
           =+  e=(sit d)
           =+  f=(bex (sub a b))
           =+  g=(mod c f)
           (sit (con (lsh b g e) (rsh b (sub f g) e)))
  ++  ror  |=  [b=bloq c=@ d=@]  ^-  @                  ::  roll right
           =+  e=(sit d)
           =+  f=(bex (sub a b))
           =+  g=(mod c f)
           (sit (con (rsh b g e) (lsh b (sub f g) e)))
  ++  sum  |=([b=@ c=@] (sit (add b c)))                ::  wrapping add
  ++  sit  |=(b=@ (end a 1 b))                          ::  enforce modulo
  --
::::::::::::::::::::::::::::::::::::::::::::::::::::::::::
::                section 2cG, floating point           ::
::
++  rlyd  |=  red=@rd  ^-  [s=? h=@ f=@ e=(unit tape) n=?]
          ~&  [%rlyd `@ux`red]
          =+  s=(sea:rd red)
          =+  negexp==(1 (mod e.s 2))
          [s=(sig:rd red) h=(hol:rd red) f=(fac:rd red) e=(err:rd red) n=negexp]
++  rlyh  |=(reh=@rh ~|(%real-nyet ^-([s=? h=@ f=@ e=(unit tape) n=?] !!)))
++  rlyq  |=(req=@rq ~|(%real-nyet ^-([s=? h=@ f=@ e=(unit tape) n=?] !!)))
++  rlys  |=(res=@rs ~|(%real-nyet ^-([s=? h=@ f=@ e=(unit tape) n=?] !!)))
++  ryld  |=  v=[syn=? hol=@ zer=@ fac=@ exp=(unit ,@)]  ^-  @rd
          ?:  &(=(hol.v 0) =(zer.v 0) =(fac.v 0))
            (bit:rd (szer:vl:fl 1.023 52 syn.v))
          ?~  exp.v
            (bit:rd (cof:fl 52 1.023 v))
          (ipow:rd u.exp.v (bit:rd (cof:fl 52 1.023 v)))
++  rylh  |=([syn=? hol=@ zer=@ fac=@ exp=(unit ,@)] ~|(%real-nyet ^-(@rh !!)))
++  rylq  |=([syn=? hol=@ zer=@ fac=@ exp=(unit ,@)] ~|(%real-nyet ^-(@rq !!)))
++  ryls  |=([syn=? hol=@ zer=@ fac=@ exp=(unit ,@)] ~|(%real-nyet ^-(@rs !!)))

::  Floating point operations for general floating points.
::  [s=sign, e=unbiased exponent, f=fraction a=ari]
::  Value of floating point = (-1)^s * 2^h * (1.f) = (-1)^s * 2^h * a
++  fl
  |%
  ::  ari, or arithmetic form = 1 + mantissa
  ::  passing around this is convenient because it preserves
  ::  the number of zeros
  ::
  ::  more sophisticated people call this the significand, but that starts
  ::  with s, and sign already starts with s, so the variables wouldn't be
  ::  named very nicely
  ::
  ::  Law: =((met 0 (ari p m)) +(p))
  ++  ari  |=  [p=@u m=@u]  ^-  @
           :: (lia p (mix (lsh 0 (met 0 m) 1) m))
           (mix (lsh 0 p 1) m)
  ::
  ::  bex base a to power p (call w/ b=0 c=1). very naive (need to replace)
  ::  or jet
  ++  bey  |=  [a=@u p=@u b=@u c=@u]  ^-  @u
           ?:  =(b p)
             c
           $(c (^mul c a), b (^add b 1))
  ::
  ::  convert from sign/whole/frac -> sign/exp/ari w/ precision p, bias b
  ::  g is garbage
  ++  cof  |=  [p=@u b=@u s=? h=@u z=@ f=@u g=(unit ,@)]  ^-  [s=? e=@s a=@u]
           ?:  &(=(0 h) =(0 f))
             [s=s e=`@s`(dec (^mul 2 b)) a=(ari p 0)]
           ?:  &(=(0 h))
             =+  a=(fra (^add p b) z f) ::p+b bits
             =+  e=(dif:si (sun:si (met 0 a)) (sun:si +((^add p b))))
             [s=s e=e a=(lia p a)]
           =+  c=(fra p z f) :: p-bits
           =+  a=(mix c (lsh 0 p h))
           =+  e=(dif:si (sun:si (met 0 a)) (sun:si +(p)))
           [s=s e=e a=(lia p a)]
  ::
  ::  convert from sign/exp/ari -> sign/whole/frac w/ precision q
  ++  cog  |=  [q=@u s=? e=@s a=@u]  ^-  [s=? h=@u f=@u]
           ::?:  =(e -0)
           ::    [s=s h=1 f=(fre q a)
           ::?:  =((mod `@u`s 2) 0)  :: pos
           ::  (coh q s e a)
           ::?:  =((mod `@u`s 2)
           ::=+  (^mul ari (bex e))
           !!
  ::
  ::  Decimal length of number, for use in ++den
  ++  dcl  |=  [f=@u]  ^-  @u
           ?:  =(f 0)
             0
           (^add 1 $(f (^div f 10)))
  ::
  ::  Denominator of fraction, f is base 10
  ++  den  |=  [f=@u z=@u]  ^-  @u
           (bey 10 (^add z (dcl f)) 0 1)

  ::  Binary fraction of precision p (ex, for doubles, p=52)
  ++  fra  |=  [p=@u z=@u f=@u]  ^-  @u
           (^div (lsh 0 p f) (den f z))
  ::

  ::  utility for ++fre
  ++  rep  |=  [a=@ f=$+(@ @) c=@u]
           ^-  @
           ?:  =(c 0)
             a
           $(a (f a), c (dec c))
  ::  Decimal fraction of precision q [for printing only] mas peg
  ++  fre  |=  [q=@u n=[s=? e=@s a=@u]]  ^-  @u
           =+  ^=  b
               ?:  =(0 (mod e.n 2))
                 ?:  (^gte (abs:si e.n) (met 0 a.n))
                   1
                 ::=+  k=(lsh 0 (^sub (dec (met 0 a.n)) (abs:si e.n)) 1)
                 ::=+  r=(end 0 (^sub (dec (met 0 a.n)) (abs:si e.n)) a.n)
                 ::(mix k r)
                 (rep a.n mas (abs:si e.n))
               ::=+  k=(lsh 0 (^add (dec (met 0 a.n)) (abs:si e.n)) 1)
               ::=+  g=(lsh 0 (dec (met 0 a.n)) 1)
               :::(mix k g a.n)
               ::(rep a.n |=(a=@ (^mul 2 (peg a 0b10))) (abs:si e.n))  ::  kill & move
               a.n
           ~&  `@ub`b
           ?:  =(0 (mod e.n 2))
             =+  d=(bex (^sub (met 0 b) 1))
             (^div (^mul b (bey 10 q 0 1)) d)
           =+  d=(bex (^add (abs:si e.n) (dec (met 0 b))))
           (^div (^mul b (bey 10 q 0 1)) d)
  ::
  ++  hol  |=  [p=@u n=[s=? e=@s a=@u]]  ^-  @u
           ?:  =((mod `@`e.n 2) 0)
             ?:  (^gte (abs:si e.n) p)
               (lsh 0 (^sub (abs:si e.n) p) a.n)
             (rsh 0 (^sub p (abs:si e.n)) a.n)
           0
  ::
  ::  reverse ari, ari -> mantissa
  ++  ira  |=  a=@u  ^-  @u
           (mix (lsh 0 (dec (met 0 a)) 1) a)
  ::
  ::  limit ari to precision p. Rounds if over, lsh if under.
  ++  lia  |=  [p=@u a=@u]  ^-  @u
           ?:  (^lte (met 0 a) (^add p 1))
             (lsh 0 (^sub (^add p 1) (met 0 a)) a)
           (rnd p a)
  ::
  ::  round to nearest or even based on r (which has length n)
  ::  n should be the actual length of r, as it exists within a
  ::  The result is either (rhs 0 n a) or +(rsh 0 n a)
  ++  rnd  |=  [p=@u a=@u]  ^-  @u
           ?:  (^lte (met 0 a) (^add p 1))
             a :: avoid overflow
           =+  n=(^sub (met 0 a) (^add p 1))
           =+  r=(end 0 n a)
           (rne p a r n)
  :: 
  ::  the real rnd
  ++  rne  |=  [p=@u a=@u r=@u n=@u]  ^-  @u
           =+  b=(rsh 0 n a)
           ?:  =(n 0)
             a
           ?:  !=((met 0 r) n) :: starts with 0 => not same distance
             b
           ?:  =((mod r 2) 0)
             $(a (rsh 0 1 a), r (rsh 0 1 r), n (dec n)) :: ending 0s have no effect
           ?:  =(r 1) :: equal distance, round to even
             ?:  =((mod b 2) 0)
               b
             +(b)
           +(b) :: starts with 1, not even distance
  ::::::::::::
  ::  black magic values
  ++  vl
    |%
    ++  uzer  |=  [b=@u p=@u]
              (szer b p %.y)

    ++  szer  |=  [b=@u p=@u s=?]
              [s=s e=`@s`(dec (^mul b 2)) a=(lia p 0b1)]

    ++  qnan  |=  [b=@u p=@u s=?]
              [s=s e=`@s`(^mul 2 +(b)) a=(lia p `@`0b11)]

    ++  snan  |=  [b=@u p=@u s=?]
              [s=s e=`@s`(^mul 2 +(b)) a=(lia p `@`0b101)]

    ++  inft  |=  [b=@u p=@u s=?]
              [s=s e=`@s`(^mul 2 +(b)) a=(lia p `@`0b1)]
    --
  ::  black magic value tests
  ++  te
    |%
    ++  zer  |=  [b=@u p=@u n=[s=? e=@s a=@u]]
             =(e.n (dec (^mul b 2)))

    ++  nan  |=  [b=@u n=[s=? e=@s a=@u]]
             &(=(e.n (^mul 2 +(b))) !=(0 (ira a.n)))

    ++  snan  |=  [b=@u n=[s=? e=@s a=@u]]
              &(=(e.n (^mul 2 +(b))) !=((dec (met 0 a.n)) (met 0 (ira a.n))))

    ++  inf  |=  [b=@u n=[s=? e=@s a=@u]]
             &(=(e.n (^mul 2 +(b))) =(0 (ira a.n)))

    ++  gar  |=  [b=@u n=[s=? e=@s a=@u] m=[s=? e=@s a=@u]] 
             ^-  (unit ,[s=? e=@s a=@u])
             ?:  (snan b n)  ~|(%floating-nan !!)
             ?:  (snan b n)  ~|(%floating-nan !!)
             ?:  (nan b n)  [~ n]
             ?:  (nan b m)  [~ m]
             ~

    ++  pro  |=  [b=@u p=@u n=[s=? e=@s a=@u]]
             ^-  [s=? e=@s a=@u]
             =+  maxexp=`@s`(^mul 2 +(b))
             =+  minexp=`@s`(dec (^mul 2 b))
             ?:  &(=(0 (mod e.n 2)) (^gte e.n maxexp))
               (inft:vl:fl b p s.n)
             ?:  &(=(1 (mod e.n 2)) (^gte e.n minexp))
               (szer:vl:fl b p s.n)                             :: flush denorms
             n
     
    ++  err  |=  [b=@u p=@u n=[s=? e=@s a=@u]]
             ^-  (unit tape)
             ?:  (snan b n)  [~ "snan"]
             ?:  (nan b n)  [~ "nan"]
             ?:  (inf b n)  [~ "inf"]
             ?:  (zer b p n)  [~ "0"]
             ~
    --
  ::::::::::::
  ++  add  |=  [b=@u p=@u n=[s=? e=@s a=@u] m=[s=? e=@s a=@u]]  
           ^-  [s=? e=@s a=@u]
           =+  g=(gar:te:fl b n m)
           ?:  ?=(^ g)
             u.g
           ?:  (zer:te:fl b p n)
             m
           ?:  (zer:te:fl b p m)
             n
           ?:  &(!s.n !s.m)                        :: both negative
             =+  r=$(s.n %.y, s.m %.y)
             [s=%.n e=e.r a=a.r]
           ?.  &(s.n s.m)                          :: if not both positive
             (sub b p n [s=!s.m e=e.m a=a.m])      :: is actually sub
           ?:  =(-1 (cmp:si e.n e.m))              :: guarantee e.n > e.m
             $(n m, m n)
           =+  dif=(abs:si (dif:si e.n e.m))       :: always pos
           =+  a2=(lsh 0 dif a.n)                  :: p+1+dif bits
           =+  a3=(^add a.m a2)                    :: at least p+1+dif bits
           =+  dif2=(^sub (met 0 a3) (met 0 a2))   :: (met 0 a3) > (met 0 a2)
           =+  e2=(sum:si (sun:si dif2) e.n)
           (pro:te:fl b p [s=|(s.n s.m) e=e2 a=(lia p a3)])

  ++  sub  |=  [b=@u p=@u n=[s=? e=@s a=@u] m=[s=? e=@s a=@u]]  
           ^-  [s=? e=@s a=@u]
           =+  g=(gar:te:fl b n m)
           ?:  ?=(^ g)
             u.g
           ?:  |((zer:te:fl b p n) (zer:te:fl b p m))
              (add b p n m(s !s.m))                 :: why not
           ?:  &(!s.n s.m)                           :: -a-b
             (add b p n [s=%.n e.m a.m])             :: add handles negative case
           ?:  &(s.n !s.m)                           :: a+b
             (add b p n [s=%.y e.m a.m])             :: is actually add
           ?.  |(=(--1 (cmp:si e.n e.m)) &(=(e.n e.m) (^gte a.n a.m)))  :: n > m
             $(n m(s !s.m), m n(s !s.n))
           =+  dif=(abs:si (dif:si e.n e.m))
           =+  a2=(lsh 0 dif a.n)                    :: p+1+dif bits
           =+  a3=(^sub a2 a.m)                      :: assume m < 0 for now
           =+  dif2=(^sub (met 0 a2) (met 0 a3))     :: (met 0 a2) > (met 0 a3)
           (pro:te:fl b p [s=s.n e=(dif:si e.n (sun:si dif2)) a=(lia p a3)])  :: n > m => s=s.n

  ++  mul  |=  [b=@u p=@u n=[s=? e=@s a=@u] m=[s=? e=@s a=@u]]  ^-  [s=? e=@ a=@]
           =+  g=(gar:te:fl b n m)
           ?:  ?=(^ g)
             u.g
           ?:  |((zer:te:fl b p n) (zer:te:fl b p m))
             (szer:vl:fl b p =(s.n s.m))
           =+  a2=(^mul a.n a.m)
           :: =+  a3=(mix (lsh 0 (^mul p 2) 1) (end 0 (^mul p 2) a2))
           =+  e2=(met 0 (rsh 0 (^add 1 (^mul p 2)) a2))
           :: =+  a4=(rnd p (rsh 0 e2 a3))
           =+  a4=(lia p a2)
           =+  s2==(s.n s.m)
           (pro:te:fl b p [s=s2 e=:(sum:si e.n e.m (sun:si e2)) a=a4])

  ++  div  |=  [b=@u p=@u n=[s=? e=@s a=@u] m=[s=? e=@s a=@u]]  ^-  [s=? e=@ a=@]
           =+  g=(gar:te:fl b n m)
           ?:  &((zer:te:fl b p n) (zer:te:fl b p m))
             (qnan:vl:fl b p %.n)
           ?:  (zer:te:fl b p n)
             (szer:vl:fl b p =(s.n s.m))
           ?:  (zer:te:fl b p m)
             (inft:vl:fl b p =(s.n s.m))
           =+  c=(lia p (^div (lsh 0 (^mul p 3) a.n) a.m))
           ?:  (^gte a.n a.m)
             (pro:te:fl b p [s==(s.n s.m) e=(dif:si e.n e.m) a=c])
           (pro:te:fl b p [s==(s.n s.m) e=(dif:si (dif:si e.n e.m) (sun:si 1)) a=c])

  ++  lte  |=  [n=[s=? e=@s a=@u] m=[s=? e=@s a=@u]]  ^-  ?
           ?:  =(%.n n)
             ?:  =(%.n m)
               ?:  &(=(e.n a.n) =(a.n a.m))
                 %.y
               !$(s.n %.y, s.m %.y)
             %.y
           ?:  =(%.y m)
             %.n
           ?:  =(-1 (cmp:si e.n e.m))
             %.y
           ?:  =(--1 (cmp:si e.n e.m))
             %.n
           (^lte a.n a.m)

  ++  lth  |=  [n=[s=? e=@s a=@u] m=[s=? e=@s a=@u]]  ^-  ?
           ?:  =(%.n n)
             ?:  =(%.n m)
               ?:  &(=(e.n a.n) =(a.n a.m))
                 %.n
               !$(s.n %.y, s.m %.y)
             %.y
           ?:  =(%.y m)
             %.n
           ?:  =(-1 (cmp:si e.n e.m))
             %.y
           ?:  =(--1 (cmp:si e.n e.m))
             %.n
           (^lth a.n a.m)

  ++  gte  |=  [n=[s=? e=@s a=@u] m=[s=? e=@s a=@u]]  ^-  ?
           (lth m n)

  ++  gth  |=  [n=[s=? e=@s a=@u] m=[s=? e=@s a=@u]]  ^-  ?
           (lte m n)
  --
::
++  rd                                                  ::  core for @rd
  ~%  %rd  +  ~
  |%
  ++  mlen  52                                          ::  mantissa bits
  ++  elen  11                                          ::  exponent bits
  ++  bias  1.023                                       ::  exponent bias
  ++  dlen  14                                          ::  ~=log_10(2^mlen)
  ::  Convert a sign/exp/ari cell into 64 bit atom
  ++  bit  |=  a=[s=? e=@s a=@u]
           =+  a2=(lia:fl mlen a.a)
           =+  b=(ira:fl a2)
           ::=+  c=(lsh 0 (^sub 52 (met 0 b)) b)
           %+  can  0
           [[mlen b] [[elen (abs:si (sum:si (sun:si bias) e.a))] [[1 `@`s.a] ~]]]
  ::  Sign of an @rd
  ++  sig  |=  [a=@rd]  ^-  ?
           =(0 (rsh 0 (^add mlen elen) a))
  ::  Exponent of an @rd
  ++  exp  |=  [a=@rd]  ^-  @s
           (dif:si (sun:si (rsh 0 mlen (end 0 (^add elen mlen) a))) (sun:si bias))
  ::  Fraction of an @rd (binary)
  ++  fac  |=  [a=@rd]  ^-  @u
           (fre:fl dlen (sea a))
  ::  Whole
  ++  hol  |=  [a=@rd]  ^-  @u
           (hol:fl mlen (sea a))
  ::  Convert to sign/exp/ari form
  ++  sea  |=  a=@rd  ^-  [s=? e=@s a=@u]
           (pro:te:fl bias mlen [s=(sig a) e=(exp a) a=(ari:fl mlen (end 0 mlen a))])
  ++  err  |=  a=@rd  ^-  (unit tape)
           (err:te:fl bias mlen (sea a))

  ::::::::::::
  ++  sun  ~/  %sun
           |=  a=@u  ^-  @rd
           (bit (cof:fl mlen bias %.y a 0 0 ~))

  ++  add  ~/  %add
           |=  [a=@rd b=@rd]  ^-  @rd
           (bit (add:fl bias mlen (sea a) (sea b)))

  ++  sub  ~/  %sub
           |=  [a=@rd b=@rd]  ^-  @rd
           (bit (sub:fl bias mlen (sea a) (sea b)))

  ++  mul  ~/  %mul
           |=  [a=@rd b=@rd]  ^-  @rd
           (bit (mul:fl bias mlen (sea a) (sea b)))

  ++  div  ~/  %div
           |=  [a=@rd b=@rd]  ^-  @rd
           (bit (div:fl bias mlen (sea a) (sea b)))

  ++  lte  ~/  %lte
           |=  [a=@rd b=@rd]  ^-  ?
           (lte:fl (sea a) (sea b))

  ++  lth  ~/  %lth
           |=  [a=@rd b=@rd]  ^-  ?
           (lth:fl (sea a) (sea b))

  ++  gte  ~/  %gte
           |=  [a=@rd b=@rd]  ^-  ?
           (gte:fl (sea a) (sea b))

  ++  gth  ~/  %gth
           |=  [a=@rd b=@rd]  ^-  ?
           (gth:fl (sea a) (sea b))

  ++  max  |=  [a=@rd b=@rd]  ^-  @rd
           ?:  (gth a b)
             a
           b

  ++  min  |=  [a=@rd b=@rd]  ^-  @rd
           ?:  (lth a b)
             a
           b

  ++  bex  |=  a=@s  ^-  @rd
           (bit [s=%.y e=a a=(ari:fl mlen 0)])
  
  ++  ipow  |=  [exp=@s n=@rd]
            ^-  @rd
            ?:  =(0 (mod exp 2))
              ?:  =(0 exp)
                n
              (mul .~10 $(exp (^sub exp 2)))
            ?:  =(1 exp)
              (div n .~10)
            (div $(exp (^sub exp 2)) .~10)
  --
::::::::::::::::::::::::::::::::::::::::::::::::::::::::::
::                section 2cH, urbit time               ::
::
++  year                                                ::  date to @d
  |=  det=date
  ^-  @d
  =+  ^=  yer
      ?:  a.det
        (add 292.277.024.400 y.det)
      (sub 292.277.024.400 (dec y.det))
  =+  day=(yawn yer m.det d.t.det)
  (yule day h.t.det m.t.det s.t.det f.t.det)
::
++  yore                                                ::  @d to date
  |=  now=@d
  ^-  date
  =+  rip=(yell now)
  =+  ger=(yall d.rip)
  :-  ?:  (gth y.ger 292.277.024.400)
        [a=& y=(sub y.ger 292.277.024.400)]
      [a=| y=+((sub 292.277.024.400 y.ger))]
  [m.ger d.ger h.rip m.rip s.rip f.rip]
::
++  yell                                                ::  tarp from @d
  |=  now=@d
  ^-  tarp
  =+  sec=(rsh 6 1 now)
  =+  ^=  fan
      =+  [muc=4 raw=(end 6 1 now)]
      |-  ^-  (list ,@ux)
      ?:  |(=(0 raw) =(0 muc))
        ~
      =>  .(muc (dec muc))
      [(cut 4 [muc 1] raw) $(raw (end 4 muc raw))]
  =+  day=(div sec day:yo)
  =>  .(sec (mod sec day:yo))
  =+  hor=(div sec hor:yo)
  =>  .(sec (mod sec hor:yo))
  =+  mit=(div sec mit:yo)
  =>  .(sec (mod sec mit:yo))
  [day hor mit sec fan]
::
++  yule                                                ::  time atom
  |=  rip=tarp
  ^-  @d
  =+  ^=  sec  ;:  add
                 (mul d.rip day:yo)
                 (mul h.rip hor:yo)
                 (mul m.rip mit:yo)
                 s.rip
               ==
  =+  ^=  fac  =+  muc=4
               |-  ^-  @
               ?~  f.rip
                 0
               =>  .(muc (dec muc))
               (add (lsh 4 muc i.f.rip) $(f.rip t.f.rip))
  (con (lsh 6 1 sec) fac)
::
++  yall                                                ::  day # to day of year
  |=  day=@ud
  ^-  [y=@ud m=@ud d=@ud]
  =+  [era=0 cet=0 lep=_?]
  =>  .(era (div day era:yo), day (mod day era:yo))
  =>  ^+  .
      ?:  (lth day +(cet:yo))
        .(lep &, cet 0)
      =>  .(lep |, cet 1, day (sub day +(cet:yo)))
      .(cet (add cet (div day cet:yo)), day (mod day cet:yo))
  =+  yer=(add (mul 400 era) (mul 100 cet))
  |-  ^-  [y=@ud m=@ud d=@ud]
  =+  dis=?:(lep 366 365)
  ?.  (lth day dis)
    =+  ner=+(yer)
    $(yer ner, day (sub day dis), lep =(0 (end 0 2 ner)))
  |-  ^-  [y=@ud m=@ud d=@ud]
  =+  [mot=0 cah=?:(lep moy:yo moh:yo)]
  |-  ^-  [y=@ud m=@ud d=@ud]
  =+  zis=(snag mot cah)
  ?:  (lth day zis)
    [yer +(mot) +(day)]
  $(mot +(mot), day (sub day zis))
::
++  yawn                                                ::  days since Jesus
  |=  [yer=@ud mot=@ud day=@ud]
  ^-  @ud
  =>  .(mot (dec mot), day (dec day))
  =>  ^+  .
      %=    .
          day
        =+  cah=?:((yelp yer) moy:yo moh:yo)
        |-  ^-  @ud
        ?:  =(0 mot)
          day
        $(mot (dec mot), cah (slag 1 cah), day (add day (snag 0 cah)))
      ==
  |-  ^-  @ud
  ?.  =(0 (mod yer 4))
    =+  ney=(dec yer)
    $(yer ney, day (add day ?:((yelp ney) 366 365)))
  ?.  =(0 (mod yer 100))
    =+  nef=(sub yer 4)
    $(yer nef, day (add day ?:((yelp nef) 1.461 1.460)))
  ?.  =(0 (mod yer 400))
    =+  nec=(sub yer 100)
    $(yer nec, day (add day ?:((yelp nec) 36.525 36.524)))
  (add day (mul (div yer 400) (add 1 (mul 4 36.524))))
::
++  yelp                                                ::  leap year
  |=  yer=@ud  ^-  ?
  &(=(0 (mod yer 4)) |(!=(0 (mod yer 100)) =(0 (mod yer 400))))
::
++  yo                                                  ::  time constants
  |%  ++  cet  36.524                 ::  (add 24 (mul 100 365))
      ++  day  86.400                 ::  (mul 24 hor)
      ++  era  146.097                ::  (add 1 (mul 4 cet))
      ++  hor  3.600                  ::  (mul 60 mit)
      ++  jes  106.751.991.084.417    ::  (mul 730.692.561 era)
      ++  mit  60
      ++  moh  `(list ,@ud)`[31 28 31 30 31 30 31 31 30 31 30 31 ~]
      ++  moy  `(list ,@ud)`[31 29 31 30 31 30 31 31 30 31 30 31 ~]
      ++  qad  126.144.001            ::  (add 1 (mul 4 yer))
      ++  yer  31.536.000             ::  (mul 365 day)
  --
::::::::::::::::::::::::::::::::::::::::::::::::::::::::::
::                section 2cI, almost macros            ::
::
++  cury                                                ::  curry left
  |*  [a=_|=(^ _*) b=*]
  |*  c=_+<+.a
  (a b c)
::
++  curr                                                ::  curry right
  |*  [a=_|=(^ _*) c=*]
  |*  b=_+<+.a
  (a b c)
::
++  cork  |*([a=_,* b=gate] (corl b a))                 ::  compose forward
::
++  corl                                                ::  compose backwards
  |*  [a=gate b=_,*]
  =<  +:|.((a (b)))      ::  type check
  |*  c=_+<.b
  (a (b c))
::
++  hard                                                ::  force coerce to type
  |*  han=$+(* *)
  |=  fud=*  ^-  han
  ~|  %hard
  =+  gol=(han fud)
  ?>(=(gol fud) gol)
::
++  soft                                                ::  maybe coerce to type
  |*  han=$+(* *)
  |=  fud=*  ^-  (unit han)
  =+  gol=(han fud)
  ?.(=(gol fud) ~ [~ gol])

  ::::::::::::::::::::::::::::::::::::::::::::::::::::::  ::
::::              chapter 2d, containers                ::::
::  ::::::::::::::::::::::::::::::::::::::::::::::::::::::
::                section 2dA, sets                     ::
::
++  apt                                                 ::  set invariant
  |=  a=(tree)
  ?~  a
    &
  ?&  ?~(l.a & ?&((vor n.a n.l.a) (hor n.l.a n.a)))
      ?~(r.a & ?&((vor n.a n.r.a) (hor n.a n.r.a)))
  ==
::
++  in                                                  ::  set engine
  ~/  %in
  |/  a=(set)
  +-  all                                               ::  logical AND
    ~/  %all
    |*  b=$+(* ?)
    |-  ^-  ?
    ?~  a
      &
    ?&((b n.a) $(a l.a) $(a r.a))
  ::
  +-  any                                               ::  logical OR
    ~/  %any
    |*  b=$+(* ?)
    |-  ^-  ?
    ?~  a
      |
    ?|((b n.a) $(a l.a) $(a r.a))
  ::
  +-  del                                               ::  b without any a
    ~/  %del
    |*  b=*
    |-  ^+  a
    ?~  a
      ~
    ?.  =(b n.a)
      ?:  (hor b n.a)
        [n.a $(a l.a) r.a]
      [n.a l.a $(a r.a)]
    |-  ^-  ?(~ _a)
    ?~  l.a  r.a
    ?~  r.a  l.a
    ?:  (vor n.l.a n.r.a)
      [n.l.a l.l.a $(l.a r.l.a)]
    [n.r.a $(r.a l.r.a) r.r.a]
  ::
  +-  dig                                               ::  axis of a in b
    |=  b=*
    =+  c=1
    |-  ^-  (unit ,@)
    ?~  a  ~
    ?:  =(b n.a)  [~ u=(peg c 2)]
    ?:  (gor b n.a)
      $(a l.a, c (peg c 6))
    $(a r.a, c (peg c 7))
  ::
  +-  gas                                               ::  concatenate
    ~/  %gas
    |=  b=(list ,_?>(?=(^ a) n.a))
    |-  ^+  a
    ?~  b
      a
    $(b t.b, a (put(+< a) i.b))
  ::
  +-  has                                               ::  b exists in a check
    ~/  %has
    |*  b=*
    |-  ^-  ?
    ?~  a
      |
    ?:  =(b n.a)
      &
    ?:  (hor b n.a)
      $(a l.a)
    $(a r.a)
  ::
  +-  mer                                               ::  puts b in a, sorted
    ~/  %mer
    |*  b=_a
    |-  ^+  a
    ?~  b
      a
    ?~  a
      b
    ?.  (vor n.a n.b)
      $(a b, b a)
    ?:  =(n.b n.a)
      [n.a $(a l.a, b l.b) $(a r.a, b r.b)]
    ?:  (hor n.b n.a)
      $(a [n.a $(a l.a, b [n.b l.b ~]) r.a], b r.b)
    $(a [n.a l.a $(a r.a, b [n.b ~ r.b])], b l.b)
  ::
  +-  int                                               ::  intersection
    ~/  %int
    |*  b=_a
    |-  ^+  a
    ?~  b
      ~
    ?~  a
      ~
    ?.  (vor n.a n.b)
      $(a b, b a)
    ?:  =(n.b n.a)
      [n.a $(a l.a, b l.b) $(a r.a, b r.b)]
    ?:  (hor n.b n.a)
      %-  uni(+< $(a l.a, b [n.b l.b ~]))  $(b r.b)
    %-  uni(+< $(a r.a, b [n.b ~ r.b]))  $(b l.b)
  ::
  +-  put                                               ::  puts b in a, sorted
    ~/  %put
    |*  b=*
    |-  ^+  a
    ?~  a
      [b ~ ~]
    ?:  =(b n.a)
      a
    ?:  (hor b n.a)
      =+  c=$(a l.a)
      ?>  ?=(^ c)
      ?:  (vor n.a n.c)
        [n.a c r.a]
      [n.c l.c [n.a r.c r.a]]
    =+  c=$(a r.a)
    ?>  ?=(^ c)
    ?:  (vor n.a n.c)
      [n.a l.a c]
    [n.c [n.a l.a l.c] r.c]
  ::
  +-  rep                                               ::  replace by tile
    |*  [b=* c=_,*]
    |-
    ?~  a  b
    $(a r.a, b $(a l.a, b (c n.a b)))
  ::
  +-  tap                                               ::  list tiles a set
    ~/  %tap
    |=  b=(list ,_?>(?=(^ a) n.a))
    ^+  b
    ?~  a
      b
    $(a r.a, b [n.a $(a l.a)])
  ::
  +-  uni                                               ::  union
    ~/  %uni
    |*  b=_a
    |-  ^+  a
    ?~  b
      a
    ?~  a
      b
    ?:  (vor n.a n.b)
      ?:  =(n.b n.a)
        [n.b $(a l.a, b l.b) $(a r.a, b r.b)]
      ?:  (hor n.b n.a)
        $(a [n.a $(a l.a, b [n.b l.b ~]) r.a], b r.b)
      $(a [n.a l.a $(a r.a, b [n.b ~ r.b])], b l.b)
    ?:  =(n.a n.b)
      [n.b $(b l.b, a l.a) $(b r.b, a r.a)]
    ?:  (hor n.a n.b)
      $(b [n.b $(b l.b, a [n.a l.a ~]) r.b], a r.a)
    $(b [n.b l.b $(b r.b, a [n.a ~ r.a])], a l.a)
  ::
  +-  wyt                                               ::  size of set
    .+
    |-  ^-  @
    ?~(a 0 +((add $(a l.a) $(a r.a))))
  --
::::::::::::::::::::::::::::::::::::::::::::::::::::::::::
::                section 2dB, maps                     ::
::
++  ept                                                 ::  map invariant
  |=  a=(tree ,[p=* q=*])
  ?~  a
    &
  ?&  ?~(l.a & ?&((vor p.n.a p.n.l.a) (hor p.n.l.a p.n.a)))
      ?~(r.a & ?&((vor p.n.a p.n.r.a) (hor p.n.a p.n.r.a)))
  ==
::
++  ja                                                  ::  jar engine
  |/  a=(jar)
  +-  get                                               ::  gets list by key
    |*  b=*
    =+  c=(~(get by a) b)
    ?~(c ~ u.c)
  ::
  +-  add                                               ::  adds key-list pair
    |*  [b=* c=*]
    =+  d=(get(+< a) b)
    (~(put by a) b [c d])
  --
::
++  ju                                                  ::  jug engine
  |/  a=(jug)
  +-  del                                               ::  del key-set pair
    |*  [b=* c=*]
    ^+  a
    =+  d=(get(+< a) b)
    =+  e=(~(del in d) c)
    ?~  e
      (~(del by a) b)
    (~(put by a) b e)
  ::
  +-  get                                               ::  gets set by key
    |*  b=*
    =+  c=(~(get by a) b)
    ?~(c ~ u.c)
  ::
  +-  has                                               ::  existence check
    |*  [b=* c=*]
    ^-  ?
    (~(has in (get(+< a) b)) c)
  ::
  +-  put                                               ::  add key-set pair
    |*  [b=* c=*]
    ^+  a
    =+  d=(get(+< a) b)
    (~(put by a) b (~(put in d) c))
  --
::
++  by                                                  ::  map engine
  ~/  %by
  |/  a=(map)
  +-  all                                               ::  logical AND
    ~/  %all
    |*  b=$+(* ?)
    |-  ^-  ?
    ?~  a
      &
    ?&((b q.n.a) $(a l.a) $(a r.a))
  ::
  +-  any                                               ::  logical OR
    ~/  %any
    |*  b=$+(* ?)
    |-  ^-  ?
    ?~  a
      |
    ?|((b q.n.a) $(a l.a) $(a r.a))
  ::
  +-  del                                               ::  delete at key b
    ~/  %del
    |*  b=*
    |-  ^+  a
    ?~  a
      ~
    ?.  =(b p.n.a)
      ?:  (gor b p.n.a)
        [n.a $(a l.a) r.a]
      [n.a l.a $(a r.a)]
    |-  ^-  ?(~ _a)
    ?~  l.a  r.a
    ?~  r.a  l.a
    ?:  (vor p.n.l.a p.n.r.a)
      [n.l.a l.l.a $(l.a r.l.a)]
    [n.r.a $(r.a l.r.a) r.r.a]
  ::
  +-  dig                                               ::  axis of b key
    |=  b=*
    =+  c=1
    |-  ^-  (unit ,@)
    ?~  a  ~
    ?:  =(b p.n.a)  [~ u=(peg c 2)]
    ?:  (gor b p.n.a)
      $(a l.a, c (peg c 6))
    $(a r.a, c (peg c 7))
  ::
  +-  gas                                               ::  concatenate
    ~/  %gas
    |*  b=(list ,[p=* q=*])
    =>  .(b `(list ,_?>(?=(^ a) n.a))`b)
    |-  ^+  a
    ?~  b
      a
    $(b t.b, a (put(+< a) p.i.b q.i.b))
  ::
  +-  get                                               ::  grab value by key
    ~/  %get
    |*  b=*
    |-  ^-  ?(~ [~ u=_?>(?=(^ a) q.n.a)])
    ?~  a
      ~
    ?:  =(b p.n.a)
      [~ u=q.n.a]
    ?:  (gor b p.n.a)
      $(a l.a)
    $(a r.a)
  ::
  +-  got
    |*  b=*
    %-  need
    %-  get(+< a)  b
  ::
  +-  has                                               ::  key existence check
    ~/  %has
    |*  b=*
    !=(~ (get(+< a) b))
  ::
  +-  int                                               ::  intersection
    ~/  %int
    |*  b=_a
    |-  ^+  a
    ?~  b
      ~
    ?~  a
      ~
    ?:  (vor p.n.a p.n.b)
      ?:  =(p.n.b p.n.a)
        [n.b $(a l.a, b l.b) $(a r.a, b r.b)]
      ?:  (hor p.n.b p.n.a)
        %-  uni(+< $(a l.a, b [n.b l.b ~]))  $(b r.b)
      %-  uni(+< $(a r.a, b [n.b ~ r.b]))  $(b l.b)
    ?:  =(p.n.a p.n.b)
      [n.b $(b l.b, a l.a) $(b r.b, a r.a)]
    ?:  (hor p.n.a p.n.b)
      %-  uni(+< $(b l.b, a [n.a l.a ~]))  $(a r.a)
    %-  uni(+< $(b r.b, a [n.a ~ r.a]))  $(a l.a)
  ::
  +-  mar                                               ::  add with validation
    |*  [b=_?>(?=(^ a) p.n.a) c=(unit ,_?>(?=(^ a) q.n.a))]
    ?~  c
      (del b)
    (put b u.c)
  ::
  +-  put                                               ::  adds key-value pair
    ~/  %put
    |*  [b=* c=*]
    |-  ^+  a
    ?~  a
      [[b c] ~ ~]
    ?:  =(b p.n.a)
      ?:  =(c q.n.a)
        a
      [[b c] l.a r.a]
    ?:  (gor b p.n.a)
      =+  d=$(a l.a)
      ?>  ?=(^ d)
      ?:  (vor p.n.a p.n.d)
        [n.a d r.a]
      [n.d l.d [n.a r.d r.a]]
    =+  d=$(a r.a)
    ?>  ?=(^ d)
    ?:  (vor p.n.a p.n.d)
      [n.a l.a d]
    [n.d [n.a l.a l.d] r.d]
  ::
  +-  rep                                               ::  replace by product
    |*  [b=* c=_,*]
    |-
    ?~  a  b
    $(a r.a, b $(a l.a, b (c n.a b)))
  ::
  +-  rib                                               ::  transform + product
    |*  [b=* c=_,*]
    |-  ^+  [b a]
    ?~  a  [b ~]
    =+  d=(c n.a b)
    =.  n.a  +.d
    =+  e=$(a l.a, b -.d)
    =+  f=$(a r.a, b -.e)
    [-.f [n.a +.e +.f]]
  ::
  +-  run                                               ::  turns to tuples
    |*  b=_,*
    |-
    ?~  a  a
    [[p.n.a (b q.n.a)] $(a l.a) $(a r.a)]
  ::
  +-  tap                                               ::  listify pairs
    ~/  %tap
    |=  b=(list ,_?>(?=(^ a) n.a))
    ^+  b
    ?~  a
      b
    $(a r.a, b [n.a $(a l.a)])
  ::
  +-  tur                                               ::  turn
    |*  b=$+([* *] *)
    |-
    ?~  a  ~
    [n=[p=p.n.a q=(b p.n.a q.n.a)] l=$(a l.a) r=$(a r.a)]
  ::
  +-  uni                                               ::  union, merge
    ~/  %uni
    |*  b=_a
    |-  ^+  a
    ?~  b
      a
    ?~  a
      b
    ?:  (vor p.n.a p.n.b)
      ?:  =(p.n.b p.n.a)
        [n.b $(a l.a, b l.b) $(a r.a, b r.b)]
      ?:  (hor p.n.b p.n.a)
        $(a [n.a $(a l.a, b [n.b l.b ~]) r.a], b r.b)
      $(a [n.a l.a $(a r.a, b [n.b ~ r.b])], b l.b)
    ?:  =(p.n.a p.n.b)
      [n.b $(b l.b, a l.a) $(b r.b, a r.a)]
    ?:  (hor p.n.a p.n.b)
      $(b [n.b $(b l.b, a [n.a l.a ~]) r.b], a r.a)
    $(b [n.b l.b $(b r.b, a [n.a ~ r.a])], a l.a)
  ::
  +-  urn                                               ::  turn
    |*  b=$+([* *] *)
    |-
    ?~  a  ~
    [n=[p=p.n.a q=(b p.n.a q.n.a)] l=$(a l.a) r=$(a r.a)]
  ::
  +-  wyt                                               ::  depth of map
    .+
    |-  ^-  @
    ?~(a 0 +((add $(a l.a) $(a r.a))))
  --
::::::::::::::::::::::::::::::::::::::::::::::::::::::::::
::                section 2dC, queues                   ::
::
++  to                                                  ::  queue engine
  |/  a=(qeu)
  +-  bal
    |-  ^+  a
    ?~  a  ~
    ?.  |(?=(~ l.a) (vor n.a n.l.a))
      $(a [n.l.a l.l.a $(a [n.a r.l.a r.a])])
    ?.  |(?=(~ r.a) (vor n.a n.r.a))
      $(a [n.r.a $(a [n.a l.a l.r.a]) r.r.a])
    a
  ::
  +-  dep                                               ::  max depth of queue
    |-  ^-  @
    ?~  a  0
    +((max $(a l.a) $(a r.a)))
  ::
  +-  gas                                               ::  insert list to que
    |=  b=(list ,_?>(?=(^ a) n.a))
    |-  ^+  a
    ?~(b a $(b t.b, a (put(+< a) i.b)))
  ::
  +-  get                                               ::  head-tail pair
    |-  ^+  [p=?>(?=(^ a) n.a) q=a]
    ?~  a
      !!
    ?~  r.a
      [n.a l.a]
    =+  b=$(a r.a)
    :-  p.b
    ?:  |(?=(~ q.b) (vor n.a n.q.b))
      [n.a l.a q.b]
    [n.q.b [n.a l.a l.q.b] r.q.b]
  ::
  +-  nap                                               ::  removes head
    ?>  ?=(^ a)
    ?:  =(~ l.a)  r.a
    =+  b=get(+< l.a)
    bal(+< ^+(a [p.b q.b r.a]))
  ::
  +-  put                                               ::  insert new tail
    |*  b=*
    |-  ^+  a
    ?~  a
      [b ~ ~]
    bal(+< a(l $(a l.a)))
  ::
  +-  tap                                               ::  adds list to end
    |=  b=(list ,_?>(?=(^ a) n.a))
    ^+  b
    ?~  a
      b
    $(a r.a, b [n.a $(a l.a)])
  ::
  +-  top                                               ::  produces head
    |-  ^-  (unit ,_?>(?=(^ a) n.a))
    ?~  a  ~
    ?~(r.a [~ n.a] $(a r.a))
  --
::::::::::::::::::::::::::::::::::::::::::::::::::::::::::
::                section 2dD, casual containers        ::
::
++  mo                                                  ::  make a map
  |*  a=(list)
  =>  .(a `_(homo a)`a)
  =>  .(a `(list ,[p=_-<.a q=_->.a])`a)
  =+  b=*(map ,_?>(?=(^ a) p.i.a) ,_?>(?=(^ a) q.i.a))
  (~(gas by b) a)
::
++  sa                                                  ::  make a set
  |*  a=(list)
  =>  .(a `_(homo a)`a)
  =+  b=*(set ,_?>(?=(^ a) i.a))
  (~(gas in b) a)
::
++  qu                                                  ::  make a set
  |*  a=(list)
  =>  .(a `_(homo a)`a)
  =+  b=*(set ,_?>(?=(^ a) i.a))
  (~(gas in b) a)
  ::::::::::::::::::::::::::::::::::::::::::::::::::::::  ::
::::              chapter 2e, miscellaneous libs        ::::
::  ::::::::::::::::::::::::::::::::::::::::::::::::::::::
::                section 2eA, packing                  ::
::
++  cue                                                 ::  unpack
  ~/  %cue
  |=  a=@
  ^-  *
  =+  b=0
  =+  m=`(map ,@ ,*)`~
  =<  q
  |-  ^-  [p=@ q=* r=_m]
  ?:  =(0 (cut 0 [b 1] a))
    =+  c=(rub +(b) a)
    [+(p.c) q.c (~(put by m) b q.c)]
  =+  c=(add 2 b)
  ?:  =(0 (cut 0 [+(b) 1] a))
    =+  u=$(b c)
    =+  v=$(b (add p.u c), m r.u)
    =+  w=[q.u q.v]
    [(add 2 (add p.u p.v)) w (~(put by r.v) b w)]
  =+  d=(rub c a)
  [(add 2 p.d) (need (~(get by m) q.d)) m]
::
++  jam                                                 ::  pack
  ~/  %jam
  |=  a=*
  ^-  @
  =+  b=0
  =+  m=`(map ,* ,@)`~
  =<  q
  |-  ^-  [p=@ q=@ r=_m]
  =+  c=(~(get by m) a)
  ?~  c
    =>  .(m (~(put by m) a b))
    ?:  ?=(@ a)
      =+  d=(mat a)
      [(add 1 p.d) (lsh 0 1 q.d) m]
    =>  .(b (add 2 b))
    =+  d=$(a -.a)
    =+  e=$(a +.a, b (add b p.d), m r.d)
    [(add 2 (add p.d p.e)) (mix 1 (lsh 0 2 (cat 0 q.d q.e))) r.e]
  ?:  ?&(?=(@ a) (lte (met 0 a) (met 0 u.c)))
    =+  d=(mat a)
    [(add 1 p.d) (lsh 0 1 q.d) m]
  =+  d=(mat u.c)
  [(add 2 p.d) (mix 3 (lsh 0 2 q.d)) m]
::
++  mat                                                 ::  length-encode
  ~/  %mat
  |=  a=@
  ^-  [p=@ q=@]
  ?:  =(0 a)
    [1 1]
  =+  b=(met 0 a)
  =+  c=(met 0 b)
  :-  (add (add c c) b)
  (cat 0 (bex c) (mix (end 0 (dec c) b) (lsh 0 (dec c) a)))
::
++  rub                                                 ::  length-decode
  ~/  %rub
  |=  [a=@ b=@]
  ^-  [p=@ q=@]
  =+  ^=  c
      =+  [c=0 m=(met 0 b)]
      |-  ?<  (gth c m)
      ?.  =(0 (cut 0 [(add a c) 1] b))
        c
      $(c +(c))
  ?:  =(0 c)
    [1 0]
  =+  d=(add a +(c))
  =+  e=(add (bex (dec c)) (cut 0 [d (dec c)] b))
  [(add (add c c) e) (cut 0 [(add d (dec c)) e] b)]
::::::::::::::::::::::::::::::::::::::::::::::::::::::::::
::                section 2eB, parsing (tracing)        ::
::
++  last  |=  [zyc=hair naz=hair]                       ::  farther trace
          ^-  hair
          ?:  =(p.zyc p.naz)
            ?:((gth q.zyc q.naz) zyc naz)
          ?:((gth p.zyc p.naz) zyc naz)
::
++  lust  |=  [weq=char naz=hair]                       ::  detect newline
          ^-  hair
          ?:(=(10 weq) [+(p.naz) 1] [p.naz +(q.naz)])
::::::::::::::::::::::::::::::::::::::::::::::::::::::::::
::                section 2eC, parsing (custom rules)   ::
::
++  cold                                                ::  replace w/ constant
  ~/  %cold
  |*  [cus=* sef=_rule]
  ~/  %fun
  |=  tub=nail
  =+  vex=(sef tub)
  ?~  q.vex
    vex
  [p=p.vex q=[~ u=[p=cus q=q.u.q.vex]]]
::
++  cook                                                ::  apply gate
  ~/  %cook
  |*  [poq=_,* sef=_rule]
  ~/  %fun
  |=  tub=nail
  =+  vex=(sef tub)
  ?~  q.vex
    vex
  [p=p.vex q=[~ u=[p=(poq p.u.q.vex) q=q.u.q.vex]]]
::
++  easy                                                ::  always parse
  ~/  %easy
  |*  huf=*
  ~/  %fun
  |=  tub=nail
  ^-  (like ,_huf)
  [p=p.tub q=[~ u=[p=huf q=tub]]]
::
++  fail  |=(tub=nail [p=p.tub q=~])                    ::  never parse
++  full                                                ::  has to fully parse
  |*  sef=_rule
  |=  tub=nail
  =+  vex=(sef tub)
  ?~(q.vex vex ?:(=(~ q.q.u.q.vex) vex [p=p.vex q=~]))
::
++  funk                                                ::  add to tape first
  |*  [pre=tape sef=_rule]
  |=  tub=nail
  (sef p.tub (weld pre q.tub))
::
++  here                                                ::  place-based apply
  ~/  %here
  |*  [hez=_|=([a=pint b=*] [a b]) sef=_rule]
  ~/  %fun
  |=  tub=nail
  =+  vex=(sef tub)
  ?~  q.vex
    vex
  [p=p.vex q=[~ u=[p=(hez [p.tub p.q.u.q.vex] p.u.q.vex) q=q.u.q.vex]]]
::
++  inde  |*  sef=_rule                                 :: indentation block
  |=  nail  ^+  (sef)
  =+  [har tap]=[p q]:+<
  =+  lev=(fil 3 (dec q.har) ' ')
  =+  eol=(just `@t`10)
  =+  =-  roq=((star ;~(pose prn ;~(sfix eol (jest lev)) -)) har tap)
      ;~(simu ;~(plug eol eol) eol)
  ?~  q.roq  roq
  =+  vex=(sef har(q 1) p.u.q.roq)
  =+  fur=p.vex(q (add (dec q.har) q.p.vex))
  ?~  q.vex  vex(p fur)
  =-  vex(p fur, u.q -)
  :+  &3.vex
    &4.vex(q.p (add (dec q.har) q.p.&4.vex))
  =+  res=|4.vex
  |-  ?~  res  |4.roq
  ?.  =(10 -.res)  [-.res $(res +.res)]
  (welp [`@t`10 (trip lev)] $(res +.res))
::
++  jest                                                ::  match a cord
  |=  daf=@t
  |=  tub=nail
  =+  fad=daf
  |-  ^-  (like ,@t)
  ?:  =(0 daf)
    [p=p.tub q=[~ u=[p=fad q=tub]]]
  ?:  |(?=(~ q.tub) !=((end 3 1 daf) i.q.tub))
    (fail tub)
  $(p.tub (lust i.q.tub p.tub), q.tub t.q.tub, daf (rsh 3 1 daf))
::
++  just                                                ::  XX redundant, jest
  ~/  %just                                             ::  match a char
  |=  daf=char
  ~/  %fun
  |=  tub=nail
  ^-  (like char)
  ?~  q.tub
    (fail tub)
  ?.  =(daf i.q.tub)
    (fail tub)
  (next tub)
::
++  knee                                                ::  callbacks
  |*  [gar=* sef=_|.(rule)]
  |=  tub=nail
  ^-  (like ,_gar)
  ((sef) tub)
::
++  mask                                                ::  match char in set
  ~/  %mask
  |=  bud=(list char)
  ~/  %fun
  |=  tub=nail
  ^-  (like char)
  ?~  q.tub
    (fail tub)
  ?.  (lien bud |=(a=char =(i.q.tub a)))
    (fail tub)
  (next tub)
::
++  next                                                ::  consume a char
  |=  tub=nail
  ^-  (like char)
  ?~  q.tub
    (fail tub)
  =+  zac=(lust i.q.tub p.tub)
  [zac [~ i.q.tub [zac t.q.tub]]]
::
++  sear                                                ::  conditional cook
  |*  [pyq=_|=(* *(unit)) sef=_rule]
  |=  tub=nail
  =+  vex=(sef tub)
  ?~  q.vex
    vex
  =+  gey=(pyq p.u.q.vex)
  ?~  gey
    [p=p.vex q=~]
  [p=p.vex q=[~ u=[p=u.gey q=q.u.q.vex]]]
::
++  shim                                                ::  match char in range
  ~/  %shim
  |=  [les=@ mos=@]
  ~/  %fun
  |=  tub=nail
  ^-  (like char)
  ?~  q.tub
    (fail tub)
  ?.  ?&((gte i.q.tub les) (lte i.q.tub mos))
    (fail tub)
  (next tub)
::
++  stag                                                ::  add a label
  ~/  %stag
  |*  [gob=* sef=_rule]
  ~/  %fun
  |=  tub=nail
  =+  vex=(sef tub)
  ?~  q.vex
    vex
  [p=p.vex q=[~ u=[p=[gob p.u.q.vex] q=q.u.q.vex]]]
::
++  stet
  |*  leh=(list ,[?(@ [@ @]) _rule])
  |-
  ?~  leh
    ~
  [i=[p=-.i.leh q=+.i.leh] t=$(leh t.leh)]
::
++  stew                                                ::  switch by first char
  ~/  %stew
  |*  leh=(list ,[p=?(@ [@ @]) q=_rule])                ::  char/range keys
  =+  ^=  wor                                           ::  range complete lth
      |=  [ort=?(@ [@ @]) wan=?(@ [@ @])]
      ?@  ort
        ?@(wan (lth ort wan) (lth ort -.wan))
      ?@(wan (lth +.ort wan) (lth +.ort -.wan))
  =+  ^=  hel                                           ::  build parser map
      =+  hel=`(tree $_(?>(?=(^ leh) i.leh)))`~
      |-  ^+  hel
      ?~  leh
        ~
      =+  yal=$(leh t.leh)
      |-  ^+  hel
      ?~  yal
        [i.leh ~ ~]
      ?:  (wor p.i.leh p.n.yal)
        =+  nuc=$(yal l.yal)
        ?>  ?=(^ nuc)
        ?:  (vor p.n.yal p.n.nuc)
          [n.yal nuc r.yal]
        [n.nuc l.nuc [n.yal r.nuc r.yal]]
      =+  nuc=$(yal r.yal)
      ?>  ?=(^ nuc)
      ?:  (vor p.n.yal p.n.nuc)
        [n.yal l.yal nuc]
      [n.nuc [n.yal l.yal l.nuc] r.nuc]
  ~%  %fun  ..^$  ~
  |=  tub=nail
  ?~  q.tub
    (fail tub)
  |-
  ?~  hel
    (fail tub)
  ?:  ?@  p.n.hel
        =(p.n.hel i.q.tub)
      ?&((gte i.q.tub -.p.n.hel) (lte i.q.tub +.p.n.hel))
    ::  (q.n.hel [(lust i.q.tub p.tub) t.q.tub])
    (q.n.hel tub)
  ?:  (wor i.q.tub p.n.hel)
    $(hel l.hel)
  $(hel r.hel)
::
++  stir
  ~/  %stir
  |*  [rud=* raq=_|*([a=* b=*] [a b]) fel=_rule]
  ~/  %fun
  |=  tub=nail
  ^-  (like ,_rud)
  =+  vex=(fel tub)
  ?~  q.vex
    [p.vex [~ rud tub]]
  =+  wag=$(tub q.u.q.vex)
  ?>  ?=(^ q.wag)
  [(last p.vex p.wag) [~ (raq p.u.q.vex p.u.q.wag) q.u.q.wag]]
::
++  stun                                                ::  parse several times
  |*  [[les=@ mos=@] fel=_rule]
  |=  tub=nail
  ^-  (like (list ,_(wonk (fel))))
  ?:  =(0 mos)
    [p.tub [~ ~ tub]]
  =+  vex=(fel tub)
  ?~  q.vex
    ?:  =(0 les)
      [p.vex [~ ~ tub]]
    vex
  =+  ^=  wag  %=  $
                 les  ?:(=(0 les) 0 (dec les))
                 mos  ?:(=(0 mos) 0 (dec mos))
                 tub  q.u.q.vex
               ==
  ?~  q.wag
    wag
  [p.wag [~ [p.u.q.vex p.u.q.wag] q.u.q.wag]]
::::::::::::::::::::::::::::::::::::::::::::::::::::::::::
::                section 2eD, parsing (combinators)    ::
::
++  bend                                                ::  conditional comp
  ~/  %bend
  |*  raq=_|*([a=* b=*] [~ u=[a b]])
  ~/  %fun
  |*  [vex=edge sab=_rule]
  ?~  q.vex
    vex
  =+  yit=(sab q.u.q.vex)
  =+  yur=(last p.vex p.yit)
  ?~  q.yit
    [p=yur q=q.vex]
  =+  vux=(raq p.u.q.vex p.u.q.yit)
  ?~  vux
    [p=yur q=q.vex]
  [p=yur q=[~ u=[p=u.vux q=q.u.q.yit]]]
::
++  comp
  ~/  %comp
  |*  raq=_|*([a=* b=*] [a b])                          ::  arbitrary compose
  ~/  %fun
  |*  [vex=edge sab=_rule]
  ?~  q.vex
    vex
  =+  yit=(sab q.u.q.vex)
  =+  yur=(last p.vex p.yit)
  ?~  q.yit
    [p=yur q=q.yit]
  [p=yur q=[~ u=[p=(raq p.u.q.vex p.u.q.yit) q=q.u.q.yit]]]
::
++  glue                                                ::  add rule
  ~/  %glue
  |*  bus=_rule
  ~/  %fun
  |*  [vex=edge sab=_rule]
  (plug vex ;~(pfix bus sab))
::
++  less                                                ::  no first and second
  |*  [vex=edge sab=_rule]
  ?~  q.vex
    =+  roq=(sab)
    [p=(last p.vex p.roq) q=q.roq]
  vex(q ~)
::
++  pfix                                                ::  discard first rule
  ~/  %pfix
  (comp |*([a=* b=*] b))
::
++  plug                                                ::  first then second
  ~/  %plug
  |*  [vex=edge sab=_rule]
  ?~  q.vex
    vex
  =+  yit=(sab q.u.q.vex)
  =+  yur=(last p.vex p.yit)
  ?~  q.yit
    [p=yur q=q.yit]
  [p=yur q=[~ u=[p=[p.u.q.vex p.u.q.yit] q=q.u.q.yit]]]
::
++  pose                                                ::  first or second
  ~/  %pose
  |*  [vex=edge sab=_rule]
  ?~  q.vex
    =+  roq=(sab)
    [p=(last p.vex p.roq) q=q.roq]
  vex
++  simu                                                ::  first and second
  |*  [vex=edge sab=_rule]
  ?~  q.vex
    vex
  =+  roq=(sab)
  roq
::
++  sfix                                                ::  discard second rule
  ~/  %sfix
  (comp |*([a=* b=*] a))
::::::::::::::::::::::::::::::::::::::::::::::::::::::::::
::                section 2eE, parsing (composers)      ::
::
++  bass
  |*  [wuc=@ tyd=_rule]
  %+  cook
    |=  waq=(list ,@)
    %+  roll
      waq
    =|([p=@ q=@] |.((add p (mul wuc q))))
  tyd
::
++  boss
  |*  [wuc=@ tyd=_rule]
  %+  cook
    |=  waq=(list ,@)
    %+  reel
      waq
    =|([p=@ q=@] |.((add p (mul wuc q))))
  tyd
::
++  ifix
  |*  [fel=[p=_rule q=_rule] hof=_rule]
  ;~(pfix p.fel ;~(sfix hof q.fel))
::
++  more
  |*  [bus=_rule fel=_rule]
  ;~(pose (most bus fel) (easy ~))
::
++  most
  |*  [bus=_rule fel=_rule]
  ;~(plug fel (star ;~(pfix bus fel)))
::
++  plus  |*(fel=_rule ;~(plug fel (star fel)))
++  slug
  |*  [rud=* raq=_|*([a=* b=*] [a b])]
  |*  [bus=_rule fel=_rule]
  ;~((comp raq) fel (stir rud raq ;~(pfix bus fel)))
::
++  star                                                ::  0 or more times
  |*  fel=_rule
  (stir `(list ,_(wonk *fel))`~ |*([a=* b=*] [a b]) fel)
::::::::::::::::::::::::::::::::::::::::::::::::::::::::::
::                section 2eF, parsing (ascii)          ::
::
++  ace  (just ' ')                                     ::  spACE
++  bar  (just '|')                                     ::  vertical BAR
++  bas  (just '\\')                                    ::  Back Slash (escaped)
++  buc  (just '$')                                     ::  dollars BUCks
++  cab  (just '_')                                     ::  CABoose
++  cen  (just '%')                                     ::  perCENt
++  col  (just ':')                                     ::  COLon
++  com  (just ',')                                     ::  COMma
++  doq  (just '"')                                     ::  Double Quote
++  dot  (just '.')                                     ::  dot dot dot ...
++  fas  (just '/')                                     ::  Forward Slash
++  gal  (just '<')                                     ::  Greater Left
++  gar  (just '>')                                     ::  Greater Right
++  hax  (just '#')                                     ::  Hash
++  kel  (just '{')                                     ::  Curly Left
++  ker  (just '}')                                     ::  Curly Right
++  ket  (just '^')                                     ::  CareT
++  lus  (just '+')                                     ::  pLUS
++  hep  (just '-')                                     ::  HyPhen
++  pel  (just '(')                                     ::  Paren Left
++  pam  (just '&')                                     ::  AMPersand pampersand
++  per  (just ')')                                     ::  Paren Right
++  pat  (just '@')                                     ::  AT pat
++  sel  (just '[')                                     ::  Square Left
++  sem  (just ';')                                     ::  SEMicolon
++  ser  (just ']')                                     ::  Square Right
++  sig  (just '~')                                     ::  SIGnature squiggle
++  soq  (just '\'')                                    ::  Single Quote
++  tar  (just '*')                                     ::  sTAR
++  tec  (just '`')                                     ::  backTiCk
++  tis  (just '=')                                     ::  'tis tis, it is
++  wut  (just '?')                                     ::  wut, what?
++  zap  (just '!')                                     ::  zap! bang! crash!!
::::::::::::::::::::::::::::::::::::::::::::::::::::::::::
::                section 2eG, parsing (whitespace)     ::
::
++  dog  ;~(plug dot gay)                               ::
++  doh  ;~(plug ;~(plug hep hep) gay)                  ::
++  dun  (cold ~ ;~(plug hep hep))                      ::  -- (phep) to ~
++  duz  (cold ~ ;~(plug tis tis))                      ::  == (stet) to ~
++  gah  (mask [`@`10 ' ' ~])                           ::  newline or ace
++  gap  (cold ~ ;~(plug gaq (star ;~(pose vul gah))))  ::
++  gaq  ;~  pose                                       ::  end of line
             (just `@`10)
             ;~(plug gah ;~(pose gah vul))
             vul
         ==
++  gaw  (cold ~ (star ;~(pose vul gah)))               ::  classic white
++  gay  ;~(pose gap (easy ~))                          ::
++  vul  %-  cold  :-  ~                                ::  comments
         ;~  plug  col  col
           (star prn)
           (just `@`10)
         ==
::::::::::::::::::::::::::::::::::::::::::::::::::::::::::
::                section 2eH, parsing (idioms)         ::
::
++  alf  ;~(pose low hig)                               ::  alphabetic
++  aln  ;~(pose low hig nud)                           ::  alphanumeric
++  alp  ;~(pose low hig nud hep)                       ::  alphanumeric and -
++  bet  ;~(pose (cold 2 hep) (cold 3 lus))             ::  axis syntax - +
++  bin  (bass 2 (most gon but))                        ::  binary to atom
++  but  (cook |=(a=@ (sub a '0')) (shim '0' '1'))      ::  binary digit
++  cit  (cook |=(a=@ (sub a '0')) (shim '0' '7'))      ::  octal digit
++  dem  (bass 10 (most gon dit))                       ::  decimal to atom
++  dit  (cook |=(a=@ (sub a '0')) (shim '0' '9'))      ::  decimal digit
++  gul  ;~(pose (cold 2 gal) (cold 3 gar))             ::  axis syntax < >
++  gon  ;~(pose ;~(plug bas gay fas) (easy ~))         ::  long numbers \ /
++  hex  (bass 16 (most gon hit))                       ::  hex to atom
++  hig  (shim 'A' 'Z')                                 ::  uppercase
++  hit  ;~  pose                                       ::  hex digits
           dit
           (cook |=(a=char (sub a 87)) (shim 'a' 'f'))
           (cook |=(a=char (sub a 55)) (shim 'A' 'F'))
         ==
++  low  (shim 'a' 'z')                                 ::  lowercase
++  mes  %+  cook                                       ::  hexbyte
           |=([a=@ b=@] (add (mul 16 a) b))
         ;~(plug hit hit)
++  nix  (boss 256 (star ;~(pose aln cab)))             ::
++  nud  (shim '0' '9')                                 ::  numeric
++  prn  ;~(less (just `@`127) (shim 32 256))
++  qat  ;~  pose                                       ::  chars in blockcord
             prn
             ;~(less ;~(plug (just `@`10) soqs) (just `@`10))
         ==
++  qit  ;~  pose                                       ::  chars in a cord
             ;~(less bas soq prn)
             ;~(pfix bas ;~(pose bas soq mes))          ::  escape chars
         ==
++  qut  ;~  pose                                       ::  cord
             ;~  less  soqs
               (ifix [soq soq] (boss 256 (more gon qit)))
             ==
             %-  inde  %+  ifix
               :-  ;~  plug  soqs
                     ;~(pose ;~(plug (plus ace) vul) (just '\0a'))
                   ==
               ;~(plug (just '\0a') soqs)
             (boss 256 (star qat))
         ==
::
++  soqs  ;~(plug soq soq soq)
++  sym
  %+  cook
    |=(a=tape (rap 3 ^-((list ,@) a)))
  ;~(plug low (star ;~(pose nud low hep)))
::
++  ven  ;~  (comp |=([a=@ b=@] (peg a b)))
           bet
           =+  hom=`?`|
           |=  tub=nail
           ^-  (like axis)
           =+  vex=?:(hom (bet tub) (gul tub))
           ?~  q.vex
             [p.tub [~ 1 tub]]
           =+  wag=$(p.tub p.vex, hom !hom, tub q.u.q.vex)
           ?>  ?=(^ q.wag)
           [p.wag [~ (peg p.u.q.vex p.u.q.wag) q.u.q.wag]]
         ==
++  vit                                                 ::  base64 digit
  ;~  pose
    (cook |=(a=@ (sub a 65)) (shim 'A' 'Z'))
    (cook |=(a=@ (sub a 71)) (shim 'a' 'z'))
    (cook |=(a=@ (add a 4)) (shim '0' '9'))
    (cold 62 (just '-'))
    (cold 63 (just '+'))
  ==
::::::::::::::::::::::::::::::::::::::::::::::::::::::::::
::                section 2eI, parsing (external)       ::
::
++  rash  |*([naf=@ sab=_rule] (scan (trip naf) sab))   ::
++  rush  |*([naf=@ sab=_rule] (rust (trip naf) sab))
++  rust  |*  [los=tape sab=_rule]
          =+  vex=((full sab) [[1 1] los])
          ?~(q.vex ~ [~ u=p.u.q.vex])
++  scan  |*  [los=tape sab=_rule]
          =+  vex=((full sab) [[1 1] los])
          ?~  q.vex
            ~_  (show [%m '{%d %d}'] p.p.vex q.p.vex ~)
            ~|('syntax-error' !!)
          p.u.q.vex
::::::::::::::::::::::::::::::::::::::::::::::::::::::::::
::                section 2eJ, formatting (basic text)  ::
::
++  cass                                                ::  lowercase
  |=  vib=tape
  %+  rap  3
  (turn vib |=(a=@ ?.(&((gte a 'A') (lte a 'Z')) a (add 32 a))))
::
++  cuss                                                ::  uppercase
  |=  vib=tape
  ^-  @t
  %+  rap  3
  (turn vib |=(a=@ ?.(&((gte a 'a') (lte a 'z')) a (sub a 32))))
::
++  crip  |=(a=tape `@t`(rap 3 a))                      ::  tape to cord
::
++  mesc                                                ::  ctrl code escape
  |=  vib=tape
  ^-  tape
  ?~  vib
    ~
  ?:  =('\\' i.vib)
    ['\\' '\\' $(vib t.vib)]
  ?:  ?|((gth i.vib 126) (lth i.vib 32) =(39 i.vib))
    ['\\' (weld ~(rux at i.vib) (runt [1 47] $(vib t.vib)))]
  [i.vib $(vib t.vib)]
::
++  runt                                                ::  append to tape
  |=  [[a=@ b=@] c=tape]
  ^-  tape
  ?:  =(0 a)
    c
  [b $(a (dec a))]
::
++  sand                                                ::  atom sanity
  |=  a=@ta
  |=  b=@  ^-  (unit ,@)
  ?.(((sane a) b) ~ [~ b])
::
++  sane                                                ::  atom sanity
  |=  a=@ta
  |=  b=@  ^-  ?
  ?.  =(%t (end 3 1 a))
    ~|(%sane-stub !!)
  =+  [inx=0 len=(met 3 b)]
  ?:  =(%tas a)
    |-  ^-  ?
    ?:  =(inx len)  &
    =+  cur=(cut 3 [inx 1] b)
    ?&  ?|  &((gte cur 'a') (lte cur 'z'))
            &(=('-' cur) !=(0 inx) !=(len inx))
            &(&((gte cur '0') (lte cur '9')) !=(0 inx))
        ==
        $(inx +(inx))
    ==
  ?:  =(%ta a)
    |-  ^-  ?
    ?:  =(inx len)  &
    =+  cur=(cut 3 [inx 1] b)
    ?&  ?|  &((gte cur 'a') (lte cur 'z'))
            &((gte cur '0') (lte cur '9'))
            |(=('-' cur) =('~' cur) =('_' cur) =('.' cur))
        ==
        $(inx +(inx))
    ==
  |-  ^-  ?
  ?:  =(0 b)  &
  =+  cur=(end 3 1 b)
  ?:  &((lth cur 32) !=(10 cur))  |
  =+  len=(teff cur)
  ?&  |(=(1 len) =+(i=1 |-(|(=(i len) &((gte (cut 3 [i 1] b) 128) $(i +(i)))))))
      $(b (rsh 3 len b))
  ==
::
++  trim                                                ::  tape split
  |=  [a=@ b=tape]
  ^-  [p=tape q=tape]
  ?~  b
    [~ ~]
  ?:  =(0 a)
    [~ b]
  =+  c=$(a (dec a), b t.b)
  [[i.b p.c] q.c]
::
++  trip                                                ::  cord to tape
  ~/  %trip
  |=  a=@  ^-  tape
  ?:  =(0 (met 3 a))
    ~
  [^-(@ta (end 3 1 a)) $(a (rsh 3 1 a))]
::
++  teff                                                ::  length utf8
  |=  a=@t  ^-  @
  =+  b=(end 3 1 a)
  ?:  =(0 b)
    ?>(=(0 a) 0)
  ?>  |((gte b 32) =(10 b))
  ?:((lte b 127) 1 ?:((lte b 223) 2 ?:((lte b 239) 3 4)))
::
++  turf                                                ::  utf8 to utf32
  |=  a=@t
  ^-  @c
  %+  rap  5
  |-  ^-  (list ,@c)
  =+  b=(teff a)
  ?:  =(0 b)  ~
  :-  %+  can  0
      %+  turn
        ^-  (list ,[p=@ q=@])
        ?+  b  !!
          1  [[0 7] ~]
          2  [[8 6] [0 5] ~]
          3  [[16 6] [8 6] [0 4] ~]
          4  [[24 6] [16 6] [8 6] [0 3] ~]
        ==
      |=([p=@ q=@] [q (cut 0 [p q] a)])
  $(a (rsh 3 b a))
::
++  tuba                                                ::  utf8 to utf32 tape
  |=  a=tape
  ^-  (list ,@c)
  (rip 5 (turf (rap 3 a)))                              ::  XX horrible
::
++  tufa                                                ::  utf32 to utf8 tape
  |=  a=(list ,@c)
  ^-  tape
  ?~  a  ""
  (weld (rip 3 (tuft i.a)) $(a t.a))
::
++  tuft                                                ::  utf32 to utf8 text
  |=  a=@c
  ^-  @t
  %+  rap  3
  |-  ^-  (list ,@)
  ?:  =(0 a)
    ~
  =+  b=(end 5 1 a)
  =+  c=$(a (rsh 5 1 a))
  ?:  (lth b 0x7f)
    [b c]
  ?:  (lth b 0x7ff)
    :*  (mix 0b1100.0000 (cut 0 [6 5] b))
        (mix 0b1000.0000 (end 0 6 b))
        c
    ==
  ?:  (lth b 0xffff)
    :*  (mix 0b1110.0000 (cut 0 [12 4] b))
        (mix 0b1000.0000 (cut 0 [6 6] b))
        (mix 0b1000.0000 (end 0 6 b))
        c
    ==
  :*  (mix 0b1111.0000 (cut 0 [18 3] b))
      (mix 0b1000.0000 (cut 0 [12 6] b))
      (mix 0b1000.0000 (cut 0 [6 6] b))
      (mix 0b1000.0000 (end 0 6 b))
      c
  ==
::
++  wack                                                ::  span format
  |=  a=@ta
  ^-  @ta
  =+  b=(rip 3 a)
  %+  rap  3
  |-  ^-  tape
  ?~  b
    ~
  ?:  =('~' i.b)  ['~' '~' $(b t.b)]
  ?:  =('_' i.b)  ['~' '-' $(b t.b)]
  [i.b $(b t.b)]
::
++  wick                                                ::  span format
  |=  a=@
  ^-  @ta
  =+  b=(rip 3 a)
  %+  rap  3
  |-  ^-  tape
  ?~  b
    ~
  ?:  =('~' i.b)
    ?~  t.b  !!
    [?:(=('~' i.t.b) '~' ?>(=('-' i.t.b) '_')) $(b t.t.b)]
  [i.b $(b t.b)]
::
++  woad                                                ::  span format
  |=  a=@ta
  ^-  @t
  %+  rap  3
  |-  ^-  (list ,@)
  ?:  =(0 a)
    ~
  =+  b=(end 3 1 a)
  =+  c=(rsh 3 1 a)
  ?:  =('.' b)
    [' ' $(a c)]
  ?.  =('~' b)
    [b $(a c)]
  =>  .(b (end 3 1 c), c (rsh 3 1 c))
  ?+  b  =-  (weld (rip 3 (tuft p.d)) $(a q.d))
         ^=  d
         =+  d=0
         |-  ^-  [p=@ q=@]
         ?:  =('.' b)
           [d c]
         ?<  =(0 c)
         %=    $
            b  (end 3 1 c)
            c  (rsh 3 1 c)
            d  %+  add  (mul 16 d)
               %+  sub  b
               ?:  &((gte b '0') (lte b '9'))  48
               ?>(&((gte b 'a') (lte b 'z')) 87)
         ==
    %'.'  ['.' $(a c)]
    %'~'  ['~' $(a c)]
  ==
::
++  wood                                                ::  span format
  |=  a=@t
  ^-  @ta
  %+  rap  3
  |-  ^-  (list ,@)
  ?:  =(0 a)
    ~
  =+  b=(teff a)
  =+  c=(turf (end 3 b a))
  =+  d=$(a (rsh 3 b a))
  ?:  ?|  &((gte c 'a') (lte c 'z'))
          &((gte c '0') (lte c '9'))
          =('-' c)
      ==
    [c d]
  ?+  c
    :-  '~'
    =+  e=(met 2 c)
    |-  ^-  tape
    ?:  =(0 c)
      ['.' d]
    =.  e  (dec e)
    =+  f=(rsh 2 e c)
    [(add ?:((lte f 9) 48 87) f) $(c (end 2 e c))]
  ::
    %' '  ['.' d]
    %'.'  ['~' '.' d]
    %'~'  ['~' '~' d]
  ==
::::::::::::::::::::::::::::::::::::::::::::::::::::::::::
::                section 2eK, formatting (layout)      ::
::
++  re
  |_  tac=tank
  ++  ram
    ^-  tape
    ?-    -.tac
        %leaf  p.tac
        %palm  ram(tac [%rose [p.p.tac (weld q.p.tac r.p.tac) s.p.tac] q.tac])
        %rose
      %+  weld
        q.p.tac
      |-  ^-  tape
      ?~  q.tac
        r.p.tac
      =+  voz=$(q.tac t.q.tac)
      (weld ram(tac i.q.tac) ?~(t.q.tac voz (weld p.p.tac voz)))
    ==
  ::
  ++  win
    |=  [tab=@ edg=@]
    =+  lug=`wall`~
    |^  |-  ^-  wall
        ?-    -.tac
            %leaf  (rig p.tac)
            %palm
          ?:  fit
            (rig ram)
          ?~  q.tac
            (rig q.p.tac)
          ?~  t.q.tac
            (rig(tab (add 2 tab), lug $(tac i.q.tac)) q.p.tac)
          =>  .(q.tac `(list tank)`q.tac)
          =+  lyn=(mul 2 (lent q.tac))
          =+  ^=  qyr
              |-  ^-  wall
              ?~  q.tac
                lug
              %=  ^$
                tac  i.q.tac
                tab  (add tab (sub lyn 2))
                lug  $(q.tac t.q.tac, lyn (sub lyn 2))
              ==
          (wig(lug qyr) q.p.tac)
        ::
            %rose
          ?:  fit
            (rig ram)
          =+  ^=  gyl
            |-  ^-  wall
            ?~  q.tac
              ?:(=(%$ r.p.tac) lug (rig r.p.tac))
            ^$(tac i.q.tac, lug $(q.tac t.q.tac), tab din)
          ?:  =(%$ q.p.tac)
            gyl
          (wig(lug gyl) q.p.tac)
        ==
    ::
    ++  din  (mod (add 2 tab) (mul 2 (div edg 3)))
    ++  fit  (lte (lent ram) (sub edg tab))
    ++  rig
      |=  hom=tape
      ^-  wall
      ?:  (lte (lent hom) (sub edg tab))
        [(runt [tab ' '] hom) lug]
      =>  .(tab (add tab 2), edg (sub edg 2))
      =+  mut=(trim (sub edg tab) hom)
      :-  (runt [(sub tab 2) ' '] ['\\' '/' (weld p.mut `_hom`['\\' '/' ~])])
      =>  .(hom q.mut)
      |-
      ?~  hom
        :-  %+  runt
              [(sub tab 2) ' ']
            ['\\' '/' (runt [(sub edg tab) ' '] ['\\' '/' ~])]
        lug
      =>  .(mut (trim (sub edg tab) hom))
      [(runt [tab ' '] p.mut) $(hom q.mut)]
    ::
    ++  wig
      |=  hom=tape
      ^-  wall
      ?~  lug
        (rig hom)
      =+  lin=(lent hom)
      =+  wug=:(add 1 tab lin)
      ?.  =+  mir=i.lug
          |-  ?~  mir
                |
              ?|(=(0 wug) ?&(=(' ' i.mir) $(mir t.mir, wug (dec wug))))
        (rig hom)       :: ^ XX regular form?
      [(runt [tab ' '] (weld hom `tape`[' ' (slag wug i.lug)])) t.lug]
    --
  --
::::::::::::::::::::::::::::::::::::::::::::::::::::::::::
::                section 2eL, formatting (path)        ::
::
++  ab
  |%
  ++  bix  (bass 16 (stun [2 2] six))
  ++  hif  (boss 256 ;~(plug tip tiq (easy ~)))
  ++  huf  %+  cook
             |=([a=@ b=@] (wred:un ~(zug mu ~(zag mu [a b]))))
           ;~(plug hif ;~(pfix hep hif))
  ++  hyf  (bass 0x1.0000.0000 ;~(plug huf ;~(pfix hep huf) (easy ~)))
  ++  pev  (bass 32 ;~(plug sev (stun [0 4] siv)))
  ++  pew  (bass 64 ;~(plug sew (stun [0 4] siw)))
  ++  piv  (bass 32 (stun [5 5] siv))
  ++  piw  (bass 64 (stun [5 5] siw))
  ++  qeb  (bass 2 ;~(plug seb (stun [0 3] sib)))
  ++  qex  (bass 16 ;~(plug sex (stun [0 3] hit)))
  ++  qib  (bass 2 (stun [4 4] sib))
  ++  qix  (bass 16 (stun [4 4] six))
  ++  seb  (cold 1 (just '1'))
  ++  sed  (cook |=(a=@ (sub a '0')) (shim '1' '9'))
  ++  sev  ;~(pose sed sov)
  ++  sew  ;~(pose sed sow)
  ++  sex  ;~(pose sed sox)
  ++  sib  (cook |=(a=@ (sub a '0')) (shim '0' '1'))
  ++  siq  ;~  pose
             (shim 'a' 'z')
             (shim 'A' 'Z')
             (shim '0' '9')
             hep
             (cold 32 dot)
             ;~(pfix sig ;~(pose sig dot bix))
           ==
  ++  sid  (cook |=(a=@ (sub a '0')) (shim '0' '9'))
  ++  siv  ;~(pose sid sov)
  ++  siw  ;~(pose sid sow)
  ++  six  ;~(pose sid sox)
  ++  sov  (cook |=(a=@ (sub a 87)) (shim 'a' 'v'))
  ++  sow  ;~  pose
             (cook |=(a=@ (sub a 87)) (shim 'a' 'z'))
             (cook |=(a=@ (sub a 29)) (shim 'A' 'Z'))
             (cold 62 (just '-'))
             (cold 63 (just '~'))
           ==
  ++  sox  (cook |=(a=@ (sub a 87)) (shim 'a' 'f'))
  ++  ted  (bass 10 ;~(plug sed (stun [0 2] sid)))
  ++  tip  (sear |=(a=@ (ins:po a)) til)
  ++  tiq  (sear |=(a=@ (ind:po a)) til)
  ++  tid  (bass 10 (stun [3 3] sid))
  ++  til  (boss 256 (stun [3 3] low))
  ++  urs  %+  cook
             |=(a=tape (rap 3 ^-((list ,@) a)))
           (star ;~(pose nud low hep dot sig cab))
  ++  urt  %+  cook
             |=(a=tape (rap 3 ^-((list ,@) a)))
           (star ;~(pose nud low hep dot sig))
  ++  voy  ;~(pfix bas ;~(pose bas soq bix))
  ++  vym  (bass 256 ;~(plug low (star ;~(pose low nud))))
  ++  vyn  (bass 256 ;~(plug hep vym (easy ~)))
  --
++  ag
  |%
  ++  ape  |*(fel=_rule ;~(pose (cold 0 (just '0')) fel))
  ++  bay  (ape (bass 16 ;~(plug qeb:ab (star ;~(pfix dog qib:ab)))))
  ++  bip  =+  tod=(ape qex:ab)
           (bass 0x1.0000 ;~(plug tod (stun [7 7] ;~(pfix dog tod))))
  ++  dem  (ape (bass 1.000 ;~(plug ted:ab (star ;~(pfix dog tid:ab)))))
  ++  dim  (ape (bass 10 ;~(plug sed:ab (star sid:ab))))
  ++  dum  (bass 10 (plus sid:ab))
  ++  fed  ;~  pose
             (bass 0x1.0000.0000.0000.0000 (most doh hyf:ab))
             huf:ab
             hif:ab
             tiq:ab
           ==
  ++  hex  (ape (bass 0x1.0000 ;~(plug qex:ab (star ;~(pfix dog qix:ab)))))
  ++  lip  =+  tod=(ape ted:ab)
           (bass 256 ;~(plug tod (stun [3 3] ;~(pfix dog tod))))
  ++  qut  %+  ifix  [soq soq]
           %+  boss  256
           %-  star  ;~  pose
                       ;~(pfix bas ;~(pose bas soq bix:ab))
                       ;~(less bas soq prn)
                     ==
  ++  sym  (cook |=(a=(list ,@) (rap 3 a)) ;~(plug vym:ab (star vyn:ab)))
  ++  tyq  (cook |=(a=(list ,@) (rap 3 a)) (plus siq:ab))
  ++  viz  (ape (bass 0x200.0000 ;~(plug pev:ab (star ;~(pfix dog piv:ab)))))
  ++  vum  (bass 32 (plus siv:ab))
  ++  wiz  (ape (bass 0x4000.0000 ;~(plug pew:ab (star ;~(pfix dog piw:ab)))))
  --
::
++  co
  =<  |_  lot=coin
      ++  rear  |=(rom=tape =>(.(rex rom) rend))
      ++  rent  `@ta`(rap 3 rend)
      ++  rend
        ^-  tape
        ?:  ?=(%blob -.lot)
          ['~' '0' ((v-co 1) (jam p.lot))]
        ?:  ?=(%many -.lot)
          :-  '.'
          |-  ^-  tape
          ?~   p.lot
            ['_' '_' rex]
          ['_' (weld (trip (wack rent(lot i.p.lot))) $(p.lot t.p.lot))]
        =+  [yed=(end 3 1 p.p.lot) hay=(cut 3 [1 1] p.p.lot)]
        |-  ^-  tape
        ?+    yed  (z-co q.p.lot)
            %c   ['~' '-' (weld (rip 3 (wood (tuft q.p.lot))) rex)]
            %d
          ?+    hay  (z-co q.p.lot)
              %a
            =+  yod=(yore q.p.lot)
            =>  ^+(. .(rex ?~(f.t.yod rex ['.' (s-co f.t.yod)])))
            =>  ^+  .
                %=    .
                    rex
                  ?:  &(=(~ f.t.yod) =(0 h.t.yod) =(0 m.t.yod) =(0 s.t.yod))
                    rex
                  =>  .(rex ['.' (y-co s.t.yod)])
                  =>  .(rex ['.' (y-co m.t.yod)])
                  ['.' '.' (y-co h.t.yod)]
                ==
            =>  .(rex ['.' (a-co d.t.yod)])
            =>  .(rex ['.' (a-co m.yod)])
            =>  .(rex ?:(a.yod rex ['-' rex]))
            ['~' (a-co y.yod)]
          ::
              %r
            =+  yug=(yell q.p.lot)
            =>  ^+(. .(rex ?~(f.yug rex ['.' (s-co f.yug)])))
            :-  '~'
            ?:  &(=(0 d.yug) =(0 m.yug) =(0 h.yug) =(0 s.yug))
              ['.' 's' '0' rex]
            =>  ^+(. ?:(=(0 s.yug) . .(rex ['.' 's' (a-co s.yug)])))
            =>  ^+(. ?:(=(0 m.yug) . .(rex ['.' 'm' (a-co m.yug)])))
            =>  ^+(. ?:(=(0 h.yug) . .(rex ['.' 'h' (a-co h.yug)])))
            =>  ^+(. ?:(=(0 d.yug) . .(rex ['.' 'd' (a-co d.yug)])))
            +.rex
          ==
        ::
            %f
          ?:  =(& q.p.lot)
            ['.' 'y' rex]
          ?:(=(| q.p.lot) ['.' 'n' rex] (z-co q.p.lot))
        ::
            %n   ['~' rex]
            %i
          ?+  hay  (z-co q.p.lot)
            %f  ((ro-co [3 10 4] |=(a=@ ~(d ne a))) q.p.lot)
            %s  ((ro-co [4 16 8] |=(a=@ ~(x ne a))) q.p.lot)
          ==
        ::
            %p
          =+  dyx=(met 3 q.p.lot)
          :-  '~'
          ?:  (lte dyx 1)
            (weld (trip (tod:po q.p.lot)) rex)
          ?:  =(2 dyx)
            ;:  weld
              (trip (tos:po (end 3 1 q.p.lot)))
              (trip (tod:po (rsh 3 1 q.p.lot)))
              rex
            ==
          =+  [dyz=(met 5 q.p.lot) fin=|]
          |-  ^-  tape
          ?:  =(0 dyz)
            rex
          %=    $
              fin      &
              dyz      (dec dyz)
              q.p.lot  (rsh 5 1 q.p.lot)
              rex
            =+  syb=(wren:un (end 5 1 q.p.lot))
            =+  cog=~(zig mu [(rsh 4 1 syb) (end 4 1 syb)])
            ;:  weld
              (trip (tos:po (end 3 1 p.cog)))
              (trip (tod:po (rsh 3 1 p.cog)))
              `tape`['-' ~]
              (trip (tos:po (end 3 1 q.cog)))
              (trip (tod:po (rsh 3 1 q.cog)))
              `tape`?:(fin ['-' ?:(=(1 (end 0 1 dyz)) ~ ['-' ~])] ~)
              rex
            ==
          ==
        ::
            %r
          ?+  hay  (z-co q.p.lot)
            %d  
          =+  r=(rlyd q.p.lot)
          ?~  e.r
            ['.' '~' (r-co r)]
          ['.' '~' u.e.r]
            %h  ['.' '~' '~' (r-co (rlyh q.p.lot))]
            %q  ['.' '~' '~' '~' (r-co (rlyq q.p.lot))]
            %s  ['.' (r-co (rlys q.p.lot))]
          ==
        ::
            %u
          =-  (weld p.gam ?:(=(0 q.p.lot) `tape`['0' ~] q.gam))
          ^=  gam  ^-  [p=tape q=tape]
          ?+  hay  [~ ((ox-co [10 3] |=(a=@ ~(d ne a))) q.p.lot)]
            %b  [['0' 'b' ~] ((ox-co [2 4] |=(a=@ ~(d ne a))) q.p.lot)]
            %i  [['0' 'i' ~] ((d-co 1) q.p.lot)]
            %x  [['0' 'x' ~] ((ox-co [16 4] |=(a=@ ~(x ne a))) q.p.lot)]
            %v  [['0' 'v' ~] ((ox-co [32 5] |=(a=@ ~(x ne a))) q.p.lot)]
            %w  [['0' 'w' ~] ((ox-co [64 5] |=(a=@ ~(w ne a))) q.p.lot)]
          ==
        ::
            %s
          %+  weld
            ?:((syn:si q.p.lot) "--" "-")
          $(yed 'u', q.p.lot (abs:si q.p.lot))
        ::
            %t
          ?:  =('a' hay)
            ?:  =('s' (cut 3 [2 1] p.p.lot))
              
              (weld (rip 3 q.p.lot) rex)
            ['~' '.' (weld (rip 3 q.p.lot) rex)]
          ['~' '~' (weld (rip 3 (wood q.p.lot)) rex)]
        ==
      --
  =+  rex=*tape
  =<  |%
      ++  a-co  |=(dat=@ ((d-co 1) dat))
      ++  d-co  |=(min=@ (em-co [10 min] |=([? b=@ c=tape] [~(d ne b) c])))
      ++  r-co
        |=  [syn=? nub=@ der=@ ign=(unit tape) ne=?]
        =>  .(rex ['.' (t-co ((d-co 1) der) ne)])
        =>  .(rex ((d-co 1) nub))
        ?:(syn rex ['-' rex])
      ++  t-co  |=  [a=tape n=?]  ^-  tape 
        ?:  n  a
        ?~  a  ~|(%empty-frac !!)  t.a
      ::
      ++  s-co
        |=  esc=(list ,@)  ^-  tape
        ~|  [%so-co esc]
        ?~  esc
          rex
        :-  '.'
        =>(.(rex $(esc t.esc)) ((x-co 4) i.esc))
    ::
      ++  v-co  |=(min=@ (em-co [32 min] |=([? b=@ c=tape] [~(v ne b) c])))
      ++  w-co  |=(min=@ (em-co [64 min] |=([? b=@ c=tape] [~(w ne b) c])))
      ++  x-co  |=(min=@ (em-co [16 min] |=([? b=@ c=tape] [~(x ne b) c])))
      ++  y-co  |=(dat=@ ((d-co 2) dat))
      ++  z-co  |=(dat=@ `tape`['0' 'x' ((x-co 1) dat)])
      --
  |%
  ++  em-co
    |=  [[bas=@ min=@] [par=$+([? @ tape] tape)]]
    |=  hol=@
    ^-  tape
    ?:  &(=(0 hol) =(0 min))
      rex
    =+  [rad=(mod hol bas) dar=(div hol bas)]
    %=  $
      min  ?:(=(0 min) 0 (dec min))
      hol  dar
      rex  (par =(0 dar) rad rex)
    ==
  ::
  ++  ox-co
    |=  [[bas=@ gop=@] dug=$+(@ @)]
    %+  em-co
      [|-(?:(=(0 gop) 1 (mul bas $(gop (dec gop))))) 0]
    |=  [top=? seg=@ res=tape]
    %+  weld
      ?:(top ~ `tape`['.' ~])
    %.  seg
    %+  em-co(rex res)
      [bas ?:(top 0 gop)]
    |=([? b=@ c=tape] [(dug b) c])
  ::
  ++  ro-co
    |=  [[buz=@ bas=@ dop=@] dug=$+(@ @)]
    |=  hol=@
    ^-  tape
    ?:  =(0 dop)
      rex
    =>  .(rex $(dop (dec dop)))
    :-  '.'
    %-  (em-co [bas 1] |=([? b=@ c=tape] [(dug b) c]))
    [(cut buz [(dec dop) 1] hol)]
  --
::
++  ne
  |_  tig=@
  ++  d  (add tig '0')
  ++  x  ?:((gte tig 10) (add tig 87) d)
  ++  v  ?:((gte tig 10) (add tig 87) d)
  ++  w  ?:(=(tig 63) '~' ?:(=(tig 62) '-' ?:((gte tig 36) (add tig 29) x)))
  --
::
++  mu
  |_  [top=@ bot=@]
  ++  zag  [p=(end 4 1 (add top bot)) q=bot]
  ++  zig  [p=(end 4 1 (add top (sub 0x1.0000 bot))) q=bot]
  ++  zug  (mix (lsh 4 1 top) bot)
  --
::
++  so
  |%
  ++  bisk
    ;~  pose
      ;~  pfix  (just '0')
        ;~  pose
          (stag %ub ;~(pfix (just 'b') bay:ag))
          (stag %ui ;~(pfix (just 'i') dim:ag))
          (stag %ux ;~(pfix (just 'x') hex:ag))
          (stag %uv ;~(pfix (just 'v') viz:ag))
          (stag %uw ;~(pfix (just 'w') wiz:ag))
        ==
      ==
      (stag %ud dem:ag)
    ==
  ++  crub
    ;~  pose
      %+  cook
        |=(det=date `dime`[%da (year det)])
      ;~  plug
        %+  cook
          |=([a=@ b=?] [b a])
        ;~(plug dim:ag ;~(pose (cold | hep) (easy &)))
        ;~(pfix dot dim:ag)   ::  month
        ;~(pfix dot dim:ag)   ::  day
        ;~  pose
          ;~  pfix
            ;~(plug dot dot)
            ;~  plug
              dum:ag
              ;~(pfix dot dum:ag)
              ;~(pfix dot dum:ag)
              ;~(pose ;~(pfix ;~(plug dot dot) (most dot qix:ab)) (easy ~))
            ==
          ==
          (easy [0 0 0 ~])
        ==
      ==
    ::
      %+  cook
        |=  [a=(list ,[p=?(%d %h %m %s) q=@]) b=(list ,@)]
        =+  rop=`tarp`[0 0 0 0 b]
        |-  ^-  dime
        ?~  a
          [%dr (yule rop)]
        ?-  p.i.a
          %d  $(a t.a, d.rop (add q.i.a d.rop))
          %h  $(a t.a, h.rop (add q.i.a h.rop))
          %m  $(a t.a, m.rop (add q.i.a m.rop))
          %s  $(a t.a, s.rop (add q.i.a s.rop))
        ==
      ;~  plug
        %+  most
          dot
        ;~  pose
          ;~(pfix (just 'd') (stag %d dim:ag))
          ;~(pfix (just 'h') (stag %h dim:ag))
          ;~(pfix (just 'm') (stag %m dim:ag))
          ;~(pfix (just 's') (stag %s dim:ag))
        ==
        ;~(pose ;~(pfix ;~(plug dot dot) (most dot qix:ab)) (easy ~))
      ==
    ::
      (stag %p fed:ag)
      ;~(pfix dot (stag %ta urs:ab))
      ;~(pfix sig (stag %t (cook woad urs:ab)))
      ;~(pfix hep (stag %c (cook turf (cook woad urs:ab))))
    ==
  ++  nuck
    %+  knee  *coin  |.  ~+
    %-  stew
    ^.  stet  ^.  limo
    :~  :-  ['a' 'z']  (cook |=(a=@ta [~ %tas a]) sym)
        :-  ['0' '9']  (stag ~ bisk)
        :-  '-'        (stag ~ tash)
        :-  '.'        ;~(pfix dot perd)
        :-  '~'        ;~(pfix sig ;~(pose twid (easy [~ %n 0])))
    ==
  ++  nusk
    (sear |=(a=@ta (rush (wick a) nuck)) urt:ab)
  ++  perd
    ;~  pose
      (stag ~ zust)
      (stag %many (ifix [cab ;~(plug cab cab)] (more cab nusk)))
    ==
  ++  royl
    =+  ^=  zer
        (cook lent (star (just '0')))
    =+  ^=  voy
        %+  cook  royl-cell
        ;~  plug
          ;~(pose (cold | hep) (easy &))
          ;~(plug dim:ag ;~(pose ;~(pfix dot ;~(plug zer dim:ag)) (easy [0 0])))
          ;~  pose 
            ;~  pfix 
              (just 'e') 
              (cook some ;~(plug ;~(pose (cold | hep) (easy &)) dim:ag))
            == 
            (easy ~)  
          ==
        ==
    ;~  pose
      (stag %rh (cook rylh ;~(pfix ;~(plug sig sig) voy)))
      (stag %rq (cook rylq ;~(pfix ;~(plug sig sig sig) voy)))
      (stag %rd (cook ryld ;~(pfix sig voy)))
      (stag %rs (cook ryls voy))
    ==
  ++  royl-cell
    |=  [a=? b=[c=@ d=@ e=@] f=(unit ,[h=? i=@])]  
    ^-  [? @ @ @ (unit ,@s)]
    ?~  f
      [a c.b d.b e.b ~]
    ?:  h.u.f
      [a c.b d.b e.b [~ (mul i.u.f 2)]]
    [a c.b d.b e.b [~ (dec (mul i.u.f 2))]]
  ++  tash
    =+  ^=  neg
        |=  [syn=? mol=dime]  ^-  dime
        ?>  =('u' (end 3 1 p.mol))
        [(cat 3 's' (rsh 3 1 p.mol)) (new:si syn q.mol)]
    ;~  pfix  hep
      ;~  pose
        (cook |=(a=dime (neg | a)) bisk)
        ;~(pfix hep (cook |=(a=dime (neg & a)) bisk))
      ==
    ==
  ++  twid
    ;~  pose
      (cook |=(a=@ [%blob (cue a)]) ;~(pfix (just '0') vum:ag))
      (stag ~ crub)
    ==
  ::
  ++  zust
    ;~  pose
      (stag %is bip:ag)
      (stag %if lip:ag)
      (stag %f ;~(pose (cold & (just 'y')) (cold | (just 'n'))))
      royl
    ==
  --
++  scot  |=(mol=dime ~(rent co %$ mol))
++  scow  |=(mol=dime ~(rend co %$ mol))
++  slat  |=(mod=@tas |=(txt=@ta (slaw mod txt)))
++  slav  |=([mod=@tas txt=@ta] (need (slaw mod txt)))
++  slaw
  |=  [mod=@tas txt=@ta]
  ^-  (unit ,@)
  =+  con=(slay txt)
  ?.(&(?=([~ %$ @ @] con) =(p.p.u.con mod)) ~ [~ q.p.u.con])
::
++  slay
  |=  txt=@ta  ^-  (unit coin)
  =+  vex=((full nuck:so) [[1 1] (trip txt)])
  ?~  q.vex
    ~
  [~ p.u.q.vex]
::
++  smyt
  |=  bon=path  ^-  tank
  :+  %rose  [['/' ~] ['/' ~] ['/' ~]]
  |-  ^-  (list tank)
  (turn bon |=(a=@ [%leaf (rip 3 a)]))
::::::::::::::::::::::::::::::::::::::::::::::::::::::::::
::                section 2eM, regular-expressions      ::
::
++  pars
  |=  [a=tape]                                          ::  parse tape to rege
  ^-  (unit rege)
  =+  foo=((full anns) [[1 1] a])
  ?~  q.foo
    ~
  [~ p.u.q.foo]
::
++  nor
  ;~  pose
    (shim 1 35)
    (shim 37 39)
    (shim 44 45)
    (shim 47 62)
    (shim 64 90)
    (shim 93 93)
    (shim 95 122)
    (shim 123 123)
    (shim 125 127)
  ==
++  les  ;~(pose (shim 32 91) (shim 93 126))
++  lep  ;~(pose (shim 32 45) (shim 46 90) (shim 95 126))
++  alm  (shim 32 126)
++  alb  ;~(pose (shim 32 92) (shim 94 126))
++  mis  ;~(pose (shim 32 47) (shim 58 64) (shim 91 96) (shim 123 126))
::
++  anns                                                ::  top level rege parse
  %+  knee  *rege  |.  ~+
  ;~  pose
    ;~((bend |=(a=[rege rege] (some [%eith a]))) mall ;~(pfix bar anns))
    (stag %eith ;~(plug (easy %empt) ;~(pfix bar anns)))
    (easy %empt)
  ==
::
++  mall
  %+  knee  *rege  |.  ~+
  ;~((bend |=(a=[rege rege] (some [%pair a]))) bets mall)
::
++  bets
  %+  knee  *rege  |.  ~+
  |=  tub=nail
  =+  vex=(chun tub)
  ?~  q.vex
    vex
  =+  a=p.u.q.vex
  %-  ;~  pose
        (cold [%eith %empt a] (jest '??'))
        (cold [%manl a] (jest '*?'))
        (cold [%plll a] (jest '+?'))
        (cold [%eith a %empt] wut)
        (cold [%mant a] tar)
        (cold [%plls a] lus)
        (stag %betl ;~(plug (easy a) ;~(sfix rang wut)))
        (stag %betw ;~(plug (easy a) rang))
        (stag %binl ;~(plug (easy a) (ifix [kel (jest ',}?')] dim:ag)))
        (stag %bant ;~(plug (easy a) (ifix [kel (jest '}?')] dim:ag)))
        (stag %bant ;~(plug (easy a) (ifix [kel ker] dim:ag)))
        (stag %bint ;~(plug (easy a) (ifix [kel (jest ',}')] dim:ag)))
        (easy a)
      ==
  q.u.q.vex
::
++  ranc
  |=  [a=@ b=@]
  ^-  @
  ?:((gth a b) 0 (con (bex a) $(a +(a))))
::
++  flap  |=(a=@ (mix a (dec (bex 256))))
::
++  rang
  %+  sear  |=([a=@ b=@] ?:((lte a b) (some [a b]) ~))
    (ifix [kel ker] ;~(plug dim:ag ;~(pfix com dim:ag)))
::
++  chun
  %+  knee  *rege  |.  ~+
  ;~  pose
    (cold %ende buc)
    (cold %sart ket)
    (cold %dote dot)
    %+  cook  |=(a=(list char) (reel a |=([p=char q=rege] [%pair [%lite p] q])))
      ;~(pfix (jest '\\Q') cape)
    |=  tub=nail
    =+  foo=;~(plug kel dim:ag ;~(pose ker (jest ',}') ;~(plug com dim:ag ker)))
    =+  bar=(foo tub)
    ?~(q.bar (chad tub) (fail tub))
    (cook |=([a=rege] [%capt a 0]) (ifix [pel per] anns))
    %+  cook  |=([a=rege] [%capt a 0])
      (ifix [;~(plug (jest '(?P<') (plus aln) gar) per] anns)
    (ifix [(jest '(?:') per] anns)
    (stag %brac ;~(pfix sel seac))
  ==
::
++  seac
  |=  tub=nail
  ?~  q.tub
    (fail tub)
  ?:  =(i.q.tub '^')
    (;~(pfix ket (cook flap sead)) tub)
  (sead tub)
::
++  sead
  %+  knee  *@  |.  ~+
  ;~  pose
    |=  tub=nail
    ?~  q.tub
      (fail tub)
    ?.  =(i.q.tub ']')
      (fail tub)
    ?~  t.q.tub
      (fail tub)
    ?:  =(i.t.q.tub '-')
      ?~  t.t.q.tub
        (fail tub)
      ?:  =(i.t.t.q.tub ']')
        (;~(pfix ser (cook |=(a=@ (con (bex ']') a)) sade)) tub)
      (fail tub)
    (;~(pfix ser (cook |=(a=@ (con (bex ']') a)) sade)) tub)
    |=  tub=nail
    ?~  q.tub
      (fail tub)
    ?.  =(i.q.tub '-')
      (fail tub)
    ?~  t.q.tub
      (fail tub)
    ?:  =(i.t.q.tub '-')
      ?~  t.t.q.tub
        (fail tub)
      ?:  =(i.t.t.q.tub ']')
        (;~(pfix hep (cook |=(a=@ (con (bex '-') a)) sade)) tub)
      (fail tub)
    (;~(pfix hep (cook |=(a=@ (con (bex '-') a)) sade)) tub)
    (cook |=(a=[@ @] (con a)) ;~(plug seap sade))
  ==
::
++  sade
  %+  knee  *@  |.  ~+
  ;~  pose
    (cold (bex '-') (jest '-]'))
    (cold 0 ser)
    (cook |=([p=@ q=@] `@`(con p q)) ;~(plug seap sade))
  ==
::
++  seap
  %+  knee  *@  |.  ~+
  ;~  pose
    unid
    (cold lower (jest '[:lower:]'))
    (cold upper (jest '[:upper:]'))
    (cold digit (jest '[:digit:]'))
    (cold print (jest '[:print:]'))
    (cold graph (jest '[:graph:]'))
    (cold blank (jest '[:blank:]'))
    (cold space (jest '[:space:]'))
    (cold cntrl (jest '[:cntrl:]'))
    (cold alpha (jest '[:alpha:]'))
    (cold xdigit (jest '[:xdigit:]'))
    (cold alnum (jest '[:alnum:]'))
    (cold punct (jest '[:punct:]'))
    (cold (flap lower) (jest '[:^lower:]'))
    (cold (flap upper) (jest '[:^upper:]'))
    (cold (flap digit) (jest '[:^digit:]'))
    (cold (flap print) (jest '[:^print:]'))
    (cold (flap graph) (jest '[:^graph:]'))
    (cold (flap blank) (jest '[:^blank:]'))
    (cold (flap space) (jest '[:^space:]'))
    (cold (flap cntrl) (jest '[:^cntrl:]'))
    (cold (flap alpha) (jest '[:^alpha:]'))
    (cold (flap xdigit) (jest '[:^xdigit:]'))
    (cold (flap alnum) (jest '[:^alnum:]'))
    (cold (flap punct) (jest '[:^punct:]'))
    %+  sear  |=([a=@ b=@] ?:((gth a b) ~ (some (ranc a b))))
      ;~(plug alm ;~(pfix hep alb))
    |=  tub=nail
    ?~  q.tub
      (fail tub)
    ?~  t.q.tub
      ((cook bex les) tub)
    ?:  =(i.t.q.tub '-')
      ?~  t.t.q.tub
        ((cook bex les) tub)
      ?:  =(i.t.t.q.tub ']')
        ((cook bex les) tub)
      (fail tub)
    ((cook bex les) tub)
    ;~(pfix bas escd)
  ==
::
++  cape
  %+  knee  *tape  |.  ~+
  ;~  pose
    (cold ~ (jest '\\E'))
    ;~(plug next cape)
    (cook |=(a=char (tape [a ~])) next)
    (full (easy ~))
  ==
::
++  lower  (ranc 'a' 'z')
++  upper  (ranc 'A' 'Z')
++  digit  (ranc '0' '9')
++  print  (ranc 32 126)
++  graph  (ranc 33 126)
++  blank  (con (bex 32) (bex 9))
++  space  :(con (ranc 9 13) (bex ' '))
++  cntrl  :(con (ranc 0 31) (bex 127))
++  alpha  :(con lower upper)
++  alnum  :(con lower upper digit)
++  punct  ;:  con
             (ranc '!' '/')
             (ranc ':' '@')
             (ranc '[' '`')
             (ranc '{' '~')
           ==
++  wordc  :(con digit lower upper (bex 95))
++  white  :(con (bex ' ') (ranc 9 10) (ranc 12 13))
++  xdigit  :(con (ranc 'a' 'f') (ranc 'A' 'F') digit)
::
++  chad
  %+  knee  *rege  |.  ~+
  ;~(pose (stag %lite nor) (stag %brac unid) ;~(pfix bas escp))
::
++  escd
  %+  knee  *@  |.  ~+
  ;~  pose
    (cold (bex 7) (just 'a'))
    (cold (bex 9) (just 't'))
    (cold (bex 10) (just 'n'))
    (cold (bex 11) (just 'v'))
    (cold (bex 12) (just 'f'))
    (cold (bex 13) (just 'r'))
    (cold (bex 0) (just '0'))
    (sear |=(a=@ ?:((lth a 256) (some (bex a)) ~)) (bass 8 (stun [2 3] cit)))
    (cook bex ;~(pfix (just 'x') (bass 16 (stun [2 2] hit))))
    (cook bex (ifix [(jest 'x{') ker] (bass 16 (stun [2 2] hit))))
    (cook bex mis)
  ==
::
++  escp
  %+  knee  *rege  |.  ~+
  ;~  pose
    (cold %empt (just 'Q'))
    (cold [%lite `@tD`0] (just '0'))
    (cold [%lite `@tD`7] (just 'a'))
    (cold [%lite `@tD`9] (just 't'))
    (cold [%lite `@tD`10] (just 'n'))
    (cold [%lite `@tD`11] (just 'v'))
    (cold [%lite `@tD`12] (just 'f'))
    (cold [%lite `@tD`13] (just 'r'))
    (sear |=(a=@ ?:((lth a 256) (some [%lite a]) ~)) (bass 8 (stun [2 3] cit)))
    (stag %lite ;~(pfix (just 'x') (bass 16 (stun [2 2] hit))))
    (stag %lite (ifix [(jest 'x{') ker] (bass 16 (stun [2 2] hit))))
    (cold %dote (just 'C'))
    (cold %sart (just 'A'))
    (cold %ende (just 'z'))
    (cold %boun (just 'b'))
    (cold %bout (just 'B'))
    (stag %brac (cold wordc (just 'w')))
    (stag %brac (cold (flap wordc) (just 'W')))
    (stag %lite mis)
  ==
::
++  unid
  %+  knee  *@  |.  ~+
  ;~  pose
    (cold digit (jest '\\d'))
    (cold (flap digit) (jest '\\D'))
    (cold white (jest '\\s'))
    (cold (flap white) (jest '\\S'))
    (cold wordc (jest '\\w'))
    (cold (flap wordc) (jest '\\W'))
  ==
::
++  proc                                                ::  capture numbering
  |=  [a=rege b=@]
  ^-  [@ rege]
  ?-  a
    [%capt *]  =+  foo=$(a p.a, b +(b))
               [-.foo [%capt +.foo b]]
    [%eith *]  =+  foo=$(a p.a)
               =+  bar=$(a q.a, b -.foo)
               [-.bar [%eith +.foo +.bar]]
    [%pair *]  =+  foo=$(a p.a)
               =+  bar=$(a q.a, b -.foo)
               [-.bar [%pair +.foo +.bar]]
    [%manl *]  =+  foo=$(a p.a)
               [-.foo [%manl +.foo]]
    [%plll *]  =+  foo=$(a p.a)
               [-.foo [%plll +.foo]]
    [%binl *]  =+  foo=$(a p.a)
               [-.foo [%binl +.foo q.a]]
    [%betl *]  =+  foo=$(a p.a)
               [-.foo [%betl +.foo q.a r.a]]
    [%mant *]  =+  foo=$(a p.a)
               [-.foo [%mant +.foo]]
    [%plls *]  =+  foo=$(a p.a)
               [-.foo [%plls +.foo]]
    [%bant *]  =+  foo=$(a p.a)
               [-.foo [%bant +.foo q.a]]
    [%bint *]  =+  foo=$(a p.a)
               [-.foo [%bint +.foo q.a]]
    [%betw *]  =+  foo=$(a p.a)
               [-.foo [%betw +.foo q.a r.a]]
    *  [b a]
  ==
::
++  cont
  |=  [a=(map ,@u tape) b=(map ,@u tape)]
  (~(gas by _(map ,@u tape)) (weld (~(tap by a)) (~(tap by b))))
::
++  abor
  |=  [a=char b=(unit ,[tape (map ,@u tape)])]
  ^-  (unit ,[tape (map ,@u tape)])
  ?~  b
    b
  [~ [[a -.u.b] +.u.b]]
::
++  matc
  |=  [a=rege b=tape c=tape]
  ^-  (unit (map ,@u tape))
  =+  foo=`(unit ,[tape (map ,@u tape)])`(deep a b %empt c)
  (bind foo |*(a=^ (~(put by +.a) 0 -.a)))
::
++  chet
  |=  [a=(unit ,[tape (map ,@u tape)]) b=rege c=tape d=tape]
  ^-  (unit ,[tape (map ,@u tape)])
  ?~  a
    a
  =+  ft=u.a
  ?~  -.ft
    a
  =+  bar=(deep b (slag (lent -.ft) c) %empt d)
  ?~  bar
    bar
  a
++  blak  (some ["" _(map ,@u tape)])
++  deep
  |=  [a=rege b=tape c=rege d=tape]
  ^-  (unit ,[tape (map ,@u tape)])
  ?-  a
    %dote  ?~(b ~ (some [[i.b ~] _(map ,@u tape)]))
    %ende  ?~(b blak ~)
    %sart  ?:(=(b d) blak ~)
    %empt  blak
    %boun  =+  ^=  luc
               ?:  =(b d)
                 &
               =+  foo=(slag (dec (sub (lent d) (lent b))) d)
               =((dis wordc (bex -.foo)) 0)
           =+  cuc=?~(b & =((dis wordc (bex -.b)) 0))
           ?:(!=(luc cuc) blak ~)
    %bout  =+  ^=  luc
               ?:  =(b d)
                 &
               =+  foo=(slag (dec (sub (lent d) (lent b))) d)
               =((dis wordc (bex -.foo)) 0)
           =+  cuc=?~(b & =((dis wordc (bex -.b)) 0))
           ?:(=(luc cuc) blak ~)
    [%capt *]  =+  foo=$(a p.a)
               ?~  foo
                 foo
               =+  ft=u.foo
               =+  bar=$(a c, b (slag (lent -.ft) b), c %empt)
               ?~  bar
                 bar
               [~ [-.ft (~(put by +.ft) q.a -.ft)]]
    [%lite *]  ?~(b ~ ?:(=(i.b p.a) (some [[i.b ~] _(map ,@u tape)]) ~))
    [%brac *]  ?~  b
                 ~
               ?.  =((dis (bex `@`i.b) p.a) 0)
                 (some [[i.b ~] _(map ,@u tape)])
               ~
    [%eith *]  =+  foo=(chet $(a p.a) c b d)
               =+  bar=(chet $(a q.a) c b d)
               ?~  foo
                 bar
               ?~  bar
                 foo
               =+  ft=u.foo
               =+  bt=u.bar
               ?:  (gte (lent -.ft) (lent -.bt))
                 foo
               bar
    [%pair *]  =+  foo=$(a p.a, c [%pair q.a c])
               ?~  foo
                 foo
               =+  ft=u.foo
               =+  bar=$(a q.a, b (slag (lent -.ft) b))
               ?~  bar
                 bar
               =+  bt=u.bar
               [~ [(weld -.ft -.bt) (cont +.ft +.bt)]]
    [%manl *]  =+  foo=$(a p.a)
               ?~  foo
                 blak
               ?~  -.u.foo
                 blak
               $(a [%eith %empt [%pair p.a [%eith %empt a]]])
    [%mant *]  =+  foo=$(a p.a)
               ?~  foo
                 blak
               =+  ft=u.foo
               ?~  -.ft
                 blak
               $(a [%eith [%pair p.a [%eith a %empt]] %empt])
    [%plls *]  $(a [%pair p.a [%mant p.a]])
    [%plll *]  $(a [%pair p.a [%manl p.a]])
    [%binl *]  =+  min=?:(=(q.a 0) 0 (dec q.a))
               ?:  =(q.a 0)
                 $(a [%manl p.a])
               $(a [%pair p.a [%binl p.a min]])
    [%bant *]  ?:  =(0 q.a)
                 blak
               $(a [%pair p.a [%bant p.a (dec q.a)]])
    [%bint *]  =+  min=?:(=(q.a 0) 0 (dec q.a))
               ?:  =(q.a 0)
                 $(a [%mant p.a])
               $(a [%pair p.a [%bint p.a min]])
    [%betw *]  ?:  =(0 r.a)
                 blak
               ?:  =(q.a 0)
                 $(a [%eith [%pair p.a [%betw p.a 0 (dec r.a)]] %empt])
               $(a [%pair p.a [%betw p.a (dec q.a) (dec r.a)]])
    [%betl *]  ?:  =(0 r.a)
                 blak
               ?:  =(q.a 0)
                 $(a [%eith %empt [%pair p.a [%betl p.a 0 (dec r.a)]]])
               $(a [%pair p.a [%betl p.a (dec q.a) (dec r.a)]])
  ==
::
++  rexp                                                :: Regex match
  ~/  %rexp
  |=  [a=tape b=tape]
  ^-  (unit (unit (map ,@u tape)))
  =+  ^=  bar
      |=  [a=@ b=(map ,@u tape)]
      ?:  =(a 0)
        b
      =+  c=(~(get by b) a)
      ?~  c
        $(a (dec a), b (~(put by b) a ""))
      $(a (dec a))
  =+  par=(pars a)
  ?~  par  ~
  =+  poc=(proc u.par 1)
  =+  c=b
  |-
  =+  foo=(matc +.poc c b)
  ?~  foo
    ?~  c
      [~ ~]
    $(c t.c)
  [~ [~ (bar (dec -.poc) u.foo)]]
::
++  repg                                                :: Global regex replace
  ~/  %repg
  |=  [a=tape b=tape c=tape]
  ^-  (unit tape)
  =+  par=(pars a)
  ?~  par  ~
  =+  poc=(proc u.par 1)
  =+  d=b
  :-  ~
  |-
  ^-  tape
  =+  foo=(matc +.poc d b)
  ?~  foo
    ?~  d
      ~
    [i.d $(d t.d)]
  =+  ft=(need (~(get by u.foo) 0))
  ?~  d
    c
  (weld c $(d `tape`(slag (lent ft) `tape`d)))
::::::::::::::::::::::::::::::::::::::::::::::::::::::::::
::                section 2eN, pseudo-cryptography      ::
::
++  un                                                  ::  =(x (wred (wren x)))
  |%
  ++  wren                                              ::  conceal structure
    |=  pyn=@  ^-  @
    =+  len=(met 3 pyn)
    ?:  =(0 len)
      0
    =>  .(len (dec len))
    =+  mig=(zaft (xafo len (cut 3 [len 1] pyn)))
    %+  can  3
    %-  flop  ^-  (list ,[@ @])
    :-  [1 mig]
    |-  ^-  (list ,[@ @])
    ?:  =(0 len)
      ~
    =>  .(len (dec len))
    =+  mog=(zyft :(mix mig (end 3 1 len) (cut 3 [len 1] pyn)))
    [[1 mog] $(mig mog)]
  ::
  ++  wred                                              ::  restore structure
    |=  cry=@  ^-  @
    =+  len=(met 3 cry)
    ?:  =(0 len)
      0
    =>  .(len (dec len))
    =+  mig=(cut 3 [len 1] cry)
    %+  can  3
    %-  flop  ^-  (list ,[@ @])
    :-  [1 (xaro len (zart mig))]
    |-  ^-  (list ,[@ @])
    ?:  =(0 len)
      ~
    =>  .(len (dec len))
    =+  mog=(cut 3 [len 1] cry)
    [[1 :(mix mig (end 3 1 len) (zyrt mog))] $(mig mog)]
  ::
  ++  xafo  |=([a=@ b=@] +((mod (add (dec b) a) 255)))
  ++  xaro  |=([a=@ b=@] +((mod (add (dec b) (sub 255 (mod a 255))) 255)))
  ::
  ++  zaft                                              ::  forward 255-sbox
    |=  a=@
    =+  ^=  b
        0xcc.75bc.86c8.2fb1.9a42.f0b3.79a0.92ca.21f6.1e41.cde5.fcc0.
        7e85.51ae.1005.c72d.1246.07e8.7c64.a914.8d69.d9f4.59c2.8038.
        1f4a.dca2.6fdf.66f9.f561.a12e.5a16.f7b0.a39f.364e.cb70.7318.
        1de1.ad31.63d1.abd4.db68.6a33.134d.a760.edee.5434.493a.e323.
        930d.8f3d.3562.bb81.0b24.43cf.bea5.a6eb.52b4.0229.06b2.6704.
        78c9.45ec.d75e.58af.c577.b7b9.c40e.017d.90c3.87f8.96fa.1153.
        0372.7f30.1c32.ac83.ff17.c6e4.d36d.6b55.e2ce.8c71.8a5b.b6f3.
        9d4b.eab5.8b3c.e7f2.a8fe.9574.5de0.bf20.3f15.9784.9939.5f9c.
        e609.564f.d8a4.b825.9819.94aa.2c08.8e4c.9b22.477a.2840.3ed6.
        3750.6ef1.44dd.89ef.6576.d00a.fbda.9ed2.3b6c.7b0c.bde9.2ade.
        5c88.c182.481a.1b0f.2bfd.d591.2726.57ba
    (cut 3 [(dec a) 1] b)
  ::
  ++  zart                                              ::  reverse 255-sbox
    |=  a=@
    =+  ^=  b
        0x68.4f07.ea1c.73c9.75c2.efc8.d559.5125.f621.a7a8.8591.5613.
        dd52.40eb.65a2.60b7.4bcb.1123.ceb0.1bd6.3c84.2906.b164.19b3.
        1e95.5fec.ffbc.f187.fbe2.6680.7c77.d30e.e94a.9414.fd9a.017d.
        3a7e.5a55.8ff5.8bf9.c181.e5b6.6ab2.35da.50aa.9293.3bc0.cdc6.
        f3bf.1a58.4130.f844.3846.744e.36a0.f205.789e.32d8.5e54.5c22.
        0f76.fce7.4569.0d99.d26e.e879.dc16.2df4.887f.1ffe.4dba.6f5d.
        bbcc.2663.1762.aed7.af8a.ca20.dbb4.9bc7.a942.834c.105b.c4d4.
        8202.3e61.a671.90e6.273d.bdab.3157.cfa4.0c2e.df86.2496.f7ed.
        2b48.2a9d.5318.a343.d128.be9c.a5ad.6bb5.6dfa.c5e1.3408.128d.
        2c04.0339.97a1.2ff0.49d0.eeb8.6c0a.0b37.b967.c347.d9ac.e072.
        e409.7b9f.1598.1d3f.33de.8ce3.8970.8e7a
    (cut 3 [(dec a) 1] b)
  ::
  ++  zyft                                              ::  forward 256-sbox
    |=  a=@
    =+  ^=  b
        0xbb49.b71f.b881.b402.17e4.6b86.69b5.1647.115f.dddb.7ca5.
          8371.4bd5.19a9.b092.605d.0d9b.e030.a0cc.78ba.5706.4d2d.
          986a.768c.f8e8.c4c7.2f1c.effe.3cae.01c0.253e.65d3.3872.
          ce0e.7a74.8ac6.daac.7e5c.6479.44ec.4143.3d20.4af0.ee6c.
          c828.deca.0377.249f.ffcd.7b4f.eb7d.66f2.8951.042e.595a.
          8e13.f9c3.a79a.f788.6199.9391.7fab.6200.4ce5.0758.e2f1.
          7594.c945.d218.4248.afa1.e61a.54fb.1482.bea4.96a2.3473.
          63c2.e7cb.155b.120a.4ed7.bfd8.b31b.4008.f329.fca3.5380.
          9556.0cb2.8722.2bea.e96e.3ac5.d1bc.10e3.2c52.a62a.b1d6.
          35aa.d05e.f6a8.0f3b.31ed.559d.09ad.f585.6d21.fd1d.8d67.
          370b.26f4.70c1.b923.4684.6fbd.cf8b.5036.0539.9cdc.d93f.
          9068.1edf.8f33.b632.d427.97fa.9ee1
    (cut 3 [a 1] b)
  ::
  ++  zyrt                                              ::  reverse 256-sbox
    |=  a=@
    =+  ^=  b
        0x9fc8.2753.6e02.8fcf.8b35.2b20.5598.7caa.c9a9.30b0.9b48.
          47ce.6371.80f6.407d.00dd.0aa5.ed10.ecb7.0f5a.5c3a.e605.
          c077.4337.17bd.9eda.62a4.79a7.ccb8.44cd.8e64.1ec4.5b6b.
          1842.ffd8.1dfb.fd07.f2f9.594c.3be3.73c6.2cb6.8438.e434.
          8d3d.ea6a.5268.72db.a001.2e11.de8c.88d3.0369.4f7a.87e2.
          860d.0991.25d0.16b9.978a.4bf4.2a1a.e96c.fa50.85b5.9aeb.
          9dbb.b2d9.a2d1.7bba.66be.e81f.1946.29a8.f5d2.f30c.2499.
          c1b3.6583.89e1.ee36.e0b4.6092.937e.d74e.2f6f.513e.9615.
          9c5d.d581.e7ab.fe74.f01b.78b1.ae75.af57.0ec2.adc7.3245.
          12bf.2314.3967.0806.31dc.cb94.d43f.493c.54a6.0421.c3a1.
          1c4a.28ac.fc0b.26ca.5870.e576.f7f1.616d.905f.ef41.33bc.
          df4d.225e.2d56.7fd6.1395.a3f8.c582
    (cut 3 [a 1] b)
  --
::::::::::::::::::::::::::::::::::::::::::::::::::::::::::
::                section 2eO, virtualization           ::
::
++  mack
  |=  [sub=* fol=*]
  ^-  (unit)
  =+  ton=(mink [sub fol] |=(* ~))
  ?.(?=([0 *] ton) ~ [~ p.ton])
::
++  mink
  ~/  %mink
  |=  [[sub=* fol=*] sky=$+(* (unit))]
  =+  tax=*(list ,[@ta *])
  |-  ^-  tone
  ?@  fol
    [%2 tax]
  ?:  ?=(^ -.fol)
    =+  hed=$(fol -.fol)
    ?:  ?=(%2 -.hed)
      hed
    =+  tal=$(fol +.fol)
    ?-  -.tal
      %0  ?-(-.hed %0 [%0 p.hed p.tal], %1 hed)
      %1  ?-(-.hed %0 tal, %1 [%1 (weld p.hed p.tal)])
      %2  tal
    ==
  ?+    fol
    [%2 tax]
  ::
      [0 b=@]
    ?:  =(0 b.fol)  [%2 tax]
    ?:  =(1 b.fol)  [%0 sub]
    ?:  ?=(@ sub)   [%2 tax]
    =+  [now=(cap b.fol) lat=(mas b.fol)]
    $(b.fol lat, sub ?:(=(2 now) -.sub +.sub))
  ::
      [1 b=*]
    [%0 b.fol]
  ::
      [2 b=[^ *]]
    =+  ben=$(fol b.fol)
    ?.  ?=(%0 -.ben)  ben
    ?>(?=(^ p.ben) $(sub -.p.ben, fol +.p.ben))
    ::?>(?=(^ p.ben) $([sub fol] p.ben)
  ::
      [3 b=*]
    =+  ben=$(fol b.fol)
    ?.  ?=(%0 -.ben)  ben
    [%0 .?(p.ben)]
  ::
      [4 b=*]
    =+  ben=$(fol b.fol)
    ?.  ?=(%0 -.ben)  ben
    ?.  ?=(@ p.ben)  [%2 tax]
    [%0 .+(p.ben)]
  ::
      [5 b=*]
    =+  ben=$(fol b.fol)
    ?.  ?=(%0 -.ben)  ben
    ?.  ?=(^ p.ben)  [%2 tax]
    [%0 =(-.p.ben +.p.ben)]
  ::
      [6 b=* c=* d=*]
    $(fol =>(fol [2 [0 1] 2 [1 c d] [1 0] 2 [1 2 3] [1 0] 4 4 b]))
  ::
      [7 b=* c=*]       $(fol =>(fol [2 b 1 c]))
      [8 b=* c=*]       $(fol =>(fol [7 [[0 1] b] c]))
      [9 b=* c=*]       $(fol =>(fol [7 c 0 b]))
      [10 @ c=*]        $(fol c.fol)
      [10 [b=* c=*] d=*]
    =+  ben=$(fol c.fol)
    ?.  ?=(%0 -.ben)  ben
    ?:  ?=(?(%hunk %lose %mean %spot) b.fol)
      $(fol d.fol, tax [[b.fol p.ben] tax])
    $(fol d.fol)
  ::
      [11 b=*]
    =+  ben=$(fol b.fol)
    ?.  ?=(%0 -.ben)  ben
    =+  val=(sky p.ben)
    ?~(val [%1 p.ben ~] [%0 u.val])
  ::
  ==
::
++  mock
  |=  [[sub=* fol=*] sky=$+(* (unit))]
  (mook (mink [sub fol] sky))
::
++  mook
  |=  ton=tone
  ^-  toon
  ?.  ?=([2 *] ton)  ton
  :-  %2
  =+  yel=(lent p.ton)
  =.  p.ton
    ?.  (gth yel 256)  p.ton
    %+  weld
      (scag 128 p.ton)
    ^-  (list ,[@ta *])
    :_  (slag (sub yel 128) p.ton)
    :-  %lose
    %+  rap  3
    ;:  weld
      "[skipped "
      ~(rend co %$ %ud (sub yel 256))
      " frames]"
    ==
  |-  ^-  (list tank)
  ?~  p.ton  ~
  =+  rex=$(p.ton t.p.ton)
  ?+    -.i.p.ton  rex
      %hunk  [(tank +.i.p.ton) rex]
      %lose  [[%leaf (rip 3 (,@ +.i.p.ton))] rex]
      %mean  :_  rex
             ?@  +.i.p.ton  [%leaf (rip 3 (,@ +.i.p.ton))]
             =+  mac=(mack +.i.p.ton +<.i.p.ton)
             ?~(mac [%leaf "####"] (tank u.mac))
      %spot  :_  rex
             =+  sot=(spot +.i.p.ton)
             :-  %leaf
             ;:  weld
               ~(ram re (smyt p.sot))
               ":<["
               ~(rend co ~ %ud p.p.q.sot)
               " "
               ~(rend co ~ %ud q.p.q.sot)
               "].["
               ~(rend co ~ %ud p.q.q.sot)
               " "
               ~(rend co ~ %ud q.q.q.sot)
               "]>"
             ==
  ==
::
++  mang
  |=  [[gat=* sam=*] sky=$+(* (unit))]
  ^-  (unit)
  =+  ton=(mong [[gat sam] sky])
  ?.(?=([0 *] ton) ~ [~ p.ton])
::
++  mong
  |=  [[gat=* sam=*] sky=$+(* (unit))]
  ^-  toon
  ?.  &(?=(^ gat) ?=(^ +.gat))
    [%2 ~]
  (mock [[-.gat [sam +>.gat]] -.gat] sky)
::
++  mung
  |=  [[gat=* sam=*] sky=$+(* (unit))]
  ^-  tone
  ?.  &(?=(^ gat) ?=(^ +.gat))
    [%2 ~]
  (mink [[-.gat [sam +>.gat]] -.gat] sky)
::
++  mule                                                ::  typed virtual
  ~/  %mule
  |*  taq=_|.(_*)
  =+  mud=(mute taq)
  ?-  -.mud
    &  [%& p=$:taq]
    |  [%| p=p.mud]
  ==
::
++  mute                                                ::  untyped virtual
  |=  taq=_^?(|.(_*))
  ^-  (each ,* (list tank))
  =+  ton=(mock [taq 9 2 0 1] |=(* ~))
  ?-  -.ton
    %0  [%& p.ton]
    %1  [%| (turn p.ton |=(a=* (smyt (path a))))]
    %2  [%| p.ton]
  ==
::::::::::::::::::::::::::::::::::::::::::::::::::::::::::
::                section 2eP, diff (move me)           ::
::
::
++  berk                                                ::  invert diff patch
  |*  bur=(urge)
  |-  ^+  bur
  ?~  bur  ~
  :_  $(bur t.bur)
  ?-  -.i.bur
    &  i.bur
    |  [%| q.i.bur p.i.bur]
  ==
::
++  diff                                                ::  generate patch
  |=  pum=umph
  |=  [old=* new=*]  ^-  udon
  :-  pum
  ?+  pum  ~|(%unsupported !!)
    %a  [%d (nude old new)]
    %b  =+  [hel=(cue ((hard ,@) old)) hev=(cue ((hard ,@) new))]
        [%d (nude hel hev)]
    %c  =+  [hel=(lore ((hard ,@) old)) hev=(lore ((hard ,@) new))]
        [%c (lusk hel hev (loss hel hev))]
  ==
::
++  loss                                                ::  longest subsequence
  ~/  %loss
  |*  [hel=(list) hev=(list)]
  |-  ^+  hev
  =+  ^=  sev
      =+  [inx=0 sev=*(map ,@t (list ,@ud))]
      |-  ^+  sev
      ?~  hev  sev
      =+  guy=(~(get by sev) i.hev)
      $(hev t.hev, inx +(inx), sev (~(put by sev) i.hev [inx ?~(guy ~ u.guy)]))
  =|  gox=[p=@ud q=(map ,@ud ,[p=@ud q=_hev])]
  =<  abet
  =<  main
  |%
  ++  abet                                              ::  subsequence
    ^+  hev
    ?:  =(0 p.gox)  ~
    (flop q:(need (~(get by q.gox) (dec p.gox))))
  ::
  ++  hink                                              ::  extend fits top
    |=  [inx=@ud goy=@ud]  ^-  ?
    |(=(p.gox inx) (lth goy p:(need (~(get by q.gox) inx))))
  ::
  ++  lonk                                              ::  extend fits bottom
    |=  [inx=@ud goy=@ud]  ^-  ?
    |(=(0 inx) (gth goy p:(need (~(get by q.gox) (dec inx)))))
  ::
  ++  lune                                              ::  extend
    |=  [inx=@ud goy=@ud]
    ^+  +>
    %_    +>.$
        gox
      :-  ?:(=(inx p.gox) +(p.gox) p.gox)
      %+  ~(put by q.gox)  inx
      [goy (snag goy hev) ?:(=(0 inx) ~ q:(need (~(get by q.gox) (dec inx))))]
    ==
  ::
  ++  merg                                              ::  merge all matches
    |=  gay=(list ,@ud)
    ^+  +>
    =+  ^=  zes
        =+  [inx=0 zes=*(list ,[p=@ud q=@ud])]
        |-  ^+  zes
        ?:  |(?=(~ gay) (gth inx p.gox))  zes
        ?.  (lonk inx i.gay)  $(gay t.gay)
        ?.  (hink inx i.gay)  $(inx +(inx))
        $(inx +(inx), gay t.gay, zes [[inx i.gay] zes])
    |-  ^+  +>.^$
    ?~(zes +>.^$ $(zes t.zes, +>.^$ (lune i.zes)))
  ::
  ++  main
    =+  hol=hel
    |-  ^+  +>
    ?~  hol  +>
    =+  guy=(~(get by sev) i.hol)
    $(hol t.hol, +> (merg (flop `(list ,@ud)`?~(guy ~ u.guy))))
  --
::
++  locz                                                ::  trivial algorithm
  |=  [hel=tape hev=tape]
  ^-  tape
  =+  [leh=(lent hel) veh=(lent hev)]
  =-  (flop q.yun)
  ^=  yun
  |-  ^-  [p=@ud q=tape]
  ~+
  ?:  |(=(0 leh) =(0 veh))  [0 ~]
  =+  [dis=(snag (dec leh) hel) dat=(snag (dec veh) hev)]
  ?:  =(dis dat)
    =+  say=$(leh (dec leh), veh (dec veh))
    [+(p.say) [dis q.say]]
  =+  [lef=$(leh (dec leh)) rig=$(veh (dec veh))]
  ?:((gth p.lef p.rig) lef rig)
::
++  lore                                                ::  atom to line list
  ~/  %lore
  |=  lub=@
  =|  tez=(list ,@t)
  |-  ^+  tez
  ?:  =(0 lub)  (flop tez)
  =+  ^=  meg
      =+  meg=0
      |-  ^-  @ud
      =+  gam=(cut 3 [meg 1] lub)
      ?:(|(=(10 gam) =(0 gam)) meg $(meg +(meg)))
  =+  res=(rsh 3 +(meg) lub)
  ?:  &(=(0 (cut 3 [meg 1] lub)) !=(0 res))
    !!
  $(lub res, tez [(end 3 meg lub) tez])
::
++  roly                                                ::  line list to atom
  |=  tez=(list ,@t)
  (rap 3 (turn tez |=(a=@t (cat 3 a 10))))
::
++  lump                                                ::  apply patch
  |=  [don=udon src=*]
  ^-  *
  ?+    p.don  ~|(%unsupported !!)
      %a
    ?+  -.q.don  ~|(%unsupported !!)
      %a  q.q.don
      %c  (lurk ((hard (list)) src) p.q.don)
      %d  (lure src p.q.don)
    ==
  ::
      %c
    =+  dst=(lore ((hard ,@) src))
    %-  roly
    ?+  -.q.don  ~|(%unsupported !!)
      %a  ((hard (list ,@t)) q.q.don)
      %c  (lurk dst p.q.don)
    ==
  ==
::
++  lure                                                ::  apply tree diff
  |=  [a=* b=upas]
  ^-  *
  ?^  -.b
    [$(b -.b) $(b +.b)]
  ?+  -.b  ~|(%unsupported !!)
    %0  .*(a [0 p.b])
    %1  .*(a [1 p.b])
  ==
++  limp                                                ::  invert patch
  |=  don=udon  ^-  udon
  :-  p.don
  ?+  -.q.don  ~|(%unsupported !!)
    %a  [%a q.q.don p.q.don]
    %c  [%c (berk p.q.don)]
    %d  [%d q.q.don p.q.don]
  ==
::
++  hump                                                ::  general prepatch
  |=  [pum=umph src=*]  ^-  *
  ?+  pum  ~|(%unsupported !!)
    %a  src
    %b  (cue ((hard ,@) src))
    %c  (lore ((hard ,@) src))
  ==
::
++  husk                                                ::  unprepatch
  |=  [pum=umph dst=*]  ^-  *
  ?+  pum  ~|(%unsupported !!)
    %a  dst
    %b  (jam dst)
    %c  (roly ((hard (list ,@)) dst))
  ==
::
++  lurk                                                ::  apply list patch
  |*  [hel=(list) rug=(urge)]
  ^+  hel
  =+  war=`_hel`~
  |-  ^+  hel
  ?~  rug  (flop war)
  ?-    -.i.rug
      &
    %=   $
      rug  t.rug
      hel  (slag p.i.rug hel)
      war  (weld (flop (scag p.i.rug hel)) war)
    ==
  ::
      |
    %=  $
      rug  t.rug
      hel  =+  gur=(flop p.i.rug)
           |-  ^+  hel
           ?~  gur  hel
           ?>(&(?=(^ hel) =(i.gur i.hel)) $(hel t.hel, gur t.gur))
      war  (weld q.i.rug war)
    ==
  ==
::
++  lusk                                                ::  lcs to list patch
  |*  [hel=(list) hev=(list) lcs=(list)]
  =+  ^=  rag
      ^-  $%  [& p=@ud]
              [| p=_lcs q=_lcs]
          ==
      [%& 0]
  =>  .(rag [p=rag q=*(list ,_rag)])
  =<  abet  =<  main
  |%
  ++  abet  =.(q.rag ?:(=([& 0] p.rag) q.rag [p.rag q.rag]) (flop q.rag))
  ++  done
    |=  new=_p.rag
    ^+  rag
    ?-  -.p.rag
      |   ?-  -.new
            |  [[%| (weld p.new p.p.rag) (weld q.new q.p.rag)] q.rag]
            &  [new [p.rag q.rag]]
          ==
      &   ?-  -.new
            |  [new ?:(=(0 p.p.rag) q.rag [p.rag q.rag])]
            &  [[%& (add p.p.rag p.new)] q.rag]
          ==
    ==
  ::
  ++  main
    |-  ^+  +
    ?~  hel
      ?~  hev
        ?>(?=(~ lcs) +)
      $(hev t.hev, rag (done %| ~ [i.hev ~]))
    ?~  hev
      $(hel t.hel, rag (done %| [i.hel ~] ~))
    ?~  lcs
      +(rag (done %| (flop hel) (flop hev)))
    ?:  =(i.hel i.lcs)
      ?:  =(i.hev i.lcs)
        $(lcs t.lcs, hel t.hel, hev t.hev, rag (done %& 1))
      $(hev t.hev, rag (done %| ~ [i.hev ~]))
    ?:  =(i.hev i.lcs)
      $(hel t.hel, rag (done %| [i.hel ~] ~))
    $(hel t.hel, hev t.hev, rag (done %| [i.hel ~] [i.hev ~]))
  --
++  nude                                                ::  tree change
  |=  [a=* b=*]
  ^-  [p=upas q=upas]
  =<  [p=(tred a b) q=(tred b a)]
  |%
  ++  axes                                              ::  locs of nouns
    |=  [a=@ b=*]  ^-  (map ,* axis)
    =+  c=*(map ,* axis)
    |-  ^-  (map ,* axis)
    =>  .(c (~(put by c) b a))
    ?@  b
      c
    %-  ~(uni by c)
    %-  ~(uni by $(a (mul 2 a), b -.b))
    $(a +((mul 2 a)), b +.b)
  ::
  ++  tred                                              ::  diff a->b
    |=  [a=* b=*]  ^-  upas
    =|  c=(unit ,*)
    =+  d=(axes 1 a)
    |-  ^-  upas
    =>  .(c (~(get by d) b))
    ?~  c
      ?@  b
        [%1 b]
      =+  e=^-(upas [$(b -.b) $(b +.b)])
      ?-  e
        [[%1 *] [%1 *]]  [%1 [p.p.e p.q.e]]
        *  e
      ==
    [%0 u.c]
  --
::::::::::::::::::::::::::::::::::::::::::::::::::::::::::
::            section 2eW, lite number theory           ::
::
++  egcd  !:                                            ::  schneier's egcd
  |=  [a=@ b=@]
  =+  si
  =+  [c=(sun a) d=(sun b)]
  =+  [u=[c=(sun 1) d=--0] v=[c=--0 d=(sun 1)]]
  |-  ^-  [d=@ u=@ v=@]
  ?:  =(--0 c)
    [(abs d) d.u d.v]
  ::  ?>  ?&  =(c (sum (pro (sun a) c.u) (pro (sun b) c.v)))
  ::          =(d (sum (pro (sun a) d.u) (pro (sun b) d.v)))
  ::      ==
  =+  q=(fra d c)
  %=  $
    c  (dif d (pro q c))
    d  c
    u  [(dif d.u (pro q c.u)) c.u]
    v  [(dif d.v (pro q c.v)) c.v]
  ==
::
++  pram                                                ::  rabin-miller
  |=  a=@  ^-  ?
  ?:  ?|  =(0 (end 0 1 a))
          =(1 a)
          =+  b=1
          |-  ^-  ?
          ?:  =(512 b)
            |
          ?|(=+(c=+((mul 2 b)) &(!=(a c) =(a (mul c (div a c))))) $(b +(b)))
      ==
    |
  =+  ^=  b
      =+  [s=(dec a) t=0]
      |-  ^-  [s=@ t=@]
      ?:  =(0 (end 0 1 s))
        $(s (rsh 0 1 s), t +(t))
      [s t]
  ?>  =((mul s.b (bex t.b)) (dec a))
  =+  c=0
  |-  ^-  ?
  ?:  =(c 64)
    &
  =+  d=(~(raw og (add c a)) (met 0 a))
  =+  e=(~(exp fo a) s.b d)
  ?&  ?|  =(1 e)
          =+  f=0
          |-  ^-  ?
          ?:  =(e (dec a))
            &
          ?:  =(f (dec t.b))
            |
          $(e (~(pro fo a) e e), f +(f))
      ==
      $(c +(c))
  ==
::
++  ramp                                                ::  make r-m prime
  |=  [a=@ b=(list ,@) c=@]  ^-  @ux                    ::  [bits snags seed]
  =>  .(c (shas %ramp c))
  =+  d=_@
  |-
  ?:  =((mul 100 a) d)
    ~|(%ar-ramp !!)
  =+  e=(~(raw og c) a)
  ?:  &(|-(?~(b & &(!=(1 (mod e i.b)) $(b +.b)))) (pram e))
    e
  $(c +(c), d (shax d))
::
++  fo                                                  ::  modulo prime
  |_  a=@
  ++  dif
    |=  [b=@ c=@]
    (sit (sub (add a b) (sit c)))
  ::
  ++  exp
    |=  [b=@ c=@]
    ?:  =(0 b)
      1
    =+  d=$(b (rsh 0 1 b))
    =+  e=(pro d d)
    ?:(=(0 (end 0 1 b)) e (pro c e))
  ::
  ++  fra
    |=  [b=@ c=@]
    (pro b (inv c))
  ::
  ++  inv
    |=  b=@
    =+  c=(dul:si u:(egcd b a) a)
    c
  ::
  ++  pro
    |=  [b=@ c=@]
    (sit (mul b c))
  ::
  ++  sit
    |=  b=@
    (mod b a)
  ::
  ++  sum
    |=  [b=@ c=@]
    (sit (add b c))
  --
::
++  ga                                                  ::  GF (bex p.a)
  |=  a=[p=@ q=@ r=@]                                   ::  dim poly gen
  =+  si=(bex p.a)
  =+  ma=(dec si)
  =>  |%
      ++  dif                                           ::  add and sub
        |=  [b=@ c=@]
        ~|  [%dif-ga a]
        ?>  &((lth b si) (lth c si))
        (mix b c)
      ::
      ++  dub                                           ::  mul by x
        |=  b=@
        ~|  [%dub-ga a]
        ?>  (lth b si)
        ?:  =(1 (cut 0 [(dec p.a) 1] b))
          (dif (sit q.a) (sit (lsh 0 1 b)))
        (lsh 0 1 b)
      ::
      ++  pro                                           ::  slow multiply
        |=  [b=@ c=@]
        ?:  =(0 b)
          0
        ?:  =(1 (dis 1 b))
          (dif c $(b (rsh 0 1 b), c (dub c)))
        $(b (rsh 0 1 b), c (dub c))
      ::
      ++  toe                                           ::  exp/log tables
        =+  ^=  nu
            |=  [b=@ c=@]
            ^-  (map ,@ ,@)
            =+  d=*(map ,@ ,@)
            |-
            ?:  =(0 c)
              d
            %=  $
              c  (dec c)
              d  (~(put by d) c b)
            ==
        =+  [p=(nu 0 (bex p.a)) q=(nu ma ma)]
        =+  [b=1 c=0]
        |-  ^-  [p=(map ,@ ,@) q=(map ,@ ,@)]
        ?:  =(ma c)
          [(~(put by p) c b) q]
        %=  $
          b  (pro r.a b)
          c  +(c)
          p  (~(put by p) c b)
          q  (~(put by q) b c)
        ==
      ::
      ++  sit                                           ::  reduce
        |=  b=@
        (mod b (bex p.a))
      --
  =+  toe
  |%
  ++  fra                                               ::  divide
    |=  [b=@ c=@]
    (pro b (inv c))
  ::
  ++  inv                                               ::  invert
    |=  b=@
    ~|  [%inv-ga a]
    =+  c=(~(get by q) b)
    ?~  c  !!
    =+  d=(~(get by p) (sub ma u.c))
    (need d)
  ::
  ++  pow                                               ::  exponent
    |=  [b=@ c=@]
    =+  [d=1 e=c f=0]
    |-
    ?:  =(p.a f)
      d
    ?:  =(1 (cut 0 [f 1] b))
      $(d (pro d e), e (pro e e), f +(f))
    $(e (pro e e), f +(f))
  ::
  ++  pro                                               ::  multiply
    |=  [b=@ c=@]
    ~|  [%pro-ga a]
    =+  d=(~(get by q) b)
    ?~  d  0
    =+  e=(~(get by q) c)
    ?~  e  0
    =+  f=(~(get by p) (mod (add u.d u.e) ma))
    (need f)
  --
::::::::::::::::::::::::::::::::::::::::::::::::::::::::::
::            section 2eX, jetted crypto                ::
::
++  aesc                                                ::  AES-256
  ~%  %aesc  +  ~
  |%
  ++  en                                                ::  ECB enc
    ~/  %en
    |=  [a=@I b=@H]  ^-  @uxH
    =+  ahem
    (be & (ex a) b)
  ++  de                                                ::  ECB dec
    ~/  %de
    |=  [a=@I b=@H]  ^-  @uxH
    =+  ahem
    (be | (ix (ex a)) b)
  --
++  ahem                                                ::  AES helpers
::  XX should be in aesc, isn't for performance reasons
  =>
    =+  =+  [gr=(ga 8 0x11b 3) few==>(fe .(a 5))]
        =+  [pro=pro.gr dif=dif.gr pow=pow.gr ror=ror.few]
        [pro=pro dif=dif pow=pow ror=ror nnk=8 nnb=4 nnr=14]
    =>  |%
        ++  cipa                                        ::  AES params
          $_  ^?  |%
          ++  co  _[p=@ q=@ r=@ s=@]                    ::  col coefs
          ++  ix  |+(a=@ _@)                            ::  key index
          ++  ro  _[p=@ q=@ r=@ s=@]                    ::  row shifts
          ++  su  _@                                    ::  s-box
          --
        --
    |%
    ++  pen                                             ::  encrypt
      ^-  cipa
      |%
      ++  co  [0x2 0x3 1 1]
      ++  ix  |+(a=@ a)
      ++  ro  [0 1 2 3]
      ++  su  0x16bb.54b0.0f2d.9941.6842.e6bf.0d89.a18c.
                df28.55ce.e987.1e9b.948e.d969.1198.f8e1.
                9e1d.c186.b957.3561.0ef6.0348.66b5.3e70.
                8a8b.bd4b.1f74.dde8.c6b4.a61c.2e25.78ba.
                08ae.7a65.eaf4.566c.a94e.d58d.6d37.c8e7.
                79e4.9591.62ac.d3c2.5c24.0649.0a3a.32e0.
                db0b.5ede.14b8.ee46.8890.2a22.dc4f.8160.
                7319.5d64.3d7e.a7c4.1744.975f.ec13.0ccd.
                d2f3.ff10.21da.b6bc.f538.9d92.8f40.a351.
                a89f.3c50.7f02.f945.8533.4d43.fbaa.efd0.
                cf58.4c4a.39be.cb6a.5bb1.fc20.ed00.d153.
                842f.e329.b3d6.3b52.a05a.6e1b.1a2c.8309.
                75b2.27eb.e280.1207.9a05.9618.c323.c704.
                1531.d871.f1e5.a534.ccf7.3f36.2693.fdb7.
                c072.a49c.afa2.d4ad.f047.59fa.7dc9.82ca.
                76ab.d7fe.2b67.0130.c56f.6bf2.7b77.7c63
      --
    ::
    ++  pin                                             :: decrypt
      ^-  cipa
      |%
      ++  co  [0xe 0xb 0xd 0x9]
      ++  ix  |+(a=@ (sub nnr a))
      ++  ro  [0 3 2 1]
      ++  su  0x7d0c.2155.6314.69e1.26d6.77ba.7e04.2b17.
                6199.5383.3cbb.ebc8.b0f5.2aae.4d3b.e0a0.
                ef9c.c993.9f7a.e52d.0d4a.b519.a97f.5160.
                5fec.8027.5910.12b1.31c7.0788.33a8.dd1f.
                f45a.cd78.fec0.db9a.2079.d2c6.4b3e.56fc.
                1bbe.18aa.0e62.b76f.89c5.291d.711a.f147.
                6edf.751c.e837.f9e2.8535.ade7.2274.ac96.
                73e6.b4f0.cecf.f297.eadc.674f.4111.913a.
                6b8a.1301.03bd.afc1.020f.3fca.8f1e.2cd0.
                0645.b3b8.0558.e4f7.0ad3.bc8c.00ab.d890.
                849d.8da7.5746.155e.dab9.edfd.5048.706c.
                92b6.655d.cc5c.a4d4.1698.6886.64f6.f872.
                25d1.8b6d.49a2.5b76.b224.d928.66a1.2e08.
                4ec3.fa42.0b95.4cee.3d23.c2a6.3294.7b54.
                cbe9.dec4.4443.8e34.87ff.2f9b.8239.e37c.
                fbd7.f381.9ea3.40bf.38a5.3630.d56a.0952
      --
    ::
    ++  mcol
      |=  [a=(list ,@) b=[p=@ q=@ r=@ s=@]]  ^-  (list ,@)
      =+  c=[p=_@ q=_@ r=_@ s=_@]
      |-  ^-  (list ,@)
      ?~  a  ~
      =>  .(p.c (cut 3 [0 1] i.a))
      =>  .(q.c (cut 3 [1 1] i.a))
      =>  .(r.c (cut 3 [2 1] i.a))
      =>  .(s.c (cut 3 [3 1] i.a))
      :_  $(a t.a)
      %+  rep  3
      %+  turn
        %-  limo
        :~  [[p.c p.b] [q.c q.b] [r.c r.b] [s.c s.b]]
            [[p.c s.b] [q.c p.b] [r.c q.b] [s.c r.b]]
            [[p.c r.b] [q.c s.b] [r.c p.b] [s.c q.b]]
            [[p.c q.b] [q.c r.b] [r.c s.b] [s.c p.b]]
        ==
      |=  [a=[@ @] b=[@ @] c=[@ @] d=[@ @]]
      :(dif (pro a) (pro b) (pro c) (pro d))
    ::
    ++  pode                                            ::  explode to block
      |=  [a=bloq b=@ c=@]  ^-  (list ,@)
      =+  d=(rip a c)
      =+  m=(met a c)
      |-
      ?:  =(m b)
        d
      $(m +(m), d (weld d (limo [0 ~])))
    ++  sube                                            ::  s-box word
      |=  [a=@ b=@]  ^-  @
      (rep 3 (turn (pode 3 4 a) |=(c=@ (cut 3 [c 1] b))))
    --
  |%
  ++  be                                                ::  block cipher
    |=  [a=? b=@ c=@H]  ^-  @uxH
    ~|  %be-aesc
    =>  %=    .
            +
          =>  +
          |%
          ++  ankh
            |=  [a=cipa b=@ c=@]
            (pode 5 nnb (cut 5 [(mul (ix.a b) nnb) nnb] c))
          ++  sark
            |=  [c=(list ,@) d=(list ,@)]  ^-  (list ,@)
            ?~  c  ~
            ?~  d  !!
            [(mix i.c i.d) $(c t.c, d t.d)]
          ++  srow
            |=  [a=cipa b=(list ,@)]  ^-  (list ,@)
            =+  [c=0 d=~ e=ro.a]
            |-
            ?:  =(c nnb)
              d
            :_  $(c +(c))
            %+  rep  3
            %+  turn
              (limo [0 p.e] [1 q.e] [2 r.e] [3 s.e] ~)
            |=  [f=@ g=@]
            (cut 3 [f 1] (snag (mod (add g c) nnb) b))
          ++  subs
            |=  [a=cipa b=(list ,@)]  ^-  (list ,@)
            ?~  b  ~
            [(sube i.b su.a) $(b t.b)]
          --
        ==
    =+  [d=?:(a pen pin) e=(pode 5 nnb c) f=1]
    =>  .(e (sark e (ankh d 0 b)))
    |-
    ?.  =(nnr f)
      =>  .(e (subs d e))
      =>  .(e (srow d e))
      =>  .(e (mcol e co.d))
      =>  .(e (sark e (ankh d f b)))
      $(f +(f))
    =>  .(e (subs d e))
    =>  .(e (srow d e))
    =>  .(e (sark e (ankh d nnr b)))
    (rep 5 e)
  ++  ex                                                ::  key expand
    |=  a=@I  ^-  @
    =+  [b=a c=0 d=su:pen i=nnk]
    |-
    ?:  =(i (mul nnb +(nnr)))
      b
    =>  .(c (cut 5 [(dec i) 1] b))
    =>  ?:  =(0 (mod i nnk))
          =>  .(c (ror 3 1 c))
          =>  .(c (sube c d))
          .(c (mix c (pow (dec (div i nnk)) 2)))
        ?:  &((gth nnk 6) =(4 (mod i nnk)))
          .(c (sube c d))
        .
    =>  .(c (mix c (cut 5 [(sub i nnk) 1] b)))
    =>  .(b (can 5 [i b] [1 c] ~))
    $(i +(i))
  ++  ix                                                ::  key expand, inv
    |=  a=@  ^-  @
    =+  [i=1 j=_@ b=_@ c=co:pin]
    |-
    ?:  =(nnr i)
      a
    =>  .(b (cut 7 [i 1] a))
    =>  .(b (rep 5 (mcol (pode 5 4 b) c)))
    =>  .(j (sub nnr i))
    %=    $
        i  +(i)
        a
      %+  can  7
      :~  [i (cut 7 [0 i] a)]
          [1 b]
          [j (cut 7 [+(i) j] a)]
      ==
    ==
  --
::
++  curt                                                ::  curve25519
  |=  [a=@ b=@]
  =>  %=    .
          +
        =>  +
        =+  =+  [p=486.662 q=(sub (bex 255) 19)]
            =+  fq=~(. fo q)
            [p=p q=q fq=fq]
        |%
        ++  cla
          |=  raw=@
          =+  low=(dis 248 (cut 3 [0 1] raw))
          =+  hih=(con 64 (dis 127 (cut 3 [31 1] raw)))
          =+  mid=(cut 3 [1 30] raw)
          (can 3 [[1 low] [30 mid] [1 hih] ~])
        ++  sqr  |=(a=@ (mul a a))
        ++  inv  |=(a=@ (~(exp fo q) (sub q 2) a))
        ++  cad
          |=  [n=[x=@ z=@] m=[x=@ z=@] d=[x=@ z=@]]
          =+  ^=  xx
              ;:  mul  4  z.d
                %-  sqr  %-  abs:si
                %+  dif:si
                  (sun:si (mul x.m x.n))
                (sun:si (mul z.m z.n))
              ==
          =+  ^=  zz
              ;:  mul  4  x.d
                %-  sqr  %-  abs:si
                %+  dif:si
                  (sun:si (mul x.m z.n))
                (sun:si (mul z.m x.n))
              ==
          [(sit.fq xx) (sit.fq zz)]
        ++  cub
          |=  [x=@ z=@]
          =+  ^=  xx
              %+  mul
                %-  sqr  %-  abs:si
                (dif:si (sun:si x) (sun:si z))
              (sqr (add x z))
          =+  ^=  zz
              ;:  mul  4  x  z
                :(add (sqr x) :(mul p x z) (sqr z))
              ==
          [(sit.fq xx) (sit.fq zz)]
        --
      ==
  =+  one=[b 1]
  =+  i=253
  =+  r=one
  =+  s=(cub one)
  |-
  ?:  =(i 0)
    =+  x=(cub r)
    (sit.fq (mul -.x (inv +.x)))
  =+  m=(rsh 0 i a)
  ?:  =(0 (mod m 2))
     $(i (dec i), s (cad r s one), r (cub r))
  $(i (dec i), r (cad r s one), s (cub s))
::
++  ed                                                  ::  ed25519
  =>
    =+  =+  [b=256 q=(sub (bex 255) 19)]
        =+  fq=~(. fo q)
        =+  ^=  l
             %+  add
               (bex 252)
             27.742.317.777.372.353.535.851.937.790.883.648.493
        =+  d=(dif.fq 0 (fra.fq 121.665 121.666))
        =+  ii=(exp.fq (div (dec q) 4) 2)
        [b=b q=q fq=fq l=l d=d ii=ii]
    ~%  %coed  +>  ~
    |%
    ++  norm  |=(x=@ ?:(=(0 (mod x 2)) x (sub q x)))
    ::
    ++  xrec                                            ::  recover x-coord
      |=  y=@  ^-  @
      =+  ^=  xx
          %+  mul  (dif.fq (mul y y) 1)
                   (inv.fq +(:(mul d y y)))
      =+  x=(exp.fq (div (add 3 q) 8) xx)
      ?:  !=(0 (dif.fq (mul x x) (sit.fq xx)))
        (norm (pro.fq x ii))
      (norm x)
    ::
    ++  ward                                            ::  edwards multiply
      |=  [pp=[@ @] qq=[@ @]]  ^-  [@ @]
      =+  dp=:(pro.fq d -.pp -.qq +.pp +.qq)
      =+  ^=  xt
          %+  pro.fq
            %+  sum.fq
              (pro.fq -.pp +.qq)
            (pro.fq -.qq +.pp)
          (inv.fq (sum.fq 1 dp))
      =+  ^=  yt
          %+  pro.fq
            %+  sum.fq
              (pro.fq +.pp +.qq)
            (pro.fq -.pp -.qq)
          (inv.fq (dif.fq 1 dp))
      [xt yt]
    ::
    ++  scam                                            ::  scalar multiply
      |=  [pp=[@ @] e=@]  ^-  [@ @]
      ?:  =(0 e)
        [0 1]
      =+  qq=$(e (div e 2))
      =>  .(qq (ward qq qq))
      ?:  =(1 (dis 1 e))
        (ward qq pp)
      qq
    ::
    ++  etch                                            ::  encode point
      |=  pp=[@ @]  ^-  @
      (can 0 ~[[(sub b 1) +.pp] [1 (dis 1 -.pp)]])
    ::
    ++  curv                                            ::  point on curve?
      |=  [x=@ y=@]  ^-  ?
      .=  0
          %+  dif.fq
            %+  sum.fq
              (pro.fq (sub q (sit.fq x)) x)
            (pro.fq y y)
          (sum.fq 1 :(pro.fq d x x y y))
    ::
    ++  deco                                            ::  decode point
      |=  s=@  ^-  (unit ,[@ @])
      =+  y=(cut 0 [0 (dec b)] s)
      =+  si=(cut 0 [(dec b) 1] s)
      =+  x=(xrec y)
      =>  .(x ?:(!=(si (dis 1 x)) (sub q x) x))
      =+  pp=[x y]
      ?.  (curv pp)
        ~
      [~ pp]
    ::
    ++  bb
      =+  bby=(pro.fq 4 (inv.fq 5))
    [(xrec bby) bby]
    ::
    --
  ~%  %ed  +  ~
  |%
  ++  puck                                                ::  public key
    ~/  %puck
    |=  sk=@I  ^-  @
    ?:  (gth (met 3 sk) 32)  !!
    =+  h=(shal (rsh 0 3 b) sk)
    =+  ^=  a
        %+  add
          (bex (sub b 2))
        (lsh 0 3 (cut 0 [3 (sub b 5)] h))
    =+  aa=(scam bb a)
    (etch aa)
  ++  suck                                                ::  keypair from seed
    |=  se=@I  ^-  @uJ
    =+  pu=(puck se)
    (can 0 ~[[b se] [b pu]])
  ::
  ++  sign                                                ::  certify
    ~/  %sign
    |=  [m=@ se=@]  ^-  @
    =+  sk=(suck se)
    =+  pk=(cut 0 [b b] sk)
    =+  h=(shal (rsh 0 3 b) sk)
    =+  ^=  a
        %+  add
          (bex (sub b 2))
        (lsh 0 3 (cut 0 [3 (sub b 5)] h))
    =+  ^=  r
        =+  hm=(cut 0 [b b] h)
        =+  ^=  i
            %+  can  0
            :~  [b hm]
                [(met 0 m) m]
            ==
        (shaz i)
    =+  rr=(scam bb r)
    =+  ^=  ss
        =+  er=(etch rr)
        =+  ^=  ha
            %+  can  0
            :~  [b er]
                [b pk]
                [(met 0 m) m]
            ==
        (~(sit fo l) (add r (mul (shaz ha) a)))
    (can 0 ~[[b (etch rr)] [b ss]])
  ::
  ++  veri                                                ::  validate
    ~/  %veri
    |=  [s=@ m=@ pk=@]  ^-  ?
    ?:  (gth (div b 4) (met 3 s))  |
    ?:  (gth (div b 8) (met 3 pk))  |
    =+  cb=(rsh 0 3 b)
    =+  rr=(deco (cut 0 [0 b] s))
    ?~  rr  |
    =+  aa=(deco pk)
    ?~  aa  |
    =+  ss=(cut 0 [b b] s)
    =+  ha=(can 3 ~[[cb (etch u.rr)] [cb pk] [(met 3 m) m]])
    =+  h=(shaz ha)
    =((scam bb ss) (ward u.rr (scam u.aa h)))
  ::
  --
::::::::::::::::::::::::::::::::::::::::::::::::::::::::::
::                section 2eY, SHA-256 (move me)        ::
::
++  shad  |=(ruz=@ (shax (shax ruz)))                   ::  double sha-256
++  shaf                                                ::  half sha-256
  |=  [sal=@ ruz=@]
  =+  haz=(shas sal ruz)
  (mix (end 7 1 haz) (rsh 7 1 haz))
::
++  shak                                                ::  XX shd be PBKDF
  |=  [who=@p wud=@]
  (shas (mix %shak who) wud)
::
++  sham                                                ::  128bit noun hash
  |=  yux=*  ^-  @uvH  ^-  @
  ?@  yux
    (shaf %mash yux)
  (shaf %sham (jam yux))
::
++  shas                                                ::  salted hash
  |=  [sal=@ ruz=@]
  (shax (mix sal (shax ruz)))
::
++  shax                                                ::  sha-256
  ~/  %shax
  |=  ruz=@  ^-  @
  ~|  %sha
  =+  [few==>(fe .(a 5)) wac=|=([a=@ b=@] (cut 5 [a 1] b))]
  =+  [sum=sum.few ror=ror.few net=net.few inv=inv.few]
  =+  ral=(lsh 0 3 (met 3 ruz))
  =+  ^=  ful
      %+  can  0
      :~  [ral ruz]
          [8 128]
          [(mod (sub 960 (mod (add 8 ral) 512)) 512) 0]
          [64 (~(net fe 6) ral)]
      ==
  =+  lex=(met 9 ful)
  =+  ^=  kbx  0xc671.78f2.bef9.a3f7.a450.6ceb.90be.fffa.
                 8cc7.0208.84c8.7814.78a5.636f.748f.82ee.
                 682e.6ff3.5b9c.ca4f.4ed8.aa4a.391c.0cb3.
                 34b0.bcb5.2748.774c.1e37.6c08.19a4.c116.
                 106a.a070.f40e.3585.d699.0624.d192.e819.
                 c76c.51a3.c24b.8b70.a81a.664b.a2bf.e8a1.
                 9272.2c85.81c2.c92e.766a.0abb.650a.7354.
                 5338.0d13.4d2c.6dfc.2e1b.2138.27b7.0a85.
                 1429.2967.06ca.6351.d5a7.9147.c6e0.0bf3.
                 bf59.7fc7.b003.27c8.a831.c66d.983e.5152.
                 76f9.88da.5cb0.a9dc.4a74.84aa.2de9.2c6f.
                 240c.a1cc.0fc1.9dc6.efbe.4786.e49b.69c1.
                 c19b.f174.9bdc.06a7.80de.b1fe.72be.5d74.
                 550c.7dc3.2431.85be.1283.5b01.d807.aa98.
                 ab1c.5ed5.923f.82a4.59f1.11f1.3956.c25b.
                 e9b5.dba5.b5c0.fbcf.7137.4491.428a.2f98
  =+  ^=  hax  0x5be0.cd19.1f83.d9ab.9b05.688c.510e.527f.
                 a54f.f53a.3c6e.f372.bb67.ae85.6a09.e667
  =+  i=0
  |-  ^-  @
  ?:  =(i lex)
    (rep 5 (turn (rip 5 hax) net))
  =+  ^=  wox
      =+  dux=(cut 9 [i 1] ful)
      =+  wox=(rep 5 (turn (rip 5 dux) net))
      =+  j=16
      |-  ^-  @
      ?:  =(64 j)
        wox
      =+  :*  l=(wac (sub j 15) wox)
              m=(wac (sub j 2) wox)
              n=(wac (sub j 16) wox)
              o=(wac (sub j 7) wox)
          ==
      =+  x=:(mix (ror 0 7 l) (ror 0 18 l) (rsh 0 3 l))
      =+  y=:(mix (ror 0 17 m) (ror 0 19 m) (rsh 0 10 m))
      =+  z=:(sum n x o y)
      $(wox (con (lsh 5 j z) wox), j +(j))
  =+  j=0
  =+  :*  a=(wac 0 hax)
          b=(wac 1 hax)
          c=(wac 2 hax)
          d=(wac 3 hax)
          e=(wac 4 hax)
          f=(wac 5 hax)
          g=(wac 6 hax)
          h=(wac 7 hax)
      ==
  |-  ^-  @
  ?:  =(64 j)
    %=  ^$
      i  +(i)
      hax  %+  rep  5
           :~  (sum a (wac 0 hax))
               (sum b (wac 1 hax))
               (sum c (wac 2 hax))
               (sum d (wac 3 hax))
               (sum e (wac 4 hax))
               (sum f (wac 5 hax))
               (sum g (wac 6 hax))
               (sum h (wac 7 hax))
           ==
    ==
  =+  l=:(mix (ror 0 2 a) (ror 0 13 a) (ror 0 22 a))    ::  s0
  =+  m=:(mix (dis a b) (dis a c) (dis b c))            ::  maj
  =+  n=(sum l m)                                       ::  t2
  =+  o=:(mix (ror 0 6 e) (ror 0 11 e) (ror 0 25 e))    ::  s1
  =+  p=(mix (dis e f) (dis (inv e) g))                 ::  ch
  =+  q=:(sum h o p (wac j kbx) (wac j wox))            ::  t1
  $(j +(j), a (sum q n), b a, c b, d c, e (sum d q), f e, g f, h g)
::
++  shaw                                                ::  hash to nbits
  |=  [sal=@ len=@ ruz=@]
  (~(raw og (shas sal (mix len ruz))) len)
::
++  og                                                  ::  shax-powered rng
  ~/  %og
  |_  a=@
  ++  rad                                               ::  random in range
    |=  b=@  ^-  @
    =+  c=(raw (met 0 b))
    ?:((lth c b) c $(a +(a)))
    ::
  ++  rads                                              ::  random continuation
    |=  b=@
    =+  r=(rad b)
    [r +>.$(a (shas %og-s r))]
  ++  raw                                               ::  random bits
    ~/  %raw
    |=  b=@  ^-  @
    %+  can
      0
    =+  c=(shas %og-a (mix b a))
    |-  ^-  (list ,[@ @])
    ?:  =(0 b)
      ~
    =+  d=(shas %og-b (mix b (mix a c)))
    ?:  (lth b 256)
      [[b (end 0 b d)] ~]
    [[256 d] $(c d, b (sub b 256))]
  ++  raws                                              ::  random bits continuation
    |=  b=@
    =+  r=(raw b)
    [r +>.$(a (shas %og-s r))]
  --
++  shaz                                                ::  sha-512
  |=  ruz=@  ^-  @
  (shal [(met 3 ruz) ruz])
++  shal                                                ::  sha-512 with length
  ~/  %shal
  |=  [len=@ ruz=@]  ^-  @
  =>  .(ruz (cut 3 [0 len] ruz))
  =+  [few==>(fe .(a 6)) wac=|=([a=@ b=@] (cut 6 [a 1] b))]
  =+  [sum=sum.few ror=ror.few net=net.few inv=inv.few]
  =+  ral=(lsh 0 3 len)
  =+  ^=  ful
      %+  can  0
      :~  [ral ruz]
          [8 128]
          [(mod (sub 1.920 (mod (add 8 ral) 1.024)) 1.024) 0]
          [128 (~(net fe 7) ral)]
      ==
  =+  lex=(met 10 ful)
  =+  ^=  kbx  0x6c44.198c.4a47.5817.5fcb.6fab.3ad6.faec.
                 597f.299c.fc65.7e2a.4cc5.d4be.cb3e.42b6.
                 431d.67c4.9c10.0d4c.3c9e.be0a.15c9.bebc.
                 32ca.ab7b.40c7.2493.28db.77f5.2304.7d84.
                 1b71.0b35.131c.471b.113f.9804.bef9.0dae.
                 0a63.7dc5.a2c8.98a6.06f0.67aa.7217.6fba.
                 f57d.4f7f.ee6e.d178.eada.7dd6.cde0.eb1e.
                 d186.b8c7.21c0.c207.ca27.3ece.ea26.619c.
                 c671.78f2.e372.532b.bef9.a3f7.b2c6.7915.
                 a450.6ceb.de82.bde9.90be.fffa.2363.1e28.
                 8cc7.0208.1a64.39ec.84c8.7814.a1f0.ab72.
                 78a5.636f.4317.2f60.748f.82ee.5def.b2fc.
                 682e.6ff3.d6b2.b8a3.5b9c.ca4f.7763.e373.
                 4ed8.aa4a.e341.8acb.391c.0cb3.c5c9.5a63.
                 34b0.bcb5.e19b.48a8.2748.774c.df8e.eb99.
                 1e37.6c08.5141.ab53.19a4.c116.b8d2.d0c8.
                 106a.a070.32bb.d1b8.f40e.3585.5771.202a.
                 d699.0624.5565.a910.d192.e819.d6ef.5218.
                 c76c.51a3.0654.be30.c24b.8b70.d0f8.9791.
                 a81a.664b.bc42.3001.a2bf.e8a1.4cf1.0364.
                 9272.2c85.1482.353b.81c2.c92e.47ed.aee6.
                 766a.0abb.3c77.b2a8.650a.7354.8baf.63de.
                 5338.0d13.9d95.b3df.4d2c.6dfc.5ac4.2aed.
                 2e1b.2138.5c26.c926.27b7.0a85.46d2.2ffc.
                 1429.2967.0a0e.6e70.06ca.6351.e003.826f.
                 d5a7.9147.930a.a725.c6e0.0bf3.3da8.8fc2.
                 bf59.7fc7.beef.0ee4.b003.27c8.98fb.213f.
                 a831.c66d.2db4.3210.983e.5152.ee66.dfab.
                 76f9.88da.8311.53b5.5cb0.a9dc.bd41.fbd4.
                 4a74.84aa.6ea6.e483.2de9.2c6f.592b.0275.
                 240c.a1cc.77ac.9c65.0fc1.9dc6.8b8c.d5b5.
                 efbe.4786.384f.25e3.e49b.69c1.9ef1.4ad2.
                 c19b.f174.cf69.2694.9bdc.06a7.25c7.1235.
                 80de.b1fe.3b16.96b1.72be.5d74.f27b.896f.
                 550c.7dc3.d5ff.b4e2.2431.85be.4ee4.b28c.
                 1283.5b01.4570.6fbe.d807.aa98.a303.0242.
                 ab1c.5ed5.da6d.8118.923f.82a4.af19.4f9b.
                 59f1.11f1.b605.d019.3956.c25b.f348.b538.
                 e9b5.dba5.8189.dbbc.b5c0.fbcf.ec4d.3b2f.
                 7137.4491.23ef.65cd.428a.2f98.d728.ae22
  =+  ^=  hax  0x5be0.cd19.137e.2179.1f83.d9ab.fb41.bd6b.
                 9b05.688c.2b3e.6c1f.510e.527f.ade6.82d1.
                 a54f.f53a.5f1d.36f1.3c6e.f372.fe94.f82b.
                 bb67.ae85.84ca.a73b.6a09.e667.f3bc.c908
  =+  i=0
  |-  ^-  @
  ?:  =(i lex)
    (rep 6 (turn (rip 6 hax) net))
  =+  ^=  wox
      =+  dux=(cut 10 [i 1] ful)
      =+  wox=(rep 6 (turn (rip 6 dux) net))
      =+  j=16
      |-  ^-  @
      ?:  =(80 j)
        wox
      =+  :*  l=(wac (sub j 15) wox)
              m=(wac (sub j 2) wox)
              n=(wac (sub j 16) wox)
              o=(wac (sub j 7) wox)
          ==
      =+  x=:(mix (ror 0 1 l) (ror 0 8 l) (rsh 0 7 l))
      =+  y=:(mix (ror 0 19 m) (ror 0 61 m) (rsh 0 6 m))
      =+  z=:(sum n x o y)
      $(wox (con (lsh 6 j z) wox), j +(j))
  =+  j=0
  =+  :*  a=(wac 0 hax)
          b=(wac 1 hax)
          c=(wac 2 hax)
          d=(wac 3 hax)
          e=(wac 4 hax)
          f=(wac 5 hax)
          g=(wac 6 hax)
          h=(wac 7 hax)
      ==
  |-  ^-  @
  ?:  =(80 j)
    %=  ^$
      i  +(i)
      hax  %+  rep  6
           :~  (sum a (wac 0 hax))
               (sum b (wac 1 hax))
               (sum c (wac 2 hax))
               (sum d (wac 3 hax))
               (sum e (wac 4 hax))
               (sum f (wac 5 hax))
               (sum g (wac 6 hax))
               (sum h (wac 7 hax))
           ==
    ==
  =+  l=:(mix (ror 0 28 a) (ror 0 34 a) (ror 0 39 a))   ::  S0
  =+  m=:(mix (dis a b) (dis a c) (dis b c))            ::  maj
  =+  n=(sum l m)                                       ::  t2
  =+  o=:(mix (ror 0 14 e) (ror 0 18 e) (ror 0 41 e))   ::  S1
  =+  p=(mix (dis e f) (dis (inv e) g))                 ::  ch
  =+  q=:(sum h o p (wac j kbx) (wac j wox))            ::  t1
  $(j +(j), a (sum q n), b a, c b, d c, e (sum d q), f e, g f, h g)
::
++  shan                                                ::  sha-1 (deprecated)
  |=  ruz=@
  =+  [few==>(fe .(a 5)) wac=|=([a=@ b=@] (cut 5 [a 1] b))]
  =+  [sum=sum.few ror=ror.few rol=rol.few net=net.few inv=inv.few]
  =+  ral=(lsh 0 3 (met 3 ruz))
  =+  ^=  ful
      %+  can  0
      :~  [ral ruz]
          [8 128]
          [(mod (sub 960 (mod (add 8 ral) 512)) 512) 0]
          [64 (~(net fe 6) ral)]
      ==
  =+  lex=(met 9 ful)
  =+  kbx=0xca62.c1d6.8f1b.bcdc.6ed9.eba1.5a82.7999
  =+  hax=0xc3d2.e1f0.1032.5476.98ba.dcfe.efcd.ab89.6745.2301
  =+  i=0
  |-
  ?:  =(i lex)
    (rep 5 (flop (rip 5 hax)))
  =+  ^=  wox
      =+  dux=(cut 9 [i 1] ful)
      =+  wox=(rep 5 (turn (rip 5 dux) net))
      =+  j=16
      |-  ^-  @
      ?:  =(80 j)
        wox
      =+  :*  l=(wac (sub j 3) wox)
              m=(wac (sub j 8) wox)
              n=(wac (sub j 14) wox)
              o=(wac (sub j 16) wox)
          ==
      =+  z=(rol 0 1 :(mix l m n o))
      $(wox (con (lsh 5 j z) wox), j +(j))
  =+  j=0
  =+  :*  a=(wac 0 hax)
          b=(wac 1 hax)
          c=(wac 2 hax)
          d=(wac 3 hax)
          e=(wac 4 hax)
      ==
  |-  ^-  @
  ?:  =(80 j)
    %=  ^$
      i  +(i)
      hax  %+  rep  5
           :~
               (sum a (wac 0 hax))
               (sum b (wac 1 hax))
               (sum c (wac 2 hax))
               (sum d (wac 3 hax))
               (sum e (wac 4 hax))
           ==
    ==
  =+  fx=(con (dis b c) (dis (not 5 1 b) d))
  =+  fy=:(mix b c d)
  =+  fz=:(con (dis b c) (dis b d) (dis c d))
  =+  ^=  tem
      ?:  &((gte j 0) (lte j 19))
        :(sum (rol 0 5 a) fx e (wac 0 kbx) (wac j wox))
      ?:  &((gte j 20) (lte j 39))
        :(sum (rol 0 5 a) fy e (wac 1 kbx) (wac j wox))
      ?:  &((gte j 40) (lte j 59))
        :(sum (rol 0 5 a) fz e (wac 2 kbx) (wac j wox))
      :(sum (rol 0 5 a) fy e (wac 3 kbx) (wac j wox))
  $(j +(j), a tem, b a, c (rol 0 30 b), d c, e d)
::
::::::::::::::::::::::::::::::::::::::::::::::::::::::::::
::                section 2eZ, OLD rendering (kill me)  ::
::
++  show                            ::  XX deprecated, use type
  |=  vem=*
  |^  ^-  tank
      ?:  ?=(@ vem)
        [%leaf (mesc (trip vem))]
      ?-    vem
          [s=~ c=*]
        [%leaf '\'' (weld (mesc (tape +.vem)) `tape`['\'' ~])]
      ::
          [s=%a c=@]        [%leaf (mesc (trip c.vem))]
          [s=%b c=*]        (shop c.vem |=(a=@ ~(rub at a)))
          [s=[%c p=@] c=*]
        :+  %palm
          [['.' ~] ['-' ~] ~ ~]
        [[%leaf (mesc (trip p.s.vem))] $(vem c.vem) ~]
      ::
          [s=%d c=*]        (shop c.vem |=(a=@ ~(rud at a)))
          [s=%k c=*]        (tank c.vem)
          [s=%h c=*]
        ?:  =(0 c.vem)      ::  XX remove after 220
          [%leaf '#' ~]
        :+  %rose
          [['/' ~] ['/' ~] ~]
        =+  yol=((list ,@ta) c.vem)
        (turn yol |=(a=@ta [%leaf (trip a)]))
      ::
          [s=%o c=*]
        %=    $
            vem
          :-  [%m '%h:<[%d %d].[%d %d]>']
          [-.c.vem +<-.c.vem +<+.c.vem +>-.c.vem +>+.c.vem ~]
        ==
      ::
          [s=%p c=*]        (shop c.vem |=(a=@ ~(rup at a)))
          [s=%q c=*]        (shop c.vem |=(a=@ ~(r at a)))
          [s=%r c=*]        $(vem [[%r ' ' '{' '}'] c.vem])
          [s=%t c=*]        (shop c.vem |=(a=@ ~(rt at a)))
          [s=%v c=*]        (shop c.vem |=(a=@ ~(ruv at a)))
          [s=%x c=*]        (shop c.vem |=(a=@ ~(rux at a)))
          [s=[%m p=@] c=*]  (shep p.s.vem c.vem)
          [s=[%r p=@] c=*]
        $(vem [[%r ' ' (cut 3 [0 1] p.s.vem) (cut 3 [1 1] p.s.vem)] c.vem])
      ::
          [s=[%r p=@ q=@ r=@] c=*]
        :+  %rose
          :*  p=(mesc (trip p.s.vem))
              q=(mesc (trip q.s.vem))
              r=(mesc (trip r.s.vem))
          ==
        |-  ^-  (list tank)
        ?@  c.vem
          ~
        [^$(vem -.c.vem) $(c.vem +.c.vem)]
      ::
          [s=%z c=*]        $(vem [[%r %$ %$ %$] c.vem])
          *                 !!
      ==
  ++  shep
    |=  [fom=@ gar=*]
    ^-  tank
    =+  l=(met 3 fom)
    =+  i=0
    :-  %leaf
    |-  ^-  tape
    ?:  (gte i l)
      ~
    =+  c=(cut 3 [i 1] fom)
    ?.  =(37 c)
      (weld (mesc [c ~]) $(i +(i)))
    =+  d=(cut 3 [+(i) 1] fom)
    ?.  .?(gar)
      ['\\' '#' $(i (add 2 i))]
    (weld ~(ram re (show d -.gar)) $(i (add 2 i), gar +.gar))
  ::
  ++  shop
    |=  [aug=* vel=$+(a=@ tape)]
    ^-  tank
    ?:  ?=(@ aug)
      [%leaf (vel aug)]
    :+  %rose
      [[' ' ~] ['[' ~] [']' ~]]
    =>  .(aug `*`aug)
    |-  ^-  (list tank)
    ?:  ?=(@ aug)
      [^$ ~]
    [^$(aug -.aug) $(aug +.aug)]
  --
++  at
  |_  a=@
  ++  r
    ?:  ?&  (gte (met 3 a) 2)
            |-
            ?:  =(0 a)
              &
            =+  vis=(end 3 1 a)
            ?&  ?|(=('-' vis) ?&((gte vis 'a') (lte vis 'z')))
                $(a (rsh 3 1 a))
            ==
        ==
      rtam
    ?:  (lte (met 3 a) 2)
      rud
    rux
  ::
  ++  rf    `tape`[?-(a & '&', | '|', * !!) ~]
  ++  rn    `tape`[?>(=(0 a) '~') ~]
  ++  rt    `tape`['\'' (weld (mesc (trip a)) `tape`['\'' ~])]
  ++  rta   rt
  ++  rtam  `tape`['%' (trip a)]
  ++  rub   `tape`['0' 'b' (rum 2 ~ |=(b=@ (add '0' b)))]
  ++  rud   (rum 10 ~ |=(b=@ (add '0' b)))
  ++  rum
    |=  [b=@ c=tape d=$+(@ @)]
    ^-  tape
    ?:  =(0 a)
      [(d 0) c]
    =+  e=0
    |-  ^-  tape
    ?:  =(0 a)
      c
    =+  f=&(!=(0 e) =(0 (mod e ?:(=(10 b) 3 4))))
    %=  $
      a  (div a b)
      c  [(d (mod a b)) ?:(f [?:(=(10 b) ',' '-') c] c)]
      e  +(e)
    ==
  ::
  ++  rup
    =+  b=(met 3 a)
    ^-  tape
    :-  '-'
    |-  ^-  tape
    ?:  (gth (met 5 a) 1)
      %+  weld
        $(a (rsh 5 1 a), b (sub b 4))
      `tape`['-' '-' $(a (end 5 1 a), b 4)]
    ?:  =(0 b)
      ['~' ~]
    ?:  (lte b 1)
      (trip (tos:po a))
    |-  ^-  tape
    ?:  =(2 b)
      =+  c=(rsh 3 1 a)
      =+  d=(end 3 1 a)
      (weld (trip (tod:po c)) (trip (tos:po (mix c d))))
    =+  c=(rsh 3 2 a)
    =+  d=(end 3 2 a)
    (weld ^$(a c, b (met 3 c)) `tape`['-' $(a (mix c d), b 2)])
  ::
  ++  ruv
    ^-  tape
    :+  '0'
      'v'
    %^    rum
        64
      ~
    |=  b=@
    ?:  =(63 b)
      '+'
    ?:  =(62 b)
      '-'
    ?:((lth b 26) (add 65 b) ?:((lth b 52) (add 71 b) (sub b 4)))
  ::
  ++  rux  `tape`['0' 'x' (rum 16 ~ |=(b=@ (add b ?:((lth b 10) 48 87))))]
  --
  ::::::::::::::::::::::::::::::::::::::::::::::::::::::  ::
::::              chapter 2f, Hoon proper               ::::
::  ::::::::::::::::::::::::::::::::::::::::::::::::::::::
::                section 2fA, miscellaneous funs       ::
::                                                      ::
++  bull                                                ::  make %bull type       
  |=  [bid=twin der=type]
  ^-  type
  ?:(|(=(%void der) =(%void s.bid)) %void [%bull bid der])
::
++  cain  |=(vax=vase (sell vax))                       ::  $+(vase tank) for #>
++  cell                                                ::  make %cell type
  ~/  %cell
  |=  [hed=type tal=type]
  ^-  type
  ?:(=(%void hed) %void ?:(=(%void tal) %void [%cell hed tal]))
::
++  core                                                ::  make %core type
  ~/  %core
  |=  [pac=type con=coil]
  ^-  type
  ?:(=(%void pac) %void [%core pac con])
::
++  cube                                                ::  make %cube type
  ~/  %cube
  |=  [dil=* goq=type]
  ^-  type
  ?:  =(%void goq)
    %void
  [%cube dil goq]
::
++  face                                                ::  make %face type
  ~/  %face
  |=  [cog=term der=type]
  ^-  type
  ?:  =(%void der)
    %void
  [%face cog der]
::
++  bool  ^-(type [%fork [%cube 0 %atom %f] [%cube 1 %atom %f]])  :: -:!>(*?)
++  flay                                                
  ~/  %flay
  |=  pok=port
  ^-  [p=axis q=type]
  :-  p.pok
  ?-  -.q.pok
    &  p.q.pok
    |  (roll q.q.pok =+([p=[p=*type q=*foot] q=`type`%void] |.((fork p.p q))))
  ==
::
++  flee
  |=  poy=post
  ^-  port
  ?-  -.q.poy
    0  [p.poy %& p.q.poy]
    1  [p.poy %| p.q.poy q.q.poy]
    2  [(peg p.poy r.p.q.poy) %& s.p.q.poy]
  ==
::
++  foil
  ~/  %foil
  |=  pok=port
  ^-  prop
  ?-  -.q.pok
    &  [p.pok [~ [[p.q.pok [%elm ~ 1]] ~]]]
    |  [p.pok [p.q.pok q.q.pok]]
  ==
::
++  fork                                                ::  make %fork type
  ~/  %fork
  |=  [hoz=type bur=type]
  ^-  type
  ?:  =(hoz bur)
    hoz
  ?:  =(%void hoz)
    bur
  ?:  =(%void bur)
    hoz
  [%fork hoz bur]
::
++  cove                                                ::  extract [0 *] axis
  |=  nug=nock
  ?-    nug
      [0 *]   p.nug
      [10 *]  $(nug q.nug)
      *       ~|([%cove nug] !!)
  ==
++  comb                                                ::  combine two formulas
  ~/  %comb
  |=  [mal=nock buz=nock]
  ^-  nock
  ?:  ?&(?=([0 *] mal) !=(0 p.mal))
    ?:  ?&(?=([0 *] buz) !=(0 p.buz))
      [%0 (peg p.mal p.buz)]
    ?:  ?=([2 [0 *] [0 *]] buz)
      [%2 [%0 (peg p.mal p.p.buz)] [%0 (peg p.mal p.q.buz)]]
    [%7 mal buz]
  ?:  ?=([^ [0 1]] mal)
    [%8 p.mal buz]
  ?:  =([0 1] buz)
    mal
  [%7 mal buz]                                          ::  informative default
::
++  cond                                                ::  ?:  compile
  ~/  %cond
  |=  [pex=nock yom=nock woq=nock]
  ^-  nock
  ?-  pex
    [1 0]  yom
    [1 1]  woq
    *      [%6 pex yom woq]
  ==
::
++  cons                                                ::  make formula cell
  ~/  %cons
  |=  [vur=nock sed=nock]
  ^-  nock
  ?:  ?=([[0 *] [0 *]] +<)
    ?:  ?&(=(+(p.vur) p.sed) =((div p.vur 2) (div p.sed 2)))
      [%0 (div p.vur 2)]
    [vur sed]
  ?:  ?=([[1 *] [1 *]] +<)
    [%1 p.vur p.sed]
  [vur sed]
::
++  fitz                                                ::  odor compatibility
  ~/  %fitz
  |=  [yaz=term wix=term]
  =+  ^=  fiz
      |=  mot=@ta  ^-  [p=@ q=@ta]
      =+  len=(met 3 mot)
      ?:  =(0 len)
        [0 %$]
      =+  tyl=(rsh 3 (dec len) mot)
      ?:  &((gte tyl 'A') (lte tyl 'Z'))
        [(sub tyl 64) (end 3 (dec len) mot)]
      [0 mot]
  =+  [yoz=(fiz yaz) wux=(fiz wix)]
  ?&  ?|  =(0 p.yoz)
          =(0 p.wux)
          &(!=(0 p.wux) (lte p.wux p.yoz))
      ==
      |-  ?|  =(%$ p.yoz)
              =(%$ p.wux)
              ?&  =((end 3 1 p.yoz) (end 3 1 p.wux))
                  $(p.yoz (rsh 3 1 p.yoz), p.wux (rsh 3 1 p.wux))
              ==
          ==
  ==
::
++  flan                                                ::  loobean  &
  ~/  %flan
  |=  [bos=nock nif=nock]
  ^-  nock
  ?-    bos
      [1 1]   bos
      [1 0]   nif
      *
    ?-    nif
        [1 1]   nif
        [1 0]   bos
        *       [%6 bos nif [%1 1]]
    ==
  ==
::
++  flip                                                ::  loobean negation
  ~/  %flip
  |=  [dyr=nock]
  [%6 dyr [%1 1] [%1 0]]
::
++  flor                                                ::  loobean  |
  ~/  %flor
  |=  [bos=nock nif=nock]
  ^-  nock
  ?-  bos
      [1 1]   nif
      [1 0]   bos
      *
    ?-  nif
        [1 1]   bos
        [1 0]   nif
        *       [%6 bos [%1 0] nif]
    ==
  ==
::
++  hike
  ~/  %hike
  |=  [axe=axis pac=(list ,[p=axis q=nock])]
  ^-  nock
  ?~  pac
    [%0 axe]
  =+  zet=(skim pac.$ |=([p=axis q=nock] [=(1 p)]))
  ?~  zet
    =+  tum=(skim pac.$ |=([p=axis q=nock] ?&(!=(1 p) =(2 (cap p)))))
    =+  gam=(skim pac.$ |=([p=axis q=nock] ?&(!=(1 p) =(3 (cap p)))))
    %+  cons
      %=  $
        axe  (peg axe 2)
        pac  (turn tum |=([p=axis q=nock] [(mas p) q]))
      ==
    %=  $
      axe  (peg axe 3)
      pac  (turn gam |=([p=axis q=nock] [(mas p) q]))
    ==
  ?>(?=([* ~] zet) q.i.zet)
::
++  hoax                                                ::  invert ++hoof
  |=  a=@ta
  ?>  =(%ho (end 3 2 a))
  %+  add
    (mod (add 13 (sub (cut 3 [3 1] a) 'a')) 26)
  %+  mul  26
  =+  b=(cut 3 [2 1] a)
  ?+(b !! %o 0, %i 1, %u 2, %e 3, %a 4, %y 5, %w 6, %l 7)
::
++  hoof                                               ::  hash of some kind?
  |=  a=@  ^-  @ta
  (rap 3 'h' 'o' (snag (div a 26) "oiueaywl") (add 'a' (mod (add a 13) 26)) ~)
::
++  jock
  |=  rad=?
  |=  lot=coin  ^-  twig
  ?-    -.lot
      ~      ?:(rad [%dtzz p.lot] [%dtzy p.lot])
  ::
      %blob
    ?:  rad
      [%dtzz %$ p.lot]
    ?@(p.lot [%dtzy %$ p.lot] [$(p.lot -.p.lot) $(p.lot +.p.lot)])
  ::
      %many
    |-(^-(twig ?~(p.lot [%bczp %null] [^$(lot i.p.lot) $(p.lot t.p.lot)])))
  ==
::
++  look
  ~/  %look
  |=  [cog=term dab=(map term foot)]
  =+  axe=1
  |-
  ^-  (unit ,[p=axis q=foot])
  ?-  dab
      ~         ~
      [* ~ ~]
    ?:(=(cog p.n.dab) [~ axe q.n.dab] ~)
  ::
      [* ~ *]
    ?:  =(cog p.n.dab)
      [~ (peg axe 2) q.n.dab]
    ?:  (gor cog p.n.dab)
      ~
    $(axe (peg axe 3), dab r.dab)
  ::
      [* * ~]
    ?:  =(cog p.n.dab)
      [~ (peg axe 2) q.n.dab]
    ?:  (gor cog p.n.dab)
      $(axe (peg axe 3), dab l.dab)
    ~
  ::
      [* * *]
    ?:  =(cog p.n.dab)
      [~ (peg axe 2) q.n.dab]
    ?:  (gor cog p.n.dab)
      $(axe (peg axe 6), dab l.dab)
    $(axe (peg axe 7), dab r.dab)
  ==
::
++  make                                                ::  compile cord to nock
  |=  txt=@
  q:(~(mint ut %noun) %noun (ream txt))
::
++  noah  |=(vax=vase (pave vax))                       ::  $+(vase tape) for #<
++  onan  |=(vix=vise (seer vix))                       ::  $+(vise vase) for !>
++  rain                                                ::  parse with % path
  |=  [bon=path txt=@]
  ^-  twig
  =+  vaz=vast
  ~|  bon
  (scan (trip txt) (full (ifix [gay gay] tall:vaz(wer bon))))
::
++  ream                                                ::  parse cord to twig
  |=  txt=@
  ^-  twig
  (rash txt vest)
::
++  reck                                                ::  parse hoon file
  |=  bon=path
  (rain bon ((hard ,@t) .^(%cx (weld bon `path`[%hoon ~]))))
::
++  seed                                                ::  hoon/hoon core vase
  ^-  vase
  ~+
  !;(*type ..seed)
::
++  seem  |=(toy=typo `type`toy)                        ::  promote typo
++  seer  |=(vix=vise `vase`vix)                        ::  promote vise
++  sell                                                ::  tank pretty-print
  |=  vax=vase  ^-  tank
  ~|  %sell
  (dish:ut ~(dole ut p.vax) q.vax)
::
++  pave                                                ::  tape pretty-print
  |=  vax=vase  ^-  tape
  ~(ram re (sell vax))
::
++  loot                                                ::  cord pretty-print
  |=  vax=vase  ^-  @ta
  (rap 3 (pave vax))
::
++  slam                                                ::  slam a gate
  |=  [gat=vase sam=vase]  ^-  vase
  =+  :-  ^=  typ  ^-  type
          [%cell p.gat p.sam]
      ^=  gen  ^-  twig
      [%cncl [~ 2] [~ 3]]
  =+  gun=(~(mint ut typ) %noun gen)
  [p.gun .*([q.gat q.sam] q.gun)]
::
++  slim                                                ::  identical to seer?
  |=  old=vise  ^-  vase
  old
::
++  slit                                                ::  type of slam
  |=  [gat=type sam=type]
  ?>  (~(nest ut (~(peek ut gat) %free 6)) & sam)
  (~(play ut [%cell gat sam]) [%cncl [~ 2] [~ 3]])
::
++  slym                                                ::  slam w/o sample-type
  |=  [gat=vase sam=*]  ^-  vase
  (slap gat(+<.q sam) [%cnzy %$])
::
++  slap
  |=  [vax=vase gen=twig]  ^-  vase                     ::  untyped vase .*
  =+  gun=(~(mint ut p.vax) %noun gen)
  [p.gun .*(q.vax q.gun)]
::
++  slop                                                ::  cons two vases
  |=  [hed=vase tal=vase]
  ^-  vase
  [[%cell p.hed p.tal] [q.hed q.tal]]
::
++  skol                                                ::  $+(type tank) for ~!
  |=  typ=type  ^-  tank
  ~(duck ut typ)
::
++  spat  |=(pax=path (rap 3 (spud pax)))               ::  path to cord
++  spec                                                ::  reconstruct type
  |=  vax=vase
  ^-  vase
  :_  q.vax
  ?@  q.vax  (~(fuse ut p.vax) [%atom %$])
  ?@  -.q.vax
    ^=  typ
    %-  ~(play ut p.vax)
    [%wtgr [%wtts [%leaf %tas -.q.vax] [%$ 2]~] [%$ 1]]
  (~(fuse ut p.vax) [%cell %noun %noun])
::
++  spud  |=(pax=path ~(ram re (dish:ut [~ %path] pax)))  ::  path to tape
++  slew                                                ::  get axis in vase
  |=  [axe=@ vax=vase]  ^-  (unit vase)
  ?.  |-  ^-  ?
      ?:  =(1 axe)  &
      ?.  ?=(^ q.vax)  |
      $(axe (mas axe), q.vax .*(q.vax [0 (cap axe)]))
    ~
  `[(~(peek ut p.vax) %free axe) .*(q.vax [0 axe])]
::
++  slab                                                
  |=  [cog=@tas typ=type]
  !=(~ q:(~(fino ut typ) 0 %free cog))
::
++  sloe                                                ::  get arms in core
  |=  typ=type
  ^-  (list term)
  ?+    typ  ~
      [%hold *]  $(typ ~(repo ut typ))
      [%core *]
    (turn (~(tap by q.r.q.typ) ~) |=([a=term *] a))
  ==
++  slot                                                ::  got axis in vase
  |=  [axe=@ vax=vase]  ^-  vase
  [(~(peek ut p.vax) %free axe) .*(q.vax [0 axe])]
::
++  slum
  |=  [vax=vase wad=(map term vase)]  ^-  vase
  ?-  wad
    ~        vax
    [* ~ ~]  [[%cell p.vax [%face p.n.wad p.q.n.wad]] [q.vax q.q.n.wad]]
    [* ~ *]  $(wad [n.wad ~ ~], vax $(wad r.wad))
    [* * ~]  $(wad [n.wad ~ ~], vax $(wad l.wad))
    [* * *]  $(wad [n.wad ~ r.wad], vax $(wad l.wad))
  ==
::
++  stab                                                ::  parse cord to path
  |=  zep=@ta  ^-  path
  (need (rush zep ;~(pfix fas ;~(sfix (more fas urs:ab) fas))))
::
++  wash                                                ::  render tank at width
  |=  [[tab=@ edg=@] tac=tank]  ^-  wall
  (~(win re tac) tab edg)
::::::::::::::::::::::::::::::::::::::::::::::::::::::::::
::                section 2fB, macro expansion          ::
::
++  ah
  |_  tig=tiki
  ++  blue
    |=  gen=twig
    ^-  twig
    ?.  &(?=(| -.tig) ?=(~ p.tig))  gen
    [%tsgr [~ 3] gen]
  ::
  ++  gray
    |=  gen=twig
    ^-  twig
    ?-  -.tig
      &  ?~(p.tig gen [%tstr u.p.tig q.tig gen])
      |  [%tsls ?~(p.tig q.tig [%ktts u.p.tig q.tig]) gen]
    ==
  ::
  ++  puce
    ^-  wing
    ?-  -.tig
      &  ?~(p.tig q.tig [u.p.tig ~])
      |  [[%& 2] ~]
    ==
  --
::
++  al
  ~%    %al
      +>+
    ==
      %bunt  bunt
      %whip  whip
    ==
  =+  [nag=`*`& gom=`axis`1]
  |_  sec=tile
  ::::
  ++  blah  ^~  [%dtzz %$ 0]
  ++  home  |=(gen=twig ^-(twig ?:(=(1 gom) gen [%tsgr [~ gom] gen])))
  ::::
  ++  bunt
    |-  ^-  twig
    ?-    sec
        [^ *]
      [$(sec p.sec) $(sec q.sec)]
    ::
        [%axil *]
      ?-  p.sec
        [%atom *]  [%dtzy p.p.sec 0]
        %noun      [%dttr [%dtzz %$ 0] [[%dtzz %$ 0] [%dtzz %$ 1]]]
        %cell      =+(nec=$(sec [%axil %noun]) [nec nec])
        %bean      [%dtts [%dtzz %$ 0] [%dtzz %$ 0]]
        %null      [%dtzz %n %$]
      ==
    ::
        [%bark *]
      [%ktts p.sec $(sec q.sec)]
    ::
        [%bush *]
      [%wtcl [%bczp %bean] $(sec p.sec) $(sec q.sec)]
    ::
        [%fern *]
      |-  ^-  twig
      ?~  t.p.sec
        ^$(sec i.p.sec)
      [%wtcl [%bczp %bean] ^$(sec i.p.sec) $(p.sec t.p.sec)]
    ::
        [%herb *]
      (home [%tsgl [%cnzy %$] p.sec])
    ::
        [%kelp *]
      |-  ^-  twig
      ?~  t.p.sec
        ^$(sec i.p.sec)
      [%wtcl [%bczp %bean] ^$(sec i.p.sec) $(p.sec t.p.sec)]
    ::
        [%leaf *]
      [%dtzz p.sec q.sec]
    ::
        [%reed *]
      [%wtcl [%bczp %bean] $(sec p.sec) $(sec q.sec)]
    ::
        [%weed *]
      (home p.sec)
    ==
  ++  clam  ^-(twig [%brts [%axil %noun] (whip(gom 7) 6)])
  ++  cloq
    |-  ^-  [p=toga q=tile]
    ?:  ?=(^ -.sec)
      =+  [one=$(sec p.sec) two=$(sec q.sec)]
      [[%2 p.one p.two] [q.one q.two]]
    ?.  ?=(%bark -.sec)  [[%0 ~] sec]
    =+  got=$(sec q.sec)
    :_  q.got
    ?:(?=([%0 ~] p.got) p.sec [%1 p.sec p.got])
  ::
  ++  whip
    |=  axe=axis
    =+  ^=  tun
        |=  noy=$+(* twig)
        ^-  twig
        ?@  nag
          =+  luz=[%cnts [[~ 1] ~] [[[%& axe] ~] bunt(sec [%axil %cell])] ~]
          ?:  =(& nag)
            [%tsgr [%wtpt [[%& axe] ~] luz [~ 1]] (noy [& &])]
          [%tsgr luz (noy [& &])]
        (noy nag)
    ^-  twig
    ?-    sec
        [^ *]
      %-  tun  |=  gon=*  =>  .(nag gon)  ^-  twig
      :-  ^$(sec -.sec, nag -.nag, axe (peg axe 2))
      ^$(sec +.sec, nag +.nag, axe (peg axe 3))
    ::
        [%axil *]
      ?-    p.sec
          [%atom *]
        =+  buv=bunt
        |-  ^-  twig
        ?@  nag
          ?:(=(& nag) [%wtpt [[%& axe] ~] $(nag |) buv] [%ktls buv [~ axe]])
        buv
      ::
          %noun
        [%kthp [%axil %noun] [~ axe]]
      ::
          %cell
        =+  buv=bunt
        |-  ^-  twig
        ?@  nag
          ?:(=(& nag) [%wtpt [[%& axe] ~] buv $(nag [& &])] buv)
        [%ktls buv [~ axe]]
      ::
          %bean
        :^    %wtcl
            [%dtts [%dtzz %$ |] [~ axe]]
          [%dtzz %f |]
        [%dtzz %f &]
      ::
          %null
        bunt
      ==
    ::
        [%bark *]
      [%ktts p.sec $(sec q.sec)]
    ::
        [%bush *]
      %-  tun  |=  gon=*  =>  .(nag gon)  ^-  twig
      ?@  -.nag
        ?:  =(& -.nag)
          [%wtpt [[%& (peg axe 2)] ~] ^$(sec q.sec) ^$(sec p.sec)]
        ^$(sec q.sec)
      ^$(sec p.sec)
    ::
        [%fern *]
      |-  ^-  twig
      ?~  t.p.sec
        ^$(sec i.p.sec)
      :+  %tsls
        ^$(sec i.p.sec)
      =>  .(axe (peg 3 axe), gom (peg 3 gom))
      :^    %wtcl
          [%dtts [~ axe] [~ 2]]
        [~ 2]
      $(i.p.sec i.t.p.sec, t.p.sec t.t.p.sec)
    ::
        [%herb *]
      [%cnhp (home p.sec) [~ axe] ~]
    ::
        [%kelp *]
      %-  tun  |=  gon=*  =>  .(nag gon)
      |-  ^-  twig
      ?~  t.p.sec
        :-  [%dtzz +.p.i.p.sec]
        ^^$(axe (peg axe 3), sec q.i.p.sec, nag &)
      :^    %wtcl
          [%dtts [~ (peg axe 2)] [%dtzz +.p.i.p.sec]]
        :-  [%dtzz +.p.i.p.sec]
        ^^$(axe (peg axe 3), sec q.i.p.sec, nag &)
      $(i.p.sec i.t.p.sec, t.p.sec t.t.p.sec)
    ::
        [%leaf *]
      [%dtzz p.sec q.sec]
    ::
        [%reed *]
      ?-  nag
        &  [%wtpt [[%& axe] ~] $(sec p.sec, nag |) $(sec q.sec, nag [& &])]
        |  $(sec p.sec)
        ^  $(sec q.sec)
        *  !!
      ==
    ::
        [%weed *]
      (home p.sec)
    ==
  --
::
++  ap
  ~%    %ap
      +>
    ==
      %etch  etch
      %open  open
      %rake  rake
    ==
  |_  gen=twig
  ++  etch
    ~|  %etch
    |-  ^-  term
    ?:  ?=([%ktts *] gen)
      ?>(?=(@ p.gen) p.gen)
    =+  voq=~(open ap gen)
    ?<(=(gen voq) $(gen voq))
  ::
  ++  feck
    |-  ^-  (unit term)
    ?-  gen
      [%dtzy %tas *]  [~ q.gen]
      [%dtzz %tas @]  [~ q.gen]
      [%zpcb *]       $(gen q.gen)
      *               ~
    ==
  ::
  ++  hock
    |-  ^-  toga
    ?-  gen
      [^ *]            [%2 $(gen p.gen) $(gen q.gen)]
      [%cnts [@ ~] ~]  i.p.gen
      [%cnzy @]        p.gen
      [%cnzz [@ ~]]    i.p.gen
      [%zpcb *]        $(gen q.gen)
      *                =+(neg=open ?:(=(gen neg) [%0 ~] $(gen neg)))
    ==
  ::
  ++  open
    ^-  twig
    ?-    gen
        [~ *]      [%cnts [gen ~] ~]
        [%bccm *]  ~(clam al p.gen)
        [%bccb *]  ~(bunt al p.gen)
        [%bctr *]  [%ktsg ~(bunt al p.gen)]
        [%bczp *]  [%bccb %axil p.gen]
        [%brcb *]  [%tsls [%bctr p.gen] [%brcn q.gen]]
        [%brdt *]  [%brcn (~(put by *(map term foot)) %$ [%ash p.gen])]
        [%brtr *]  [%brfs p.gen (~(put by *(map term foot)) %$ [%elm q.gen])]
        [%brfs *]  ~|  %elm-tile
                   =+  lyg=~(cloq al p.gen)
                   :+  %brcb  q.lyg
                   %-  ~(run by q.gen)
                   |=  a=foot  ^-  foot
                   ?.  ?=(%elm -.a)  a
                   :-  -.a
                   :+  %tsgl  p.a
                   :+  %cnts  ~
                   :~  [[[%& 6] ~] [%ktts p.lyg [~ 6]]]
                   ==
        [%brkt *]  [%tsgr [%brcn (~(put by q.gen) %$ [%ash p.gen])] [%cnzy %$]]
        [%brls *]  [%ktbr [%brts p.gen q.gen]]
        [%brhp *]  [%tsgl [%cnzy %$] [%brdt p.gen]]
        [%brts *]  [%brcb p.gen (~(put by *(map term foot)) %$ [%ash q.gen])]
        [%brwt *]  [%ktwt %brdt p.gen]
        [%clkt *]  [p.gen q.gen r.gen s.gen]
        [%clfs *]  =+(zoy=[%dtzz %ta %$] [%clsg [zoy [%clsg [zoy p.gen] ~]] ~])
        [%clls *]  [p.gen q.gen r.gen]
        [%clcb *]  [q.gen p.gen]
        [%clcn *]  [[%clsg p.gen] [%bczp %null]]
        [%clhp *]  [p.gen q.gen]
        [%clsg *]
      |-  ^-  twig
      ?~  p.gen
        [%dtzz %n ~]
      [i.p.gen $(p.gen t.p.gen)]
    ::
        [%cltr *]
      |-  ^-  twig
      ?~  p.gen
        [%zpzp ~]
      ?~  t.p.gen
        i.p.gen
      [i.p.gen $(p.gen t.p.gen)]
    ::
        [%cncb *]  [%ktls [%cnzz p.gen] %cnts p.gen q.gen]
        [%cncl *]  [%cnsg [%$ ~] p.gen q.gen]
        [%cndt *]  [%cnhp q.gen [p.gen ~]]
        [%cnkt *]  [%cnhp p.gen q.gen r.gen s.gen ~]
        [%cnls *]  [%cnhp p.gen q.gen r.gen ~]
        [%cnhp *]
      ?~(q.gen [%tsgr p.gen [%cnzy %$]] [%cncl p.gen [%cltr q.gen]])
    ::
        [%cnsg *]  [%cntr p.gen q.gen [[[[%& 6] ~] r.gen] ~]]
        [%cntr *]
      :+  %tsls
        q.gen
      :+  %cnts
        (weld p.gen `wing`[[~ 2] ~])
      (turn r.gen |=([p=wing q=twig] [p [%tsgr [~ 3] q]]))
    ::
        [%cnzy *]  [%cnts [p.gen ~] ~]
        [%cnzz *]  [%cnts p.gen ~]
        [%hxgl *]  [%cnhp [%cnzy %noah] [%zpgr [%cltr p.gen]] ~]
        [%hxgr *]  [%cnhp [%cnzy %cain] [%zpgr [%cltr p.gen]] ~]
    ::
        [%ktdt *]  [%ktls [%cnhp p.gen q.gen ~] q.gen]
        [%kthp *]  [%ktls ~(bunt al p.gen) q.gen]
        [%sgbr *]
      :+  %sggr
        :-  %mean
        =+  fek=~(feck ap p.gen)
        ?^  fek  [%dtzz %tas u.fek]
        [%brdt [%cnhp [%cnzy %cain] [%zpgr p.gen] ~]]
      q.gen
    ::
        [%sgcb *]  [%sggr [%mean [%brdt p.gen]] q.gen]
        [%sgcn *]
      :+  %sggl
        :-  %fast
        :-  %clls
        :+  [%dtzz %$ p.gen]
          [%zpts q.gen]
        :-  %clsg
        =+  nob=`(list twig)`~
        |-  ^-  (list twig)
        ?~  r.gen
          nob
        [[[%dtzz %$ p.i.r.gen] [%zpts q.i.r.gen]] $(r.gen t.r.gen)]
      s.gen
    ::
        [%sgfs *]  [%sgcn p.gen [~ 7] ~ q.gen]
        [%sggl *]  [%tsgl [%sggr p.gen [~ 1]] q.gen]
        [%sgbc *]  [%sggr [%live [%dtzz %$ p.gen]] q.gen]
        [%sgls *]  [%sggr [%memo %dtzz %$ p.gen] q.gen]
        [%sgpm *]
      :+  %sggr
        [%slog [%dtzy %$ p.gen] [%cnhp [%cnzy %cain] [%zpgr q.gen] ~]]
      r.gen
    ::
        [%sgts *]  [%sggr [%germ p.gen] q.gen]
        [%sgwt *]  [%tsgl s.gen %wtdt q.gen [~ 1] %sgpm p.gen r.gen [~ 1]]
        [%smcl *]
      ?-    q.gen
          ~       [%zpzp ~]
          [* ~]   i.q.gen
          ^
        :+  %tsls
          p.gen
        =+  yex=`(list twig)`q.gen
        |-  ^-  twig
        ?-  yex
          [* ~]  [%tsgr [~ 3] i.yex]
          [* ^]  [%cnhp [~ 2] [%tsgr [~ 3] i.yex] $(yex t.yex) ~]
          ~      !!
        ==
      ==
    ::
        [%smdq *]                                       ::                  ;"
      :+  %tsgr  [%ktts %v ~ 1]                         ::  =>  v=.
      :-  %brhp                                         ::  |-
      :+  %ktls                                         ::  ^+
        :-  %brhp                                       ::  |-
        :^    %wtcl                                     ::  ?:
            [%bczp %bean]                               ::  ?
          [%bczp %null]                                 ::  ~
        :-  [%ktts %i [%dtzy 'tD' _@]]                  ::  :-  i=~~
        [%ktts %t [%cnzy %$]]                           ::  t=$
      |-  ^-  twig                                      ::
      ?~  p.gen                                         ::
        [%bczp %null]                                   ::  ~
      =+  res=$(p.gen t.p.gen)                          ::
      ^-  twig                                          ::
      ?@  i.p.gen                                       ::
        [[%dtzy 'tD' i.p.gen] res]                      ::  [~~{i.p.gen} {res}]
      :+  %tsls                                         ::
        :-  :+  %ktts                                   ::  ^=
              %a                                        ::  a
            :+  %ktls                                   ::  ^+
              [%cnzy %$]                                ::  $
            [%tsgr [%cnzy %v] p.i.p.gen]                ::  =>(v {p.i.p.gen})
        [%ktts %b res]                                  ::  b={res}
      ^-  twig                                          ::
      :-  %brhp                                         ::  |-
      :^    %wtpt                                       ::  ?@
          [%a ~]                                        ::  a
        [%cnzy %b]                                      ::  b
      :-  [%tsgl [~ 2] [%cnzy %a]]                      ::  :-  -.a
      :+  %cnts                                         ::  %=
        [%$ ~]                                          ::  $
      [[[%a ~] [%tsgl [~ 3] [%cnzy %a]]] ~]             ::  a  +.a
    ::
        [%smdt *]                                       ::                  ;.
      :+  %tsgr  [%ktts %v ~ 1]                         ::  =>  v=.
      :+  %tsls  [%ktts %a [%tsgr [%cnzy %v] p.gen]]    ::  =+  a==>(v {p.gen})
      |-  ^-  twig                                      ::
      ?~  q.gen                                         ::
        [%cnzy %a]                                      ::  a
      :^    %wtsg  [%a ~]                               ::  ?~  a
        [%bczp %null]                                   ::  ~
      :+  %tsgr                                         ::  =>
        :+  %cnts  [[~ 1] ~]                            ::  %=  .
        :~  :-  [%a ~]                                  ::  a
            :+  %tsgr                                   ::  =>
              [[%cnzy %v] [%tsgl [~ 3] [%cnzy %a]]]     ::  [v +.a]
            i.q.gen                                     ::
        ==                                              ::  ==
      $(q.gen t.q.gen)                                  ::
    ::
        [%smsg *]                                       ::                  ;~
      |-  ^-  twig
      ?-  q.gen
          ~       ~|(%open-smsg !!)
          ^
        :+  %tsgr  [%ktts %v ~ 1]                       ::  =>  v=.
        |-  ^-  twig                                    ::
        ?:  ?=(~ t.q.gen)                               ::
          [%tsgr [%cnzy %v] i.q.gen]                    ::  =>(v {i.q.gen})
        :+  %tsls  [%ktts %a $(q.gen t.q.gen)]          ::  =+  ^=  a
        :+  %tsls                                       ::    {$(q.gen t.q.gen)}
          [%ktts %b [%tsgr [%cnzy %v] i.q.gen]]         ::  =+  ^=  b
        :+  %tsls                                       ::    =>(v {i.q.gen})
          [%ktts %c [%tsgl [~ 6] [%cnzy %b]]]           ::  =+  c=+6.b
        :-  %brdt                                       ::  |.
        :^    %cnls                                     ::  %+
            [%tsgr [%cnzy %v] p.gen]                    ::      =>(v {p.gen})
          [%cnhp [%cnzy %b] [%cnzy %c] ~]               ::    (b c)
        [%cnts [%a ~] [[[[%& 6] ~] [%cnzy %c]] ~]]      ::  a(+6 c)
      ==
    ::
        [%smsm *]                                       ::                  ;;
      :+  %tsgr  [%ktts %v ~ 1]                         ::  =>  v=.
      :+  %tsls  [%ktts %a [%tsgr [%cnzy %v] p.gen]]    ::  =+  a==>(v {p.gen})
      :+  %tsls  [%ktts %b [%tsgr [%cnzy %v] q.gen]]    ::  =+  b==>(v {q.gen})
      :+  %tsls                                         ::  =+  c=(a b)
        [%ktts %c [%cnhp [%cnzy %a] [%cnzy %b] ~]]      ::
      [%wtgr [%dtts [%cnzy %c] [%cnzy %b]] [%cnzy %c]]  ::  ?>(=(c b) c)
    ::
        [%tsbr *]
      [%tsls ~(bunt al p.gen) q.gen]
    ::
        [%tscl *]
      [%tsgr [%cncb [[~ 1] ~] p.gen] q.gen]
    ::
        [%tsdt *]
      [%tsgr [%cncb [[~ 1] ~] [[p.gen q.gen] ~]] r.gen]
    ::
        [%tskt *]                                       ::                  =^
      =+  cog=rusk(gen p.gen)                           ::
      =+  wuy=(weld rake(gen q.gen) `wing`[%v ~])       ::
      :+  %tsgr  [%ktts %v ~ 1]                         ::  =>  v=.
      :+  %tsls  [%ktts %a %tsgr [%cnzy %v] r.gen]      ::  =+  a==>(v \r.gen)
      :^  %tsdt  wuy  [%tsgl [~ 3] [%cnzy %a]]          ::  =.  \wuy  +.a
      :+  %tsgr  :-  :+  %ktts  cog                     ::  =>  :-  ^=  \cog
                     [%tsgl [~ 2] [%cnzy %a]]           ::          -.a
                 [%cnzy %v]                             ::      v
      s.gen                                             ::  s.gen
    ::
        [%tsgl *]  [%tsgr q.gen p.gen]
        [%tsls *]  [%tsgr [p.gen [~ 1]] q.gen]
        [%tshp *]  [%tsls q.gen p.gen]
        [%tssg *]
      |-  ^-  twig
      ?~  p.gen    [%$ 1]
      ?~  t.p.gen  i.p.gen
      [%tsgr i.p.gen $(p.gen t.p.gen)]
    ::
        [%wtbr *]
      |-
      ?~(p.gen [%dtzz %f 1] [%wtcl i.p.gen [%dtzz %f 0] $(p.gen t.p.gen)])
    ::
        [%wtdt *]   [%wtcl p.gen r.gen q.gen]
        [%wtgl *]   [%wtcl p.gen [%zpzp ~] q.gen]
        [%wtgr *]   [%wtcl p.gen q.gen [%zpzp ~]]
        [%wtkt *]   [%wtcl [%wtts [%axil %atom %$] p.gen] r.gen q.gen]
        [%wthp *]
      |-
      ?~  q.gen
        [%zpfs [%cnzz p.gen]]
      :^    %wtcl
          [%wtts p.i.q.gen p.gen]
        q.i.q.gen
      $(q.gen t.q.gen)
    ::
        [%wtls *]   [%wthp p.gen (weld r.gen `_r.gen`[[[%axil %noun] q.gen] ~])]
        [%wtpm *]
      |-
      ?~(p.gen [%dtzz %f 0] [%wtcl i.p.gen $(p.gen t.p.gen) [%dtzz %f 1]])
    ::
        [%wtpt *]   [%wtcl [%wtts [%axil %atom %$] p.gen] q.gen r.gen]
        [%wtsg *]   [%wtcl [%wtts [%axil %null] p.gen] q.gen r.gen]
        [%wtzp *]   [%wtcl p.gen [%dtzz %f 1] [%dtzz %f 0]]
    ::
        [%wthz *]
      =+  vaw=~(. ah p.gen)
      %-  gray:vaw
      [%wthp puce:vaw (turn q.gen |=([a=tile b=twig] [a (blue:vaw b)]))]
    ::
        [%wtlz *]
      =+  vaw=~(. ah p.gen)
      %-  gray:vaw
      ^-  twig
      :+  %wtls  puce:vaw
      [(blue:vaw q.gen) (turn r.gen |=([a=tile b=twig] [a (blue:vaw b)]))]
    ::
        [%wtsz *]
      =+  vaw=~(. ah p.gen)
      %-  gray:vaw
      [%wtsg puce:vaw (blue:vaw q.gen) (blue:vaw r.gen)]
    ::
        [%wtkz *]
      =+  vaw=~(. ah p.gen)
      %-  gray:vaw
      [%wtkt puce:vaw (blue:vaw q.gen) (blue:vaw r.gen)]
    ::
        [%wtpz *]
      =+  vaw=~(. ah p.gen)
      %-  gray:vaw
      [%wtpt puce:vaw (blue:vaw q.gen) (blue:vaw r.gen)]
    ::
        [%zpcb *]   q.gen
        [%zpgr *]
      [%cnhp [%cnzy %onan] [%zpsm [%bctr [%herb [%cnzy %abel]]] p.gen] ~]
    ::
        [%zpwt *]
      ?:  ?:  ?=(@ p.gen)
            (lte hoon p.gen)
          &((lte hoon p.p.gen) (gte hoon q.p.gen))
        q.gen
      ~|([%hoon-fail hoon p.gen] !!)
    ::
        *           gen
    ==
  ::
  ++  rake
    ^-  wing
    ?-  gen
      [~ *]         [gen ~]
      [%cnzy *]     [p.gen ~]
      [%cnzz *]     p.gen
      [%cnts * ~]   p.gen
      [%zpcb *]     rake(gen q.gen)
      *             ~|(%rake-twig !!)
    ==
  ++  rusk
    ^-  term
    =+  wig=rake
    ?.  ?=([@ ~] wig)
      ~|(%rusk-twig !!)
    i.wig
  --
::::::::::::::::::::::::::::::::::::::::::::::::::::::::::
::                section 2fC, compilation proper       ::
::
++  ut
  ~%    %ut
      +>+
    ==
      %fan    fan
      %rib    rib
      %vet    vet
      %fab    fab
      %burn   burn
      %busk   busk
      %crop   crop
      %duck   duck
      %dune   dune
      %dunk   dunk
      %fink   fink
      %fire   fire
      %firm   firm
      %fish   fish
      %fuse   fuse
      %gain   gain
      %heal   heal
      %lose   lose
      %mint   mint
      %moot   moot
      %mull   mull
      %nest   nest
      %play   play
      %park   park
      %peek   peek
      %repo   repo
      %rest   rest
      %sift   sift
      %seek   seek
      %tack   tack
      %tock   tock
      %wrap   wrap
    ==
  =+  :*  fan=*(set ,[type twig])
          rib=*(set ,[type type twig])
          vet=`?`&
          fab=`?`&
      ==
  =+  sut=`type`%noun
  |%
  ++  burn
    =+  gil=*(set type)
    |-  ^-  *
    ?-    sut
        [%atom *]   0
        [%bull *]   $(sut repo)
        [%cell *]   [$(sut p.sut) $(sut q.sut)]
        [%core *]   [p.r.q.sut $(sut p.sut)]
        [%cube *]   p.sut
        [%face *]   $(sut repo)
        [%fork *]   $(sut p.sut)
        [%hold *]   ?:  (~(has in gil) sut)
                      ~_  (dunk %type)
                      ~|(%burn-loop !!)
                    $(sut repo, gil (~(put in gil) sut))
        %noun       0
        %void       ~|(%burn-void !!)
    ==
  ::
  ++  busk
    ~/  %busk
    |=  [cog=term hyp=wing]
    ^-  type
    (bull [cog hyp (seep %both hyp)] sut)
  ::
  ++  conk
    |=  got=toga
    ^-  type
    ?@  got  [%face got sut]
    ?-  -.got
      0  sut
      1  [%face p.got $(got q.got)]
      2  ?>  |(!vet (nest(sut [%cell %noun %noun]) & sut))
         :+  %cell
           $(got p.got, sut (peek %both 2))
         $(got q.got, sut (peek %both 3))
    ==
  ::
  ++  crop
    ~/  %crop
    |=  ref=type
    =+  bix=*(set ,[type type])
    =<  dext
    |%
    ++  dext
      ^-  type
      ~|  %crop-dext
      ::  ~_  (dunk 'dext: sut')
      ::  ~_  (dunk(sut ref) 'dext: ref')
      ?:  |(=(sut ref) =(%noun ref))
        %void
      ?:  =(%void ref)
        sut
      ?-    sut
          [%atom *]
        ?-    ref
            [%atom *]   %void
            [%cell *]   sut
            *           sint
        ==
      ::
          [%bull *]   (bull p.sut dext(sut q.sut))
          [%cell *]
        ?-  ref
          [%atom *]  sut
          [%cell *]  ?:  (nest(sut p.ref) | p.sut)
                       (cell p.sut dext(sut q.sut, ref q.ref))
                     sut
          *          sint
        ==
      ::
          [%core *]
        ?:  ?=(?([%atom *] [%cell *]) ref)
          sut
        sint
      ::
          [%cube *]
        ?:  &(?=([%cube *] ref) =(p.sut p.ref))
          %void
        ?:  ?=(?([%atom *] [%cell *]) ref)
          =+  foz=dext(sut q.sut)
          ?:  (firm(sut foz) p.sut)
            (cube p.sut foz)
          %void
        sint
      ::
          [%face *]   (face p.sut dext(sut q.sut))
          [%fork *]   (fork dext(sut p.sut) dext(sut q.sut))
          [%hold *]
        ?:  (~(has in bix) [sut ref])
          ~|(%crop-loop !!)
        (reco |=(a=type dext(sut a, bix (~(put in bix) [sut ref]))))
      ::
          %noun       (reco |=(a=type dext(sut a)))
          %void       %void
      ==
    ::
    ++  sint
      ^-  type
      ?-    ref
        [%core *]  sut
        [%cube *]  sut
        [%face *]  dext(ref repo(sut ref))
        [%fork *]  dext(sut dext(ref p.ref), ref q.ref)
        [%hold *]  dext(ref repo(sut ref))
        *          !!
      ==
    --
  ::
  ++  cool
    |=  [pol=? hyp=wing ref=type]
    ^-  type
    =+  peh=`wing`(flop hyp)
    |-  ^-  type
    ?~  peh
      ?:(pol (fuse ref) (crop ref))
    =>  .(i.peh ?^(i.peh i.peh [%| p=0 q=i.peh]))
    =+  ^=  poz  ^-  post
        ?-  -.i.peh
          &  [p.i.peh %& (peek %both p.i.peh)]
          |  (finq p.i.peh %both q.i.peh)
        ==
    |-  ^-  type
    ?:  =(1 p.poz)
      ?-  -.q.poz
        0  ?-  -.i.peh
              &  ^$(peh t.peh)
              |  (face q.i.peh ^$(peh t.peh, sut p.q.poz))
           ==
        1  ^$(peh t.peh)
        2  %+  bull
             [p.p.q.poz q.p.q.poz r.p.q.poz ^$(peh t.peh, sut s.p.q.poz)]
           q.q.poz
      ==
    =+  [now=(cap p.poz) lat=(mas p.poz)]
    =+  vil=*(set type)
    |-  ^-  type
    ?-    sut
        [%atom *]   %void
        [%bull *]   (reco |=(p=type (bull p.sut ^$(sut p))))
        [%cell *]
      ?:  =(2 now)
        (cell ^$(p.poz lat, sut p.sut) q.sut)
      (cell p.sut ^$(p.poz lat, sut q.sut))
    ::
        [%core *]   ?.(=(3 now) sut (core ^$(p.poz lat, sut p.sut) q.sut))
        [%cube *]   (reco |=(p=type ^$(sut p)))
        [%face *]   (reco |=(p=type (face p.sut ^$(sut p))))
        [%fork *]
      ?:  (~(has in vil) sut)
        %void
      =>  .(vil (~(put in vil) sut))
      (fork $(sut p.sut) $(sut q.sut))
    ::
        [%hold *]   (reco |=(p=type ^$(sut p)))
        %noun       (reco |=(p=type ^$(sut p)))
        %void       %void
    ==
  ::
  ++  dank  |=(pax=path ^-(tank (dish [~ %path] pax)))
  ++  dart  |=(pax=path ^-(tape ~(ram re (dank pax))))
  ++  deal  |=(lum=* (dish dole lum))
  ++  dial
    |=  ham=calf
    =+  gid=*(set ,@ud)
    |-  ^-  tank
    ?-    q.ham
        %noun      [%leaf '*' ~]
        %path      [%leaf '/' ~]
        %tank      [%leaf '*' 't' ~]
        %void      [%leaf '#' ~]
        %wool      [%leaf '*' '"' '"' ~]
        %wall      [%leaf '*' '\'' '\'' ~]
        %yarn      [%leaf '"' '"' ~]
        [%atom *]  [%leaf '@' (trip p.q.ham)]
        [%core *]
      :+  %rose
        [[' ' ~] ['<' ~] ['>' ~]]
      |-  ^-  (list tank)
      ?~  p.q.ham
        [^$(q.ham q.q.ham) ~]
      [[%leaf (rip 3 i.p.q.ham)] $(p.q.ham t.p.q.ham)]
    ::
        [%face *]
      [%palm [['=' ~] ~ ~ ~] [%leaf (trip p.q.ham)] $(q.ham q.q.ham) ~]
    ::
        [%list *]
      [%rose [" " (weld (trip p.q.ham) "(") ")"] $(q.ham q.q.ham) ~]
    ::
        [%pick *]
      :+  %rose
        [[' ' ~] ['{' ~] ['}' ~]]
      |-  ^-  (list tank)
      ?~(p.q.ham ~ [^$(q.ham i.p.q.ham) $(p.q.ham t.p.q.ham)])
    ::
        [%plot *]
      :+  %rose
        [[' ' ~] ['[' ~] [']' ~]]
      |-  ^-  (list tank)
      ?~(p.q.ham ~ [^$(q.ham i.p.q.ham) $(p.q.ham t.p.q.ham)])
    ::
        [%pear *]
      [%leaf '%' ~(rend co [~ p.q.ham q.q.ham])]
    ::
        [%stop *]
      ?:  (~(has in gid) p.q.ham)
        [%leaf '$' ~(rend co [~ %ud p.q.ham])]
      :+  %palm
        [['.' ~] ['^' '$' ~(rend co [~ %ud p.q.ham])] ~ ~]
      [$(gid (~(put in gid) p.q.ham), q.ham (need (~(get by p.ham) p.q.ham))) ~]
    ::
        [%tree *]
      [%rose [" " (weld (trip p.q.ham) "(") ")"] $(q.ham q.q.ham) ~]
    ::
        [%unit *]
      [%rose [" " (weld (trip p.q.ham) "(") ")"] $(q.ham q.q.ham) ~]
    ==
  ::
  ++  dish
    |=  [ham=calf lum=*]  ^-  tank
    ~|  [%dish-h ?@(q.ham q.ham -.q.ham)]
    ~|  [%lump lum]
    ~|  [%ham ham]
    %-  need
    =|  gil=(set ,[@ud *])
    |-  ^-  (unit tank)
    ?-    q.ham
        %noun
      %=    $
          q.ham
        ?:  ?=(@ lum)
          [%atom %$]
        :-  %plot
        |-  ^-  (list wine)
        [%noun ?:(?=(@ +.lum) [[%atom %$] ~] $(lum +.lum))]
      ==
    ::
        %path
      :-  ~
      :+  %rose
        [['/' ~] ['/' ~] ~]
      |-  ^-  (list tank)
      ?~  lum  ~
      ?@  lum  !!
      ?>  ?=(@ -.lum)
      [[%leaf (rip 3 -.lum)] $(lum +.lum)]
    ::
        %tank
      =+  cis=(tank lum)
      ?.(=(lum cis) ~ [~ cis])
    ::
        %wall
      :-  ~
      :+  %rose
        [[' ' ~] ['<' '|' ~] ['|' '>' ~]]
      |-  ^-  (list tank)
      ?~  lum  ~
      ?@  lum  !!
      [[%leaf (trip ((hard ,@) -.lum))] $(lum +.lum)]
    ::
        %wool
      :-  ~
      :+  %rose
        [[' ' ~] ['<' '<' ~] ['>' '>' ~]]
      |-  ^-  (list tank)
      ?~  lum  ~
      ?@  lum  !!
      [(need ^$(q.ham %yarn, lum -.lum)) $(lum +.lum)]
    ::
        %yarn
      [~ %leaf '"' (weld (tape lum) `tape`['"' ~])]
    ::
        %void
      ~
    ::
        [%atom *]
      ?.  ?=(@ lum)
        ~
      :+  ~
        %leaf
      ?:  =(%$ p.q.ham)    ~(rend co [~ %ud lum])
      ?:  =(%t p.q.ham)    ['\'' (weld (rip 3 lum) `tape`['\'' ~])]
      ?:  =(%tas p.q.ham)  ['%' ?.(=(0 lum) (rip 3 lum) ['$' ~])]
      ~(rend co [~ p.q.ham lum])
    ::
        [%core *]
      ::  XX  needs rethinking for core metal
      ::  ?.  ?=(^ lum)  ~
      ::  =>  .(lum `*`lum)
      ::  =-  ?~(tok ~ [~ %rose [[' ' ~] ['<' ~] ['>' ~]] u.tok])
      ::  ^=  tok
      ::  |-  ^-  (unit (list tank))
      ::  ?~  p.q.ham
      ::    =+  den=^$(q.ham q.q.ham)
      ::    ?~(den ~ [~ u.den ~])
      ::  =+  mur=$(p.q.ham t.p.q.ham, lum +.lum)
      ::  ?~(mur ~ [~ [[%leaf (rip 3 i.p.q.ham)] u.mur]])
      [~ (dial ham)]
    ::
        [%face *]
      =+  wal=$(q.ham q.q.ham)
      ?~  wal
        ~
      [~ %palm [['=' ~] ~ ~ ~] [%leaf (trip p.q.ham)] u.wal ~]
    ::
        [%list *]
      ?:  =(~ lum)
        [~ %leaf '~' ~]
      =-  ?~  tok
            ~
          [~ %rose [[' ' ~] ['~' '[' ~] [']' ~]] u.tok]
      ^=  tok
      |-  ^-  (unit (list tank))
      ?:  ?=(@ lum)
        ?.(=(~ lum) ~ [~ ~])
      =+  [for=^$(q.ham q.q.ham, lum -.lum) aft=$(lum +.lum)]
      ?.  &(?=(^ for) ?=(^ aft))
        ~
      [~ u.for u.aft]
    ::
        [%pick *]
      |-  ^-  (unit tank)
      ?~  p.q.ham
        ~
      =+  wal=^$(q.ham i.p.q.ham)
      ?~  wal
        $(p.q.ham t.p.q.ham)
      wal
    ::
        [%plot *]
      =-  ?~  tok
            ~
          [~ %rose [[' ' ~] ['[' ~] [']' ~]] u.tok]
      ^=  tok
      |-  ^-  (unit (list tank))
      ?~  p.q.ham
        ~
      ?:  ?=([* ~] p.q.ham)
        =+  wal=^$(q.ham i.p.q.ham)
        ?~(wal ~ [~ [u.wal ~]])
      ?@  lum
        ~
      =+  gim=^$(q.ham i.p.q.ham, lum -.lum)
      ?~  gim
        ~
      =+  myd=$(p.q.ham t.p.q.ham, lum +.lum)
      ?~  myd
        ~
      [~ u.gim u.myd]
    ::
        [%pear *]
      ?.  =(lum q.q.ham)
        ~
      =+  fox=~(rend co [~ p.q.ham q.q.ham])
      [~ %leaf ?:(=(['~' ~] fox) fox ['%' fox])]
    ::
        [%stop *]
      ?:  (~(has in gil) [p.q.ham lum])  ~
      =+  kep=(~(get by p.ham) p.q.ham)
      ?~  kep
        ~|([%stop-loss p.q.ham] !!)
      $(gil (~(put in gil) [p.q.ham lum]), q.ham u.kep)
    ::
        [%tree *]
      =-  ?~  tok
            ~
          [~ %rose [[' ' ~] ['{' ~] ['}' ~]] u.tok]
      ^=  tok
      =+  tuk=*(list tank)
      |-  ^-  (unit (list tank))
      ?:  =(~ lum)
        [~ tuk]
      ?.  ?=([n=* l=* r=*] lum)
        ~
      =+  rol=$(lum r.lum)
      ?~  rol
        ~
      =+  tim=^$(q.ham q.q.ham, lum n.lum)
      ?~  tim
        ~
      $(lum l.lum, tuk [u.tim u.rol])
    ::
        [%unit *]
      ?@  lum
        ?.(=(~ lum) ~ [~ %leaf '~' ~])
      ?.  =(~ -.lum)
        ~
      =+  wal=$(q.ham q.q.ham, lum +.lum)
      ?~  wal
        ~
      [~ %rose [[' ' ~] ['[' ~] [']' ~]] [%leaf '~' ~] u.wal ~]
    ==
  ::
  ++  doge
    |=  ham=calf
    =-  ?+  woz  woz
          [%list * [%atom %'ta']]  %path
          [%list * [%atom %'t']]   %wall
          [%list * [%atom %'tD']]  %yarn
          [%list * %yarn]         %wool
        ==
    ^=  woz
    ^-  wine
    ?.  ?=([%stop *] q.ham)
      ?:  ?&  ?=  [%pick [%pear %n 0] [%plot [%pear %n 0] [%face *] ~] ~]
                q.ham
              =(1 (met 3 p.i.t.p.i.t.p.q.ham))
          ==
        [%unit =<([p q] i.t.p.i.t.p.q.ham)]
      q.ham
    =+  may=(~(get by p.ham) p.q.ham)
    ?~  may
      q.ham
    ?.  ?&  ?=([%pick *] u.may)
            ?=(^ p.u.may)
            =([%pear %n 0] i.p.u.may)
        ==
      q.ham
    ?:  ?&  ?=([[%plot [%face *] [%face * %stop *] ~] ~] t.p.u.may)
            =(p.q.ham p.q.i.t.p.i.t.p.u.may)
            =(1 (met 3 p.i.p.i.t.p.u.may))
            =(1 (met 3 p.i.t.p.i.t.p.u.may))
        ==
      :+  %list
        (cat 3 p.i.p.i.t.p.u.may p.i.t.p.i.t.p.u.may)
      q.i.p.i.t.p.u.may
    ?:  ?&  ?=  $:  $:  %plot
                        [%face *]
                        [%face * %stop *]
                        [[%face * %stop *] ~]
                    ==
                    ~
                ==
                t.p.u.may
            =(p.q.ham p.q.i.t.p.i.t.p.u.may)
            =(p.q.ham p.q.i.t.t.p.i.t.p.u.may)
            =(1 (met 3 p.i.p.i.t.p.u.may))
            =(1 (met 3 p.i.t.p.i.t.p.u.may))
            =(1 (met 3 p.i.t.t.p.i.t.p.u.may))
        ==
      :+  %tree
        %^    cat
            3
          p.i.p.i.t.p.u.may
        (cat 3 p.i.t.p.i.t.p.u.may p.i.t.t.p.i.t.p.u.may)
      q.i.p.i.t.p.u.may
    q.ham
  ::
  ++  dole
    ^-  calf
    =+  gil=*(set type)
    =+  dex=[p=*(map type ,@) q=*(map ,@ wine)]
    =<  [q.p q]
    |-  ^-  [p=[p=(map type ,@) q=(map ,@ wine)] q=wine]
    =-  [p.tez (doge q.p.tez q.tez)]
    ^=  tez
    ^-  [p=[p=(map type ,@) q=(map ,@ wine)] q=wine]
    ?-    sut
        %noun      [dex sut]
        %void      [dex sut]
        [%atom *]  [dex sut]
        [%bull *]  $(sut q.sut)   ::  something better here
        [%cell *]
      =+  hin=$(sut p.sut)
      =+  yon=$(dex p.hin, sut q.sut)
      :-  p.yon
      :-  %plot
      ?:(?=([%plot *] q.yon) [q.hin p.q.yon] [q.hin q.yon ~])
    ::
        [%core *]
      =+  yad=$(sut p.sut)
      :-  p.yad
      =+  ^=  doy  ^-  [p=(list ,@ta) q=wine]
          ?:  ?=([%core *] q.yad)
            [p.q.yad q.q.yad]
          [~ q.yad]
      :-  %core
      :_  q.doy
      :_  p.doy
      %^  cat  3
        %~  rent  co
        :+  ~  %ud
        |-  ^-  @
        ?-  q.r.q.sut
          ~        0
          [* ~ ~]  1
          [* ~ *]  +($(q.r.q.sut r.q.r.q.sut))
          [* * ~]  +($(q.r.q.sut l.q.r.q.sut))
          [* * *]  .+  %+  add
                         $(q.r.q.sut l.q.r.q.sut)
                       $(q.r.q.sut r.q.r.q.sut)
        ==
      %^  cat  3
        ?-(p.q.sut %gold '.', %iron '|', %lead '?', %zinc '&')
      =+  gum=(mug q.r.q.sut)
      %+  can  3
      :~  [1 (add 'a' (mod gum 26))]
          [1 (add 'a' (mod (div gum 26) 26))]
          [1 (add 'a' (mod (div gum 676) 26))]
      ==
    ::
        [%cube *]
      ?.  ?=(@ p.sut)
        $(sut repo)
      =+  pum=$(sut q.sut)
      ?>  ?=([%atom *] q.pum)
      [p.pum [%pear p.q.pum p.sut]]
    ::
        [%face *]
      =+  yad=$(sut q.sut)
      [p.yad [%face p.sut q.yad]]
    ::
        [%fork *]
      =+  hin=$(sut p.sut)
      =+  yon=$(dex p.hin, sut q.sut)
      :-  p.yon
      ?:  =(%void q.hin)
        q.yon
      ?:  |(=(%void q.yon) =(q.hin q.yon))
        q.hin
      :-  %pick
      ?.  ?=([%pick *] q.yon)
        [q.hin q.yon ~]
      ?>  ?=(^ p.q.yon)
      ?:(=(q.hin i.p.q.yon) p.q.yon [q.hin p.q.yon])
    ::
        [%hold *]
      =+  hey=(~(get by p.dex) sut)
      ?^  hey
        [dex [%stop u.hey]]
      ?:  (~(has in gil) sut)
        =+  dyr=~(wyt by p.dex)
        [[(~(put by p.dex) sut dyr) q.dex] [%stop dyr]]
      =+  rom=$(gil (~(put in gil) sut), sut repo)
      =+  rey=(~(get by p.p.rom) sut)
      ?~  rey
        rom
      [[p.p.rom (~(put by q.p.rom) u.rey q.rom)] [%stop u.rey]]
    ==
  ::
  ++  duck  ^-(tank (dial dole))
  ++  dune  |.(duck)
  ++  dunk
    |=  paz=term  ^-  tank
    :+  %palm
      [['.' ~] ['-' ~] ~ ~]
    [[%leaf (mesc (trip paz))] duck ~]
  ::
  ++  fino
    |=  [dep=@ud way=?(%read %rite %both %free) cog=term]
    =+  gil=*(set type)
    |-  ^-  [p=@ud q=(unit post)]
    ?+    sut  [dep ~]
        [%bull *]
      ?.  =(cog p.p.sut)
        $(sut q.sut)
      ?.  ?=(0 dep)
        $(dep (dec dep), sut q.sut)
      [0 ~ 1 %2 p.sut q.sut]
    ::
        [%cell *]
      =+  taf=$(sut p.sut)
      ?~  q.taf
        =+  bov=$(dep p.taf, sut q.sut)
        ?~  q.bov
          bov
        [p.bov ~ (peg 3 p.u.q.bov) q.u.q.bov]
      [p.taf ~ (peg 2 p.u.q.taf) q.u.q.taf]
    ::
        [%core *]
      =+  zem=(look cog q.r.q.sut)
      =>  ^+(. ?:(|(=(~ zem) =(0 dep)) . .(dep (dec dep), zem ~)))
      ?^  zem
        [dep ~ 1 [%1 (peg 2 p.u.zem) [[sut(p.q %gold) q.u.zem] ~]]]
      =+  taf=$(sut p.sut)
      ?~  q.taf
        taf
      ?.  (park way p.u.q.taf)
        ~|(%find-park !!)
      [p.taf ~ (peg 3 p.u.q.taf) q.u.q.taf]
    ::
        [%cube *]
      $(sut repo)
    ::
        [%face *]
      ?:  =(cog p.sut)
        ?.  ?=(0 dep)
          [(dec dep) ~]
        [0 ~ 1 %0 q.sut]
      [dep ~]
    ::
        [%fork *]
      ~|  %fork
      ?:  (~(has in gil) q.sut)
        $(sut p.sut)
      ?:  (~(has in gil) p.sut)
        $(sut q.sut)
      =+  [hax=$(sut p.sut) yor=$(sut q.sut)]
      ~|  %find-fork
      ?:  =(hax yor)
        hax
      ?>  &(?=(^ q.hax) ?=(^ q.yor) =(p.hax p.yor) =(p.u.q.hax p.u.q.yor))
      :-   p.hax
      ?-  -.q.u.q.hax
        0  ?>  ?=(0 -.q.u.q.yor)
           [~ p.u.q.hax %0 (fork p.q.u.q.hax p.q.u.q.yor)]
        1  ?>  &(?=(1 -.q.u.q.yor) =(p.q.u.q.yor p.q.u.q.hax))
           [~ p.u.q.hax %1 p.q.u.q.hax (weld q.q.u.q.hax q.q.u.q.yor)]
        2  ?>  ?&  ?=(2 -.q.u.q.yor)
                   =(p.p.q.u.q.hax p.p.q.u.q.yor)
                   =(q.p.q.u.q.hax q.p.q.u.q.yor)
                   =(r.p.q.u.q.hax r.p.q.u.q.yor)
               ==
           :*  ~
               p.u.q.hax
               %2
               :*  p.p.q.u.q.hax
                   q.p.q.u.q.hax
                   r.p.q.u.q.hax
                   (fork s.p.q.u.q.hax s.p.q.u.q.yor)
               ==
               (fork q.q.u.q.hax q.q.u.q.yor)
           ==
      ==
    ::
        [%hold *]
      ?:  (~(has in gil) sut)
        [dep ~]
      $(gil (~(put in gil) sut), sut repo)
    ==
  ::
  ++  fink
    ~/  %fink
    |=  [dep=@ud way=?(%read %rite %both %free) cog=term]
    ^-  port
    ::  ~_  (dunk 'type')
    ~_  (show [%c 'find-limb'] ?:(=(%$ cog) '$' [%a cog]))
    =+  hoq=(fino dep way cog)
    ?~  q.hoq
      ~|(%find-none !!)
    (flee u.q.hoq)
  ::
  ++  finq
    |=  [dep=@ud way=?(%read %rite %both %free) cog=term]
    ^-  post
    ::  ~_  (dunk 'type')
    ~_  (show [%c 'find-limb'] ?:(=(%$ cog) '$' [%a cog]))
    =+  hoq=(fino dep way cog)
    ?~  q.hoq
      ~|(%find-none !!)
    u.q.hoq
  ::
  ++  fire
    ~/  %fire
    |=  hag=(list ,[p=type q=foot])
    ^-  type
    ?:  ?=([[* [%elm ~ 1]] ~] hag)
      p.i.hag
    :-  %hold
    %+  turn
      hag.$
    |=  [p=type q=foot]
    ?.  ?=([%core *] p)
      ~|(%fire-core !!)
    =+  dox=[%core q.q.p q.p]
    ?:  ?=(%ash -.q)
      ~|  %fire-ash
      ::  ~_  (dunk(sut [%cell q.q.p p.p]) %fire-dry)
      ?>  ?|(!vet (nest(sut q.q.p) & p.p))
      [dox p.q]
    ~|  [%fire-odd -.q]
    ?>  ?=(%elm -.q)
    ~|  %fire-elm
    ::  ~_  (dunk(sut [%cell q.q.p p.p]) %fire-wet)
    ?>  ?|  !vet
            (~(has in rib) [sut dox p.q])
            (mull(sut p, rib (~(put in rib) [sut dox p.q])) %noun dox p.q)
        ==
    [p p.q]
  ::
  ++  firm
    ~/  %firm
    |=  dib=*
    =+  bix=*(set ,[type *])
    |-  ^-  ?
    ?-    sut
        [%atom *]  !.?(dib)
        [%bull *]  &($(sut q.sut) $(sut s.p.sut, dib .*(dib [0 r.p.sut])))
        [%cell *]  &(.?(dib) $(sut p.sut, dib -.dib) $(sut q.sut, dib +.dib))
        [%core *]
      ?&  .?(dib)
          $(sut p.sut, dib -.dib)
          =(+.dib ?:(=(~ p.r.q.sut) ~|(%firm-core !!) p.r.q.sut))
      ==
    ::
        [%cube *]  =(dib p.sut)
        [%face *]  $(sut q.sut)
        [%fork *]  |($(sut p.sut) $(sut q.sut))
        [%hold *]
      ?|  (~(has in bix) [sut dib])
          $(bix (~(put in bix) [sut dib]), sut repo)
      ==
    ::
        %noun      &
        %void      |
    ==
  ::
  ++  fish
    ~/  %fish
    |=  axe=axis
    =+  vot=*(set type)
    |-  ^-  nock
    ?-  sut
        %void       [%1 1]
        %noun       [%1 0]
        [%atom *]   (flip [%3 %0 axe])
        [%bull *]   ~|(%bull-fish !!)
        [%cell *]
      %+  flan
        [%3 %0 axe]
      (flan $(sut p.sut, axe (peg axe 2)) $(sut q.sut, axe (peg axe 3)))
    ::
        [%core *]   [%0 0]
        [%cube *]   [%5 [%1 p.sut] [%0 axe]]
        [%face *]   $(sut q.sut)
        [%fork *]   (flor $(sut p.sut) $(sut q.sut))
        [%hold *]
      ?:  (~(has in vot) sut)
        [%0 0]
      =>  %=(. vot (~(put in vot) sut))
      $(sut repo)
    ==
  ::
  ++  fuse
    ~/  %fuse
    |=  ref=type
    =+  bix=*(set ,[type type])
    |-  ^-  type
    ?:  ?|(=(sut ref) =(%noun ref))
      sut
    ?-    sut
        [%atom *]
      ?-    ref
          [%atom *]   ?:((fitz p.ref p.sut) sut ref)
          [%cell *]   %void
          *           $(sut ref, ref sut)
      ==
        [%bull *]   (bull p.sut $(sut q.sut))
        [%cell *]
      ?-  ref
        [%cell *]   (cell $(sut p.sut, ref p.ref) $(sut q.sut, ref q.ref))
        *           $(sut ref, ref sut)
      ==
    ::
        [%core *]     $(sut repo)
        [%cube *]
      =+  foz=$(sut q.sut)
      ?:  (firm(sut foz) p.sut)
        (cube p.sut foz)
      %void
    ::
        [%face *]     (face p.sut $(sut q.sut))
        [%fork *]     (fork $(sut p.sut) $(sut q.sut))
        [%hold *]
      ?:  (~(has in bix) [sut ref])
        ~|(%fuse-loop !!)
      (reco |=(a=type ^$(sut a, bix (~(put in bix) [sut ref]))))
    ::
        %noun       ref
        %void       %void
    ==
  ::
  ++  gain
    ~/  %gain
    |=  gen=twig  ^-  type
    (chip & gen)
  ::
  ++  hang
    ~/  %hang
    |=  [dab=(map term foot) rud=(map term foot)]
    ^-  (map term foot)
    =+  goy=(~(tap by rud) ~)
    =+  waf=dab
    |-  ^+  dab
    ?~  goy
      waf
    ~|  [%hang-on p.i.goy]
    =+  yeq=(~(get by dab) p.i.goy)
    ?<  ?=(~ yeq)
    ?-    -.u.yeq
        %ash
      ?>  ?=([%ash *] q.i.goy)
      $(goy t.goy, waf (~(put by waf) p.i.goy q.i.goy))
    ::
        %elm
      ~|([%hang-elm p.i.goy] !!)
    ::
        %oak
      ?>  ?=([%yew *] q.i.goy)
      $(goy t.goy, waf (~(put by waf) p.i.goy q.i.goy))
    ::
        %yew
      ?>  ?=([%yew *] q.i.goy)
      %=    $
          goy  t.goy
          waf
        %+  ~(put by waf)
          p.i.goy
        [%yew ^$(dab p.u.yeq, rud p.q.i.goy)]
      ==
    ==
  ::
  ++  harp
    |=  dab=(map term foot)
    ^-  ?(~ ^)
    ?:  ?=(~ dab)
      ~
    =+  ^=  vad
        ?+  -.q.n.dab  !!
          %ash  q:(mint %noun p.q.n.dab)
          %elm  q:(mint(vet |) %noun p.q.n.dab)
        ==
    ?-    dab
        [* ~ ~]   vad
        [* ~ *]   [vad $(dab r.dab)]
        [* * ~]   [vad $(dab l.dab)]
        [* * *]   [vad $(dab l.dab) $(dab r.dab)]
    ==
  ::
  ++  lose
    ~/  %lose
    |=  gen=twig  ^-  type
    (chip | gen)
  ::
  ++  chip
    ~/  %chip
    |=  [way=? gen=twig]  ^-  type
    ?:  ?=([%wtts *] gen)
      (cool way q.gen (play ~(bunt al p.gen)))
    ?:  ?&(way ?=([%wtpm *] gen))
      |-(?~(p.gen sut $(p.gen t.p.gen, sut ^$(gen i.p.gen))))
    ?:  ?&(!way ?=([%wtbr *] gen))
      |-(?~(p.gen sut $(p.gen t.p.gen, sut ^$(gen i.p.gen))))
    =+  neg=~(open ap gen)
    ?:(=(neg gen) sut $(gen neg))
  ::
  ++  heal
    ~/  %heal
    |=  [qog=(unit term) axe=axis ref=type]
    ^-  type
    ?:  =(1 axe)
      ?~  qog
        ref
      |-  ^-  type
      ?-    sut
          [%bull *]   ~&  %heal-bull
                      ?:  =(u.qog p.p.sut)
                        ref
                      (busk(sut $(sut q.sut)) p.p.sut q.p.sut)
          [%core *]   ref
          [%face *]   ?.(=(u.qog p.sut) ~|('heal-name' !!) (face p.sut ref))
          [%fork *]   (fork $(sut p.sut) $(sut q.sut))
          [%hold *]   $(sut repo)
          *           ~|([%name u.qog] ~|('heal-name' !!))
      ==
    =+  [now=(cap axe) lat=(mas axe)]
    =+  gil=*(set type)
    |-  ^-  type
    ?-    sut
        [%atom *]   %void
        [%bull *]   (busk(sut $(sut q.sut)) p.p.sut q.p.sut)
        [%cell *]
      ?:  =(2 now)
        (cell ^$(sut p.sut, axe lat) q.sut)
      (cell p.sut ^$(sut q.sut, axe lat))
    ::
        [%core *]
      ?.  =(3 now)
        ~|(%heal-core !!)
      (core ^$(sut p.sut, axe lat) q.sut)
    ::
        [%face *]   (face p.sut $(sut q.sut))
        [%fork *]   (fork $(sut p.sut) $(sut q.sut))
        [%hold *]
      ?:((~(has in gil) sut) %void $(gil (~(put in gil) sut), sut repo))
    ::
        *           $(sut repo)
    ==
  ::
  ++  mint
    ~/  %mint
    |=  [gol=type gen=twig]
    ^-  [p=type q=nock]
    |^  ^-  [p=type q=nock]
    ?:  ?&(=(%void sut) !?=([%zpcb *] gen))
      ?.  |(!vet ?=([%zpfs *] gen) ?=([%zpzp *] gen))
        ~|(%mint-vain !!)
      [%void %0 0]
    ?-    gen
    ::
        [^ *]
      =+  hed=$(gen p.gen, gol %noun)
      =+  tal=$(gen q.gen, gol %noun)
      [(nice (cell p.hed p.tal)) (cons q.hed q.tal)]
    ::
        [%bcpt *]  $(gen (~(whip al q.gen) p:(seep %read p.gen)))
        [%brcn *]  (grow %gold [~ 1] p.gen)
    ::
        [%cnts *]
      =+  lar=(foil (seek %read p.gen))
      =+  mew=(snub q.gen)
      =-  [(nice p.yom) ?:(=(0 p.q.lar) q.yom [%9 p.q.lar q.yom])]
      ^=  yom
      =+  hej=*(list ,[p=axis q=nock])
      |-  ^-  [p=type q=nock]
      ?~  mew
        [(fire q.q.lar) (hike p.lar hej)]
      =+  zil=^$(gen q.i.mew, gol %noun)
      =+  wip=(tock p.i.mew p.zil q.q.lar)
      $(mew t.mew, q.q.lar q.wip, hej [[p.wip q.zil] hej])
    ::
        [%dtkt *]  [(nice %noun) [%11 q:$(gen p.gen, gol %noun)]]
        [%dtls *]  [(nice [%atom %$]) [%4 q:$(gen p.gen, gol [%atom %$])]]
        [%dtzy *]  [(nice (play gen)) [%1 q.gen]]
        [%dtzz *]  [(nice (play gen)) [%1 q.gen]]
        [%dttr *]
      [(nice %noun) [%2 q:$(gen p.gen, gol %noun) q:$(gen q.gen, gol %noun)]]
    ::
        [%dtts *]
      [(nice bool) [%5 q:$(gen p.gen, gol %noun) q:$(gen q.gen, gol %noun)]]
    ::
        [%dtwt *]  [(nice bool) [%3 q:$(gen p.gen, gol %noun)]]
        [%ktbr *]  =+(vat=$(gen p.gen) [(wrap(sut p.vat) %iron) q.vat])
    ::
        [%ktls *]
      =+(hif=(nice (play p.gen)) [hif q:$(gen q.gen, gol hif)])
    ::
        [%kthx *]
      =+(hif=(nice (play p.gen)) [hif q:$(gen q.gen, gol hif)])
    ::
        [%ktpm *]  =+(vat=$(gen p.gen) [(wrap(sut p.vat) %zinc) q.vat])
        [%ktsg *]
      =+  nef=$(gen p.gen)
      =+  moc=(mink [burn q.nef] |=(* ~))
      [p.nef ?:(?=(0 -.moc) [%1 p.moc] q.nef)]
    ::
        [%ktts *]  =+(vat=$(gen q.gen) [(conk(sut p.vat) p.gen) q.vat])
        [%ktwt *]  =+(vat=$(gen p.gen) [(wrap(sut p.vat) %lead) q.vat])
        [%sgzp *]  ~_(duck(sut (play p.gen)) $(gen q.gen))
        [%sggr *]
      =+  hum=$(gen q.gen)
      :-  p.hum
      :+  %10
        ?-    p.gen
            @   p.gen
            ^   [p.p.gen q:$(gen q.p.gen, gol %noun)]
        ==
      q.hum
    ::
        [%tsgr *]
      =+  fid=$(gen p.gen, gol %noun)
      =+  dov=$(sut p.fid, gen q.gen)
      [p.dov (comb q.fid q.dov)]
    ::
        [%tstr *]
      $(gen r.gen, sut (busk p.gen q.gen))
    ::
        [%wtcl *]
      =+  nor=$(gen p.gen, gol bool)
      =+  fex=(gain p.gen)
      =+  wux=(lose p.gen)
      =+  ^=  duy
          ?:  =(%void fex)
            ?:(=(%void wux) [%0 0] [%1 1])
          ?:(=(%void wux) [%1 0] q.nor)
      =+  hiq=$(sut fex, gen q.gen)
      =+  ran=$(sut wux, gen r.gen)
      [(fork p.hiq p.ran) (cond duy q.hiq q.ran)]
    ::
        [%wtts *]
      :-  (nice bool)
      %-  fish(sut (play ~(bunt al p.gen)))
      (cove q:$(gen [%cnzz q.gen], gol %noun))
    ::
        [%zpcb *]
      ~_  (show %o p.gen)
      =+  hum=$(gen q.gen)
      [p.hum [%10 [%spot %1 p.gen] q.hum]]
    ::
        [%zpcm *]  [(nice (play p.gen)) [%1 q.gen]]   ::  XX validate!
        [%zpcn ~]  =+(pet=seed [(nice p.pet) [%1 q.pet]])
        [%zpfs *]
      ?:  vet
        ~_  (dunk(sut (play p.gen)) 'lost')
        ~|(%mint-lost !!)
      [%void [%0 0]]
    ::
        [%zpsm *]
      =+  vos=$(gol %noun, gen q.gen)       ::  XX validate!
      ::  [(nice (cell (sift (play p.gen)) p.vos)) (cons [%1 p.vos] q.vos)]
      [(nice (cell (play p.gen) p.vos)) (cons [%1 p.vos] q.vos)]
    ::
        [%zpts *]  [(nice %noun) [%1 q:$(vet |, gen p.gen)]]
        [%zpzp ~]  [%void [%0 0]]
        *
      =+  doz=~(open ap gen)
      ?:  =(doz gen)
        ~_  (show [%c 'hoon'] [%q gen])
        ~|(%mint-open !!)
      $(gen doz)
    ==
    ::
    ++  nice
      |=  typ=type
      ~|  %mint-nice
      ?>  ?|(!vet (nest(sut gol) & typ))
      typ
    ::
    ++  grow
      |=  [mel=?(%gold %iron %lead %zinc) ruf=twig dab=(map term foot)]
      ^-  [p=type q=nock]
      =+  dan=^$(gen ruf, gol %noun)
      =+  toc=(core p.dan [%gold p.dan [~ dab]])
      =+  dez=(harp(sut toc) dab)
      :-  (nice (core p.dan mel p.dan [dez dab]))
      (cons [%1 dez] q.dan)
    --
  ::
  ++  moot
    =+  gil=*(set type)
    |-  ^-  ?
    ?-  sut
      [%atom *]  |
      [%bull *]  $(sut q.sut)
      [%cell *]  |($(sut p.sut) $(sut q.sut))
      [%core *]  $(sut p.sut)
      [%cube *]  |
      [%face *]  $(sut q.sut)
      [%fork *]  &($(sut p.sut) $(sut q.sut))
      [%hold *]  |((~(has in gil) sut) $(gil (~(put in gil) sut), sut repo))
      %noun      |
      %void      &
    ==
  ::
  ++  mull
    ~/  %mull
    |=  [gol=type dox=type gen=twig]
    ^-  ?
    ?.  vet
      &
    =<  &
    |^  ^-  [p=type q=type]
    ?:  =(%void sut)
      ~|(%mull-none !!)
    ?-    gen
    ::
        [^ *]
      =+  hed=$(gen p.gen, gol %noun)
      =+  tal=$(gen q.gen, gol %noun)
      [(nice (cell p.hed p.tal)) (cell q.hed q.tal)]
    ::
        [%bcpt *]
      =+  sep=(seep %read p.gen)
      =+  pox=(seep(sut dox) %read p.gen)
      ?.  =(p.pox p.sep)  ~|(%mull-bonk-wing !!)
      $(gen (~(whip al q.gen) p.sep))
    ::
        [%brcn *]  (grow %gold [~ 1] p.gen)
        [%cnts *]
      =+  lar=(foil (seek %read p.gen))
      =+  vug=(foil (seek(sut dox) %read p.gen))
      ?.  &(=(p.lar p.vug) =(p.q.lar p.q.vug))
        ~|(%mull-bonk-e !!)
      =+  mew=(snub q.gen)
      =-  [(nice (fire p.yom)) (fire(vet |) q.yom)]
      ^=  yom
      |-  ^-  [p=(list ,[p=type q=foot]) q=(list ,[p=type q=foot])]
      ?~  mew
        [q.q.lar q.q.vug]
      =+  zil=^$(gen q.i.mew, gol %noun)
      =+  cuf=(tock p.i.mew p.zil q.q.lar)
      =+  dof=(tock p.i.mew q.zil q.q.vug)
      ?.  .=(p.cuf p.dof)
        ~|(%mull-bonk-f !!)
      $(mew t.mew, q.q.lar q.cuf, q.q.vug q.dof)
    ::
        [%dtkt *]  =+($(gen p.gen, gol %noun) (beth %noun))
        [%dtls *]  =+($(gen p.gen, gol [%atom %$]) (beth [%atom %$]))
        [%dtzy *]  (beth (play gen))
        [%dtzz *]  (beth (play gen))
        [%dttr *]
      =+([$(gen p.gen, gol %noun) $(gen q.gen, gol %noun)] (beth %noun))
    ::
        [%dtts *]
      =+([$(gen p.gen, gol %noun) $(gen q.gen, gol %noun)] (beth bool))
    ::
        [%dtwt *]  =+($(gen p.gen, gol %noun) (beth bool))    ::  XX  =|
        [%ktbr *]
      =+(vat=$(gen p.gen) [(wrap(sut p.vat) %iron) (wrap(sut q.vat) %iron)])
    ::
        [%ktls *]
      =+  hif=[p=(nice (play p.gen)) q=(play(sut dox) p.gen)]
      =+($(gen q.gen, gol p.hif) hif)
    ::
        [%kthx *]
      =+  hif=[p=(nice (play p.gen)) q=(play(sut dox) p.gen)]
      =+($(gen q.gen, gol p.hif) hif)
    ::
        [%ktpm *]
      =+(vat=$(gen p.gen) [(wrap(sut p.vat) %zinc) (wrap(sut q.vat) %zinc)])
    ::
        [%ktts *]
      =+(vat=$(gen q.gen) [(conk(sut p.vat) p.gen) (conk(sut q.vat) p.gen)])
    ::
        [%ktwt *]
      =+(vat=$(gen p.gen) [(wrap(sut p.vat) %lead) (wrap(sut q.vat) %lead)])
    ::
        [%ktsg *]  $(gen p.gen)
        [%sgzp *]  ~_(duck(sut (play p.gen)) $(gen q.gen))
        [%sggr *]  $(gen q.gen)
        [%tsgr *]
      =+  lem=$(gen p.gen, gol %noun)
      $(gen q.gen, sut p.lem, dox q.lem)
    ::
        [%tstr *]
      %=  $
        gen  r.gen
        sut  (busk p.gen q.gen)
        dox  (busk(sut dox) p.gen q.gen)
      ==
    ::
        [%wtcl *]
      =+  nor=$(gen p.gen, gol bool)
      =+  ^=  hiq  ^-  [p=type q=type]
          =+  fex=[p=(gain p.gen) q=(gain(sut dox) p.gen)]
          ?:  =(%void p.fex)
            [%void ?:(=(%void q.fex) %void ~|(%wtcl-z (play(sut q.fex) q.gen)))]
          ?:  =(%void q.fex)
            ~|(%mull-bonk-b !!)
          $(sut p.fex, dox q.fex, gen q.gen)
      =+  ^=  ran  ^-  [p=type q=type]
          =+  wux=[p=(lose p.gen) q=(lose(sut dox) p.gen)]
          ?:  =(%void p.wux)
            [%void ?:(=(%void q.wux) %void ~|(%wtcl-a (play(sut q.wux) r.gen)))]
          ?:  =(%void q.wux)
            ~|(%mull-bonk-c !!)
          $(sut p.wux, dox q.wux, gen r.gen)
      [(nice (fork p.hiq p.ran)) (fork q.hiq q.ran)]
    ::
        [%wtts *]
      =+  nob=~(bunt al p.gen)
      =+  waz=[p=(play nob) q=(play(sut dox) nob)]
      =+  ^=  syx  :-  p=(cove q:(mint %noun [%cnzz q.gen]))
                   q=(cove q:(mint(sut dox) %noun [%cnzz q.gen]))
      =+  pov=[p=(fish(sut p.waz) p.syx) q=(fish(sut q.waz) q.syx)]
      ?.  &(=(p.syx q.syx) =(p.pov q.pov))
        ~|(%mull-bonk-a !!)
      (beth bool)
    ::
        [%zpcb *]  ~_((show %o p.gen) $(gen q.gen))
        [%zpcm *]  [(nice (play p.gen)) (play(sut dox) p.gen)]
        [%zpcn ~]  =+(pet=seed [(nice p.pet) p.pet])
        [%zpfs *]
      ?:  vet
        ::  ~_  (dunk(sut (play p.gen)) 'also')
        ~|(%mull-skip !!)
      (beth %void)
    ::
        [%zpts *]  (beth %noun)
        [%zpsm *]
      =+  vos=$(gol %noun, gen q.gen)       ::  XX validate!
      [(nice (cell (play p.gen) p.vos)) (cell (play(sut dox) p.gen) q.vos)]
    ::
        [%zpzp ~]  (beth %void)
        *
      =+  doz=~(open ap gen)
      ?:  =(doz gen)
        ~_  (show [%c 'hoon'] [%q gen])
        ~|(%mull-open !!)
      $(gen doz)
    ==
    ::
    ++  beth
      |=  typ=type
      [(nice typ) typ]
    ::
    ++  nice
      |=  typ=type
      ::  ~_  (dunk(sut gol) 'need')
      ::  ~_  (dunk(sut typ) 'have')
      ~|  %mull-nice
      ?>  ?|(!vet (nest(sut gol) & typ))
      typ
    ::
    ++  grow
      |=  [mel=?(%gold %iron %lead %zinc) ruf=twig dab=(map term foot)]
      ~|  %mull-grow
      ^-  [p=type q=type]
      =+  dan=^$(gen ruf, gol %noun)
      =+  ^=  toc  :-  p=(core p.dan [%gold p.dan [~ dab]])
                   q=(core q.dan [%gold q.dan [~ dab]])
      =+  (bake(sut p.toc, dox q.toc) dab)
      :-  (nice (core p.dan mel p.dan [[%0 0] dab]))
      (core q.dan [mel q.dan [[%0 0] dab]])
    ::
    ++  bake
      |=  dab=(map term foot)
      ^-  *
      ?:  ?=(~ dab)
        ~
      =+  ^=  vad
          ?+  -.q.n.dab  !!
            %ash  ^$(gol %noun, gen p.q.n.dab)
            %elm  ~
          ==
      ?-    dab
          [* ~ ~]   vad
          [* ~ *]   [vad $(dab r.dab)]
          [* * ~]   [vad $(dab l.dab)]
          [* * *]   [vad $(dab l.dab) $(dab r.dab)]
      ==
    --
  ::
  ++  meet  |=(ref=type &((nest | ref) (nest(sut ref) | sut)))
  ++  nest
    ~/  %nest
    |=  [tel=? ref=type]
    ^-  ?
    =|  $:  gem=(set ,[p=type q=type])                ::  prune ref
            gul=(set ,[p=type q=type])                ::  assume match
            meg=(set ,[p=type q=type])                ::  prune sut
        ==
    =<  dext
    |%
    ++  cong
      ^-  ?
      ?>  ?&(?=([%core *] sut) ?=([%core *] ref))
      ?:  =(q.sut q.ref)
        dext(sut p.sut, ref p.ref)
      ?.  ?&  dext(sut q.q.sut, ref p.sut)
              dext(sut p.sut, ref q.q.sut)
              dext(sut q.q.ref, ref p.ref)
          ==
        |
      ?&
        ?|(=(p.q.sut p.q.ref) =(%gold p.q.ref))
      ::
        ?|  (~(has in gul) [sut ref])
            %+  %=  cram
                  gul  (~(put in gul) [sut ref])
                  sut  sut(p q.q.sut)
                  ref  ref(p q.q.ref)
                ==
              q.r.q.sut
            q.r.q.ref
        ==
      ::
        ?-    p.q.sut
            %gold
          =+  pac=[s=q.q.sut r=q.q.ref]
          ?&  dext(sut s.pac, ref r.pac)
              dext(sut r.pac, ref s.pac)
          ==
        ::
            %iron
          =+  sam=[s=(peek(sut q.q.sut) %rite 2) r=(peek(sut q.q.ref) %rite 2)]
          dext(sut r.sam, ref s.sam)
        ::
            %lead  &
            %zinc
          =+  pal=[s=(peek(sut q.q.sut) %read 2) r=(peek(sut q.q.ref) %read 2)]
          dext(sut s.pal, ref r.pal)
        ==
      ==
    ::
    ++  cram
      |=  [dab=(map term foot) hem=(map term foot)]
      ^-  ?
      ?-    dab
          ~   =(hem ~)
          ^
        ?&  ?=(^ hem)
            =(p.n.dab p.n.hem)
            $(dab l.dab, hem l.hem)
            $(dab r.dab, hem r.hem)
            ?-    -.q.n.dab
                %ash
              ?&  ?=(%ash -.q.n.hem)
                  dext(sut (play p.q.n.dab), ref (play(sut ref) p.q.n.hem))
              ==
                %elm  =(q.n.dab q.n.hem)
                %oak  ?=(?(%oak %yew) -.q.n.hem)
                %yew
              ?&  ?=(%yew -.q.n.hem)
                  $(dab p.q.n.dab, hem p.q.n.hem)
              ==
            ==
        ==
      ==
    ::
    ++  dare
      ?&  !(~(has in meg) [sut ref])
          dext(tel |, meg (~(put in meg) [sut ref]))
      ==
    ::
    ++  dear
      ^-  ?
      ?-    sut
          %void       sint
          %noun       &
      ::
          [%atom *]
        ?.  ?=([%atom *] ref)
          sint
        (fitz p.sut p.ref)
      ::
          [%cell *]
        ?.  ?=([%cell *] ref)
          sint
        ?&
          dext(sut p.sut, ref p.ref)
          dext(sut q.sut, ref q.ref)
        ==
      ::
          [%core *]
        ?.  ?=([%core *] ref)
          sint
        cong
      ::
          [%cube *]
        ?:  ?=([%cube *] ref)
          =(p.sut p.ref)
        sint
      ::
          [%bull *]
        ?&  dext(sut q.sut)
            dext(sut s.p.sut, ref (peek(sut ref) %free r.p.sut))
        ==
          [%face *]   dext(sut q.sut)
          [%fork *]
        ?.  ?=(?([%atom *] %noun [%cell *] [%cube *] [%core *]) ref)
          sint
        |(dare(sut p.sut) dare(sut q.sut))
      ::
          [%hold *]  dext(sut repo)
      ==
    ::
    ++  dext
      ^-  ?
      =-  ?:  tyn
            &
          ?:  tel
            ::  ~_  (dunk %need)
            ::  ~_  (dunk(sut ref) %have)
            ~|(%type-fail !!)
          |
      ^=  tyn
      ?:  =(sut ref)  &
      dear
    ::
    ++  sext
      ?|  (~(has in gem) [sut ref])
          dext(gem (~(put in gem) [sut ref]))
      ==
    ::
    ++  sint
      ^-  ?
      ?-  ref
          [%atom *]   |
          [%cell *]   |
          [%fork *]   &(sext(ref p.ref) sext(ref q.ref))
          [%hold *]   dext(ref repo(sut ref))
          %noun       |
          %void       &
          *           dext(ref repo(sut ref))
      ==
    --
  ::
  ++  park
    ~/  %park
    |=  [way=?(%read %rite %both %free) axe=axis]
    ^-  ?
    ?>  ?=([%core *] sut)
    ?|
      !vet
      ?-    way
          %both  =(%gold p.q.sut)
          %free  &
          %read
        ?-    p.q.sut
            %gold   &
            %iron   |
            %lead   |
            %zinc   =(2 (cap axe))
        ==
      ::
          %rite
        ?-    p.q.sut
            %gold   &
            %iron   =(2 (cap axe))
            %lead   |
            %zinc   |
        ==
      ==
    ==
  ::
  ++  peek
    ~/  %peek
    |=  [way=?(%read %rite %both %free) axe=axis]
    ^-  type
    ?:  =(1 axe)
      sut
    =+  [now=(cap axe) lat=(mas axe)]
    =+  gil=*(set type)
    |-  ^-  type
    ?-    sut
        [%atom *]   %void
        [%cell *]   ?:(=(2 now) ^$(sut p.sut, axe lat) ^$(sut q.sut, axe lat))
        [%core *]
      ?:  =(3 now)
        ?.  (park way lat)
          ::  ~_  (dunk 'type')
          ~_  (show [%c 'axis'] [%d axe])
          ~|(%peek-park !!)
        ^$(sut p.sut, axe lat)
      %noun
    ::
        [%fork *]   (fork $(sut p.sut) $(sut q.sut))
        [%hold *]
      ?:  (~(has in gil) sut)
        %void
      $(gil (~(put in gil) sut), sut repo)
    ::
        %void       %void
        %noun       %noun
        *           $(sut repo)
    ==
  ::
  ++  play
    ~/  %play
    =>  .(vet |)
    |=  gen=twig
    ^-  type
    ?-  gen
      [^ *]      (cell $(gen p.gen) $(gen q.gen))
      [%bcpt *]  $(gen (~(whip al q.gen) p:(seep %read p.gen)))
      [%brcn *]  (core sut %gold sut [[%0 0] p.gen])
      [%cnts *]  =+  lar=(foil (seek %read p.gen))
                 =+  mew=(snub q.gen)
                 =+  rag=q.q.lar
                 %-  fire
                 |-  ^-  (list ,[p=type q=foot])
                 ?~  mew
                   rag
                 $(mew t.mew, rag q:(tock p.i.mew ^$(gen q.i.mew) rag))
      [%dtkt *]  %noun
      [%dtls *]  [%atom %$]
      [%dtzy *]  ?:(=(%f p.gen) ?>((lte q.gen 1) bool) [%atom p.gen])
      [%dtzz *]  [%cube q.gen ?:(.?(q.gen) %noun [%atom p.gen])]
      [%dttr *]  %noun
      [%dtts *]  bool
      [%dtwt *]  bool
      [%ktbr *]  (wrap(sut $(gen p.gen)) %iron)
      [%kthx *]  $(gen p.gen)
      [%ktls *]  $(gen p.gen)
      [%ktpm *]  (wrap(sut $(gen p.gen)) %zinc)
      [%ktsg *]  $(gen p.gen)
      [%ktts *]  (conk(sut $(gen q.gen)) p.gen)
      [%ktwt *]  (wrap(sut $(gen p.gen)) %lead)
      [%sgzp *]  ~_(duck(sut ^$(gen p.gen)) $(gen q.gen))
      [%sggr *]  $(gen q.gen)
      [%tsgr *]  $(gen q.gen, sut $(gen p.gen))
      [%tstr *]  $(gen r.gen, sut (busk p.gen q.gen))
      [%wtcl *]  =+  [fex=(gain p.gen) wux=(lose p.gen)]
                 %+  fork
                   ?:(=(%void fex) %void $(sut fex, gen q.gen))
                 ?:(=(%void wux) %void $(sut wux, gen r.gen))
      [%zpcb *]  ~_((show %o p.gen) $(gen q.gen))
      [%zpcm *]  (play p.gen)
      [%zpcn ~]  p:seed
      [%zpfs *]  %void
      [%zpsm *]  (cell $(gen p.gen) $(gen q.gen))
      [%zpts *]  %noun
      [%zpzp ~]  %void
      *          =+  doz=~(open ap gen)
                 ?:  =(doz gen)
                   ~_  (show [%c 'hoon'] [%q gen])
                   ~|(%play-open !!)
                 $(gen doz)
    ==
  ::
  ++  reco
    |*  fuy=_|=(p=type p)
    =+  por=repo
    =+  yot=(fuy por)
    ?:  =(yot por)
      ?:(=(%void por) por sut)
    yot
  ::
  ++  repo
    ^-  type
    ?-  sut
      [%bull *]   q.sut
      [%core *]   [%cell %noun p.sut]
      [%cube *]   q.sut
      [%face *]   q.sut
      [%hold *]   (rest p.sut)
      %noun       [%fork [%atom %$] [%cell %noun %noun]]
      *           ~|(%repo-fltt !!)
    ==
  ::
  ++  rest
    ~/  %rest
    |=  leg=(list ,[p=type q=twig])
    ^-  type
    ?:  (lien leg |=([p=type q=twig] (~(has in fan) [p q])))
      ~|(%rest-loop !!)
    =>  .(fan (~(gas in fan) leg))
    %+  roll
      %-  %~  tap
            in
          %-  ~(gas in *(set type))
          (turn leg |=([p=type q=twig] (play(sut p) q)))
      ~
    =+([p=*type q=`type`%void] |.((fork p q)))
  ::
  ++  seek
    ~/  %seek
    |=  [way=?(%read %rite %both %free) hyp=wing]
    ^-  port
    ?~  hyp
      [1 %& sut]
    =>  .(i.hyp ?^(i.hyp i.hyp [%| p=0 q=i.hyp]))
    =+  zar=$(hyp t.hyp)
    =+  ^=  syp
        ?-    -.q.zar
            &  p.q.zar
            |  (fire (turn q.q.zar |=([p=type q=foot] [p [%ash ~ 1]])))
        ==
    ?-    i.hyp
        [& *]
      [(peg p.zar p.i.hyp) %& (peek(sut syp) way p.i.hyp)]
    ::
        [| *]
      =>  .(sut syp)
      =+  hud=(fink p.i.hyp way q.i.hyp)
      [(peg p.zar p.hud) q.hud]
    ==
  ::
  ++  seep
    |=  [way=?(%read %rite %both %free) hyp=wing]
    ^-  [p=axis q=type]
    =+  zar=(seek way hyp)
    ?>(?=(& -.q.zar) [p.zar p.q.zar])
  ::
  ++  sift
    |=  ref=type
    ~+
    ^-  type
    ~|(%sift-lose ?>((nest(sut ref) & -:!>(*typo)) ref))
  ::
  ++  snub
    ~/  %snub
    |=  har=(list ,[p=wing q=twig])
    ^-  (list ,[p=wing q=twig])
    (turn har |=([a=wing b=twig] [(flop a) b]))
  ::
  ++  tack
    ~/  %tack
    |=  [peh=wing mur=type]
    =+  axe=1
    |-  ^-  [p=axis q=type]
    ?~  peh
      [axe mur]
    =>  .(i.peh ?^(i.peh i.peh [%| p=0 q=i.peh]))
    ?-    i.peh
        [& *]
      =+  ^=  sap  ^-  (unit term)
          ?.(&(=(1 p.i.peh) ?=([%face *] sut)) ~ [~ p.sut])
      =+  vas=(peek %rite p.i.peh)
      =+  gav=$(peh t.peh, sut vas, axe (peg axe p.i.peh))
      =+  heh=(heal ~ p.i.peh q.gav)
      [p.gav ?~(sap heh (face u.sap heh))]
    ::
        [| *]
      =+  dob=`post`(need q:(fino p.i.peh %rite q.i.peh))
      ~|  [%tack-limb q.i.peh]
      ?:  ?=(%2 -.q.dob)
        =+  hoc=(peg axe p.dob)
        =+  guh=$(peh t.peh, sut s.p.q.dob, axe (peg hoc r.p.q.dob))
        =+  zig=$(peh q.p.q.dob, sut q.q.dob, mur q.guh)
        =+  zug=(heal [~ q.i.peh] p.dob (busk(sut q.zig) p.p.q.dob q.p.q.dob))
        [p.guh zug]
      =+  wuf=(flay (flee dob))
      =+  gav=$(peh t.peh, sut q.wuf, axe (peg axe p.wuf))
      [p.gav (heal [~ q.i.peh] p.wuf q.gav)]
    ==
  ::
  ++  tock
    ~/  %tock
    |=  [peh=wing mur=type men=(list ,[p=type q=foot])]
    ^-  [p=axis q=(list ,[p=type q=foot])]
    =-  [(need p.wib) q.wib]
    ^=  wib
    |-  ^-  [p=(unit axis) q=(list ,[p=type q=foot])]
    ?~  men
      [*(unit axis) ~]
    =+  geq=(tack(sut p.i.men) peh mur)
    =+  mox=$(men t.men)
    [(mate p.mox `_p.mox`[~ p.geq]) [[q.geq q.i.men] q.mox]]
  ::
  ++  wrap
    ~/  %wrap
    |=  yoz=?(%lead %iron %zinc)
    ^-  type
    ?-  sut
      [%core *]  ?.(=(%gold p.q.sut) ~|(%wrap-metl !!) sut(p.q yoz))
      [%fork *]  (fork $(sut p.sut) $(sut q.sut))
      [%hold *]  $(sut repo)
      *          ~|(%wrap-type !!)
    ==
  --
::::::::::::::::::::::::::::::::::::::::::::::::::::::::::
::                section 2fD, grammar                  ::
::
++  vang
  |=  [bug=? wer=path]
  %*(. vast bug bug, wer wer)
::
++  vast
  =+  [bug=`?`| was=*(set path) wer=*path]
  |%
  ++  gash  %+  cook
              |=  a=(list tyke)  ^-  tyke
              ?~(a ~ (weld i.a $(a t.a)))
            (more fas gasp)
  ++  gasp  ;~  pose
              %+  cook
                |=([a=tyke b=tyke c=tyke] :(weld a b c))
              ;~  plug
                (cook |=(a=(list) (turn a |=(b=* ~))) (star tis))
                (cook |=(a=twig [[~ a] ~]) hasp)
                (cook |=(a=(list) (turn a |=(b=* ~))) (star tis))
              ==
              (cook |=(a=(list) (turn a |=(b=* ~))) (plus tis))
            ==
  ++  glam  ~+((glue ace))
  ++  hasp  ;~  pose
              (ifix [sel ser] wide)
              (stag %cnhp (ifix [pel per] (most ace wide)))
              %+  cook
                |=(a=coin [%dtzy ?:(?=([~ %tas *] a) %tas %ta) ~(rent co a)])
              nuck:so
            ==
  ++  mota  %+  cook
              |=([a=tape b=tape] (rap 3 (weld a b)))
            ;~(plug (star low) (star hig))
  ::
  ++  plex
    |=  gen=twig  ^-  (unit path)
    ?:  ?=([%zpcb *] gen)
      $(gen q.gen)
    ?.  ?=([%clsg *] gen)  ~
    %+  reel  p.gen
    |=  [a=twig b=_`(unit path)`[~ u=/]]
    ?~  b  ~
    ?.  ?=(%dtzy -.a)  ~
    `[q.a u.b]
  ::
  ++  pray
    |=  gen=twig  ~|  %pray  ^-  (unit twig)
    =+  rev=(plex gen)
    ?~  rev  ~
    :-  ~
    ?:  (~(has in was) u.rev)
      ~|(%pray-loop !!)
    =+  ruv=`path`(weld u.rev `path`[%hoon ~])
    =+  txt=(,@ta .^(%cx ruv))
    ~|  ruv
    %+  rash  txt
    (ifix [gay gay] tall(was (~(put in was) u.rev), wer u.rev))
  ::
  ++  prey
    |=  gun=(list twig)  ^-  (unit twig)
    ?~  gun  `[~ 1]
    =+  gup=(pray i.gun)
    ?~  gup  ~
    ?~  t.gun  gup
    (bind $(gun t.gun) |=(a=twig [%tsgr u.gup a]))
  ::
  ++  phax
    |=  ruw=(list (list beer))
    =+  [yun=*(list twig) cah=*(list ,@)]
    =+  wod=|=([a=tape b=(list twig)] ^+(b ?~(a b [[%clfs %smdq (flop a)] b])))
    |-  ^+  yun
    ?~  ruw
      (flop (wod cah yun))
    ?~  i.ruw  $(ruw t.ruw)
    ?@  i.i.ruw
      $(i.ruw t.i.ruw, cah [i.i.ruw cah])
    $(i.ruw t.i.ruw, cah ~, yun [p.i.i.ruw (wod cah yun)])
  ::
  ++  posh
    |=  [pre=(unit tyke) pof=(unit ,[p=@ud q=tyke])]
    ^-  (list twig)
    ~|  %posh-fail
    =+  wom=(poof wer)
    =+  ^=  yez
        ?~  pre  wom
        =+  moz=(poon wom u.pre)
        ?~(pof moz (weld moz (slag (lent u.pre) wom)))
    ?~  pof  yez
    =+  zey=(flop yez)
    =+  [moz=(scag p.u.pof zey) gul=(slag p.u.pof zey)]
    (weld (flop gul) (poon (flop moz) q.u.pof))
  ::
  ++  poof  |=(pax=path ^-(tusk (turn pax |=(a=@ta [%dtzy %ta a]))))
  ++  poon
    |=  [pag=tusk goo=tyke]
    ^-  tusk
    ?~  goo  ~
    :-  ?^(i.goo u.i.goo ?>(?=(^ pag) i.pag))
    $(goo t.goo, pag ?~(pag ~ t.pag))
  ::
  ++  poor
    %+  cook  posh
    ;~  plug
      (stag ~ gash)
      ;~(pose (stag ~ ;~(pfix cen porc)) (easy ~))
    ==
  ::
  ++  porc
    ;~  plug
      (cook |=(a=(list) (lent a)) (star cen))
      ;~(pfix fas gash)
    ==
  ::
  ++  rump
    %+  sear
      |=  [a=wing b=(unit twig)]  ^-  (unit twig)
      ?~(b [~ %cnzz a] ?.(?=([@ ~] a) ~ [~ [%dtzz %tas i.a] u.b]))
    ;~(plug rope ;~(pose (stag ~ ;~(pfix fas wide)) (easy ~)))
  ::
  ++  rood
    ;~  pfix  fas
      (stag %clsg poor)
    ==
  ::
  ++  rupl
    %+  cook
      |=  [a=? b=(list twig) c=?]
      ?:  a
        ?:  c
          [%clsg [%clsg b] ~]
        [%clsg b]
      ?:  c
        [%clsg [%cltr b] ~]
      [%cltr b]
    ;~  plug
      ;~  pose
        (cold | (just '['))
        (cold & (jest '~['))
      ==
    ::
      ;~  pose
        (ifix [ace gap] (most gap tall))
        (most ace wide)
      ==
    ::
      ;~  pose
        (cold & (jest ']~'))
        (cold | (just ']'))
      ==
    ==
  ::
  ++  sail                                              ::  template language
    |=  tol=?  =|  lin=?
    |%
    ++  ape                                             ::  product twig
      %-  cook
      :_  amp
      |=  tum=tuna  ^-  twig
      ?:  ?=([%e *] tum)
        [p.tum (sag q.tum)]
      (sag tum ~)
    ::
    ++  amp                                             ::  entry point
      ;~(pfix sem ?:(tol bam bat))
    ::
    ++  bam                                             ::  tall top
      %+  knee  *tuna  |.  ~+
      ;~  pose
        (stag %f ;~(pfix (plus ace) (cook rab puv)))
        (stag %e ;~(plug hag nal))
        (stag %e hul)
        (stag %f nup)
        ;~(pfix tis (stag %f nol))
        ;~(pfix hep (stag %a ;~(pfix gap tall)))
        ;~(pfix lus (stag %b ;~(pfix gap tall)))
        ;~(pfix tar (stag %c ;~(pfix gap tall)))
        ;~(pfix cen (stag %d ;~(pfix gap tall)))
        (easy [%f [%a [%smdq 10 ~]] ~])
      ==
    ::
    ++  bat                                             ::  wide outer top
      %+  knee  *tuna  |.  ~+
      ;~  pose
        (stag %f nup)
        (stag %f ped)
        (stag %e ;~(plug hig lif))
      ==
    ::
    ++  bet                                             ::  wide inner top
      %+  knee  *tuna  |.  ~+
      ;~  pose
        bat
        ;~(pfix hep (stag %a wide))
        ;~(pfix lus (stag %b wide))
        ;~(pfix tar (stag %c wide))
        ;~(pfix cen (stag %d wide))
      ==
    ::
    ++  fry                                             ::  mane as twig
      %+  cook
        |=  [a=@tas b=(unit ,@tas)]
        ?~  b
          [%dtzz %tas a]
        [[%dtzz %tas a] [%dtzz %tas u.b]]
      ;~(plug sym ;~(pose (stag ~ ;~(pfix cab sym)) (easy ~)))
    ::
    ++  hag                                             ::  script or style
      %+  cook  |=(a=twig a)
      ;~  plug
        (stag %dtzz (stag %tas ;~(pose (jest %script) (jest %style))))
        (stag %clsg jaw)
      ==
    ::
    ++  hig                                             ::  simple head
      (cook |=([a=twig b=(list twig)] [a %clsg b]) hog)
    ::
    ++  hog                                             ::  tag head
      %+  cook
        |=  $:  a=twig
                b=(unit ,@tas)
                c=(unit ,@tas)
                d=(unit twig)
                e=(list twig)
            ==
        ^-  [twig (list twig)]
        =.  e  ?~(b e [[[%dtzz %tas %class] [%smdq (trip u.b)]] e])
        =.  e  ?~(c e [[[%dtzz %tas %id] [%smdq (trip u.c)]] e])
        =.  e  ?~(d e [[[%dtzz %tas %href] u.d] e])
        [a e]
      ;~  plug
        fry
        ;~(pose (stag ~ ;~(pfix dot sym)) (easy ~))
        ;~(pose (stag ~ ;~(pfix hax sym)) (easy ~))
        ;~(pose (stag ~ ;~(pfix fas (stag %smdq soil))) (easy ~))
        ;~  pose
          %+  ifix  [pel per]
          %+  more  ;~(plug com ace)
          ;~(plug fry ;~(pfix ace wide))
        ::
          (easy ~)
        ==
      ==
    ::
    ++  hoy                                             ::  tall attributes
      %-  star
      ;~  pfix  ;~(plug gap tis)
        ;~(plug fry ;~(pfix gap tall))
      ==
    ::
    ++  hul                                             ::  tall preface
      %+  cook
        |=  [a=[p=twig q=(list twig)] b=(list twig) c=(list tuna)]
        ^-  [twig (list tuna)]
        [[p.a %clsg (weld q.a b)] c]
      ;~(plug hog hoy nol)
    ::
    ++  jaw                                             ::  wide attributes
      ;~  pose
        %+  ifix  [pel per]
        %+  more  ;~(plug com ace)
        ;~(plug fry ;~(pfix ace wide))
      ::
        (easy ~)
      ==
    ::
    ++  lif                                             ::  wide elements
      %+  cook  |=(a=(list tuna) a)
      ;~(pose ;~(pfix col pep) (cold ~ sem) (easy ~))
    ::
    ++  luf                                             ::  wide elements
      %+  cook  |=(a=(list tuna) a)
      (star ;~(pfix ace bet))
    ::
    ++  nal                                             ::  unescaped tall tail
      %+  cook  |=(a=(list tuna) a)
      %+  ifix  [gap ;~(plug gap duz)]
      %+  most  gap
      ;~  pfix  sem
        ;~  pose
          ;~  pfix  ace
            %+  cook
              |=  a=tape
              [%a %smdq (weld a `tape`[`@`10 ~])]
            (star (shim 32 255))
          ==
          (easy [%a %smdq `@`10 ~])
        ==
      ==
    ::
    ++  nol                                             ::  tall tail
      ?>  tol
      %+  cook  |=(a=(list tuna) a)
      ;~  pose
        (cold ~ sem)
        ;~(pfix col pep(tol |))
        ;~(pfix ;~(plug col ace) (cook rab(tol |) puv))
        (ifix [gap ;~(plug gap duz)] (most gap amp))
      ==
    ::
    ++  nup                                             ::  wide quote
      %+  cook  |=(a=(list tuna) a)
      ;~  pose
        ;~(less (jest '"""') (ifix [doq doq] (cook rab puv)))
        (inde (ifix [(jest '"""\0a') (jest '\0a"""')] (cook rab puv(lin |))))
      ==
    ::
    ++  pab  (ifix [kel ker] ;~(plug hig luf))          ::  bracketed element
    ++  ped                                             ::  wide flow
      %+  cook  |=(a=(list tuna) a)
      (ifix [pel per] (more ace bet))
    ::
    ++  pep                                             ::  wrapped tuna
      %+  cook  |=(a=(list tuna) a)
      ;~  pose
        ped
        (ifix [pel per] (more ace bet))
        (cook |=(@t [%a %smdq (trip +<)]~) qut)
        ;~  plug
          bat
          (easy ~)
        ==
      ==
    ::
    ++  puv                                             ::  wide/tall flow
      %+  cook  |=(a=(list beet) a)
      %-  star
      ;~  pose
        ;~(pfix bas ;~(pose (mask "-+*%;\{") bas doq bix:ab))
        ;~(pfix hep (stag %a sump))
        ;~(pfix lus (stag %b sump))
        ;~(pfix tar (stag %c sump))
        ;~(pfix cen (stag %d sump))
        ;~(pfix sem (stag %e pab(tol |)))
        ;~(less bas kel ?:(tol fail doq) prn)
        ?:(lin fail ;~(less (jest '\0a"""') (just '\0a')))
        (stag %a sump)
      ==
    ::
    ++  rab                                             ::  beet to tuna
      |=  reb=(list beet)
      ^-  (list tuna)
      =|  [sim=(list ,@) tuz=(list tuna)]
      |-  ^-  (list tuna)
      ?~  reb
        =.  sim
          ?.  tol   sim
          [10 |-(?~(sim sim ?:(=(32 i.sim) $(sim t.sim) sim)))]
        ?~(sim tuz [[%a %smdq (flop sim)] tuz])
      ?@  i.reb
        $(reb t.reb, sim [i.reb sim])
      =+  zut=$(reb t.reb, sim ~)
      ?~  sim  [i.reb zut]
      [[%a %smdq (flop sim)] i.reb zut]
    ::
    ++  sag                                             ::  tuna to twig
      |=  [lut=(list tuna)]
      ^-  twig
      :-  %cltr
      |-  ^-  (list twig)
      ?~  lut  [[%dtzz %n ~] ~]
      ?-  -.i.lut
        %a  [[%clfs p.i.lut] $(lut t.lut)]
        %b  [p.i.lut $(lut t.lut)]
        %c  :_  ~
            :+  %cndt  `twig`[p.i.lut [%cltr $(lut t.lut)]]
            :+  %tsbr  `tile`[[%axil %noun] [%axil %noun]]
            :-  %brcn
            ^-  (map term foot)
            :_  [~ ~]
            =+  sug=[[%& 12] ~]
            :+  %$  %elm
            :^  %wtsg  sug
              [%cnts sug [[[[%& 1] ~] [~ 13]] ~]]
            [%cnts sug [[[[%& 3] ~] [%cnts [%$ ~] [[sug [~ 25]] ~]]] ~]]
        %d  [[%cnhp p.i.lut [%cltr $(lut t.lut)] ~] ~]
        %e  [[p.i.lut ^$(lut [[%f q.i.lut] ~])] $(lut t.lut)]
        %f  $(lut (weld p.i.lut t.lut))
      ==
    --
  ::
  ++  scat
    %+  knee  *twig  |.  ~+
    %-  stew
    ^.  stet  ^.  limo
    :~
      :-  '!'
        ;~  pose
          (stag %wtzp ;~(pfix zap wide))
          (stag %zpzp (cold ~ ;~(plug zap zap)))
          (stag %zpcn (cold ~ ;~(plug zap cen)))
        ==
      :-  '$'
        rump
        ::  (cook |=(a=wing [%cnts a ~]) rope)
      :-  '%'
        ;~  pfix  cen
          ;~  pose
            (cook |=([a=@ud b=tyke] [%clsg (posh ~ ~ a b)]) porc)
            (stag %dtzz (stag %tas (cold %$ buc)))
            (stag %dtzz (stag %f (cold & pam)))
            (stag %dtzz (stag %f (cold | bar)))
            (stag %dtzz (stag %ta qut))
            (cook (jock &) nuck:so)
            (cook |=(a=(list) [%clsg (posh ~ ~ (lent a) ~)]) (star cen))
            ::  (easy [%clsg (poof wer)])
          ==
        ==
      :-  '&'
        ;~  pose
          (cook |=(a=wing [%cnts a ~]) rope)
          (stag %wtpm ;~(pfix pam (ifix [pel per] (most ace wide))))
          (stag %dtzy (stag %f (cold & pam)))
        ==
      :-  '\''
        (stag %dtzy (stag %t qut))
      :-  '('
        (stag %cnhp (ifix [pel per] (most ace wide)))
      :-  '*'
        ;~  pose
          (stag %bctr ;~(pfix tar hill))
        ==
      :-  '+'
        ;~  pose
          (stag %dtls ;~(pfix lus (ifix [pel per] wide)))
        ::
          %+  cook
            |=  a=(list (list beer))
            :-  %clfs
            [%smdq |-(?~(a ~ (weld i.a $(a t.a))))]
          (most dog ;~(pfix lus soil))
        ::
          (cook |=(a=wing [%cnts a ~]) rope)
        ==
      :-  '-'
        ;~  pose
          (stag %dtzy tash:so)
        ::
          %+  cook
            |=  a=(list (list beer))
            [%clsg (phax a)]
          (most dog ;~(pfix hep soil))
        ::
          (cook |=(a=wing [%cnts a ~]) rope)
        ==
      :-  '.'
        ;~  pose
          %+  cook
            |=  a=coin  ^-  twig
            ?-  -.a
              ~      [%dtzy p.a]
              %blob  [%dtzz %$ p.a]
              %many  [%cltr (turn p.a |=(b=coin ^$(a b)))]
            ==
          ;~(pfix dot perd:so)
        ::
          (cook |=(a=wing [%cnts a ~]) rope)
        ==
      :-  ['0' '9']
        (stag %dtzy bisk:so)
      :-  ':'
        ;~  pfix  col
          ;~  pose
            (stag %smcl (ifix [pel per] (most ace wide)))
            ;~(pfix fas (stag %clfs wide))
          ==
        ==
      :-  '='
        (stag %dtts ;~(pfix tis (ifix [pel per] ;~(glam wide wide))))
      :-  '?'
        (stag %bccm (stag %fern ;~(pfix wut (ifix [pel per] (most ace toil)))))
      :-  '['
        rupl
      :-  ','
        (stag %bccm ;~(pfix com hill))
      :-  '^'
        ;~  pose
          ;~  pfix  ket
            ;~  pose
              ;~  pfix  col
                %+  sear
                  |=  [a=tile b=twig]                     ::  XX shd be static
                  =+  rev=(plex b)
                  ?~  rev  ~
                  %-  some
                  :+  %smsm  ~(clam al a)
                  [%dtkt %dtzz %$ %cx u.rev]
                ;~(plug hill rood)
              ==
              (sear prey (most ket rood))
            ==
          ==
          (stag %cnzz rope)
          (stag %bczp (cold %cell ket))
        ==
      :-  '_'
        (stag %bccb ;~(pfix cab hill))
      :-  '`'
        ;~  pfix  tec
          ;~  pose
            %+  cook
              |=([a=@ta b=twig] [%ktls [%dtzy a 0] [%ktls [%dtzy %$ 0] b]])
            ;~(pfix pat ;~(plug mota ;~(pfix tec wide)))
            (stag %kthp ;~(plug toil ;~(pfix tec wide)))
            (stag %ktls ;~(pfix lus ;~(plug wide ;~(pfix tec wide))))
            (cook |=(a=twig [[%dtzz %n ~] a]) wide)
          ==
        ==
      :-  '#'
        ;~(pfix hax rupl)
      :-  '"'
        %+  cook
          |=  a=(list (list beer))
          [%smdq |-(?~(a ~ (weld i.a $(a t.a))))]
        (most dog soil)
      :-  ['a' 'z']
        rump
      :-  '|'
        ;~  pose
          (cook |=(a=wing [%cnts a ~]) rope)
          (stag %wtbr ;~(pfix bar (ifix [pel per] (most ace wide))))
          (stag %dtzy (stag %f (cold | bar)))
        ==
      :-  '~'
        ;~  pose
          rupl
        ::
          ;~  pfix  sig
            ;~  pose
              (stag %clsg (ifix [sel ser] (most ace wide)))
            ::
              %+  stag  %cnsg
              %+  ifix
                [pel per]
              ;~(glam rope wide (stag %cltr (most ace wide)))
            ::
              (cook (jock |) twid:so)
              (easy [%bczp %null])
            ==
          ==
        ==
      :-  '/'
        rood
      :-  '<'
        (ifix [gal gar] (stag %hxgl (most ace wide)))
      :-  '>'
        (ifix [gar gal] (stag %hxgr (most ace wide)))
    ==
  ++  soil
    ;~  pose
      ;~  less  (jest '"""')
        %+  ifix  [doq doq]
        %-  star  
        ;~  pose
          ;~(pfix bas ;~(pose bas doq kel bix:ab))
          ;~(less doq bas kel prn)
          (stag ~ sump)
        ==
      ==
    ::
      %-  inde  %+  ifix
        [(jest '"""\0a') (jest '\0a"""')]
      %-  star  
      ;~  pose
        ;~(pfix bas ;~(pose bas kel bix:ab))
        ;~(less bas kel prn)
        ;~(less (jest '\0a"""') (just `@`10))
        (stag ~ sump)
      ==
    ==
  ++  sump  (ifix [kel ker] (stag %cltr (most ace wide)))
  ++  noil
    |=  tol=?
    =<  ;~  pfix  buc
          %-  stew
          ^.  stet  ^.  limo
          :~
            ['|' (rung bar %reed exqb)]
            ['&' (rung pam %bush exqb)]
            ['?' (rung wut %fern exqc)]
            ['_' (rung cab %weed exqd)]
            ['^' (rung ket %herb exqd)]
            ['=' (rung tis %bark exqe)]
            :-  '+'
              %+  cook
                |=([a=tile b=tile] [%weed [%brls a [%bccb b]]])
              ;~(pfix lus (toad exqb))
            :-  '%'
              ;~  pfix  cen
                %+  sear
                  |=  a=(list tile)  ^-  (unit tile)
                  =-  ?~(b ~ ?~(u.b ~ [~ %kelp i.u.b t.u.b]))
                  ^=  b
                  |-  ^-  (unit (list line))
                  ?~  a  [~ ~]
                  =+  c=$(a t.a)
                  ?~  c  ~
                  ?.  ?=([[%leaf *] *] i.a)  ~
                  [~ [p.i.a q.i.a] u.c]
                (toad exqc)
              ==
            :-  ':'
              ;~  pfix  col
                %+  cook
                  |=(a=(list tile) ?~(a !! ?~(t.a i.a [i.a $(a t.a)])))
                (toad exqc)
              ==
          ==
        ==
    |%
    ++  toad
      |*  har=_exqa
      =+  dur=(ifix [pel per] $:har(tol |))
      ?:(tol ;~(pose ;~(pfix gap $:har(tol &)) dur) dur)
    ::
    ++  rung
      |*  [dif=_rule tuq=* har=_exqa]
      ;~(pfix dif (stag tuq (toad har)))
    ::
    ++  gunk  ~+((glue muck))
    ++  muck  ?:(tol gap ace)
    ++  butt  |*(zor=_rule ?:(tol ;~(sfix zor ;~(plug gap duz)) zor))
    ++  loaf  ?:(tol howl toil)
    ++  lobe  ?:(tol tall wide)
    ++  exqa  |.(loaf)
    ++  exqb  |.(;~(gunk loaf loaf))
    ++  exqc  |.((butt (most muck loaf)))
    ++  exqd  |.(lobe)
    ++  exqe  |.(;~(gunk sym loaf))
    --
  ++  norm                                              ::  rune regular form
    |=  tol=?
    =<  %-  stew
        ^.  stet  ^.  limo
        :~  :-  '|'
              ;~  pfix  bar
                %-  stew
                ^.  stet  ^.  limo
                :~  ['_' (rune cab %brcb expu)]
                    ['%' (rune cen %brcn expe)]
                    ['.' (rune dot %brdt expa)]
                    ['/' (rune fas %brfs expu)]
                    ['-' (rune hep %brhp expa)]
                    ['^' (rune ket %brkt expr)]
                    ['+' (rune lus %brls expo)]
                    ['*' (rune tar %brtr expo)]
                    ['=' (rune tis %brts expo)]
                    ['?' (rune wut %brwt expa)]
                ==
              ==
            :-  '%'
              ;~  pfix  cen
                %-  stew
                ^.  stet  ^.  limo
                :~  ['_' (rune cab %cncb exph)]
                    [':' (rune col %cncl expb)]
                    ['.' (rune dot %cndt expb)]
                    ['^' (rune ket %cnkt expd)]
                    ['+' (rune lus %cnls expc)]
                    ['-' (rune hep %cnhp expk)]
                    ['~' (rune sig %cnsg expq)]
                    ['*' (rune tar %cntr expm)]
                    ['=' (rune tis %cnts exph)]
                ==
              ==
            :-  '$'
              ;~  pose
                (rune cab %bccb expv)
                (rune com %bccm expv)
                (stag %bccm (noil tol))
              ==
            :-  ':'
              ;~  pfix  col
                %-  stew
                ^.  stet  ^.  limo
                :~  ['_' (rune cab %clcb expb)]
                    ::  ['~' (rune cen %clcn exps)]
                    ['/' (rune fas %clfs expa)]
                    ['^' (rune ket %clkt expd)]
                    ['+' (rune lus %clls expc)]
                    ['-' (rune hep %clhp expb)]
                    ['~' (rune sig %clsg exps)]
                    ['*' (rune tar %cltr exps)]
                ==
              ==
            :-  '.'
              ;~  pfix  dot
                %-  stew
                ^.  stet  ^.  limo
                :~  ['+' (rune lus %dtls expa)]
                    ['*' (rune tar %dttr expb)]
                    ['=' (rune tis %dtts expb)]
                    ['?' (rune wut %dtwt expa)]
                    ['^' (rune ket %dtkt expn)]
                ==
              ==
            :-  '^'
              ;~  pfix  ket
                %-  stew
                ^.  stet  ^.  limo
                :~  ['|' (rune bar %ktbr expa)]
                    ['.' (rune dot %ktdt expb)]
                    ['-' (rune hep %kthp expo)]
                    ['+' (rune lus %ktls expb)]
                    ['#' (rune hax %kthx expb)]
                    ['&' (rune pam %ktpm expa)]
                    ['~' (rune sig %ktsg expa)]
                    ['=' (rune tis %ktts expg)]
                    ['?' (rune wut %ktwt expa)]
                ==
              ==
            :-  '~'
              ;~  pfix  sig
                %-  stew
                ^.  stet  ^.  limo
                :~  ['|' (rune bar %sgbr expb)]
                    ['$' (rune buc %sgbc expg)]
                    ['_' (rune cab %sgcb expb)]
                    ['%' (rune cen %sgcn hind)]
                    ['/' (rune fas %sgfs hine)]
                    ['<' (rune gal %sggl hinb)]
                    ['>' (rune gar %sggr hinb)]
                    ['+' (rune lus %sgls hinc)]
                    ['&' (rune pam %sgpm hinf)]
                    ['?' (rune wut %sgwt hing)]
                    ['=' (rune tis %sgts expb)]
                    ['!' (rune zap %sgzp expb)]
                ==
              ==
            :-  ';'
              ;~  pfix  sem
                %-  stew
                ^.  stet  ^.  limo
                :~  [':' (rune col %smcl expi)]
                    ['.' (rune dot %smdt expi)]
                    ['~' (rune sig %smsg expi)]
                    [';' (rune sem %smsm expb)]
                ==
              ==
            :-  '='
              ;~  pfix  tis
                %-  stew
                ^.  stet  ^.  limo
                :~  ['|' (rune bar %tsbr expo)]
                    ['.' (rune dot %tsdt expq)]
                    ['^' (rune ket %tskt expd)]
                    [':' (rune col %tscl expp)]
                    ['<' (rune gal %tsgl expb)]
                    ['>' (rune gar %tsgr expb)]
                    ['-' (rune hep %tshp expb)]
                    ['*' (rune tar %tstr expj)]
                    ['+' (rune lus %tsls expb)]
                    ['~' (rune sig %tssg expi)]
                ==
              ==
            :-  '?'
              ;~  pfix  wut
                %-  stew
                ^.  stet  ^.  limo
                :~  ['|' (rune bar %wtbr exps)]
                    [':' (rune col %wtcl expc)]
                    ['.' (rune dot %wtdt expc)]
                    ['<' (rune gal %wtgl expb)]
                    ['>' (rune gar %wtgr expb)]
                    ['-' (rune hep %wthz expx)]
                    ['^' (rune ket %wtkz expf)]
                    ['=' (rune tis %wtts expw)]
                    ['+' (rune lus %wtlz expy)]
                    ['&' (rune pam %wtpm exps)]
                    ['@' (rune pat %wtpz expf)]
                    ['~' (rune sig %wtsz expf)]
                    ['!' (rune zap %wtzp expa)]
                ==
              ==
            :-  '!'
              ;~  pfix  zap
                %-  stew
                ^.  stet  ^.  limo
                :~  [':' ;~(pfix col (toad expz))]
                    [',' (rune com %zpcm expb)]
                    [';' (rune sem %zpsm expb)]
                    ['^' ;~(pfix ket (sear prey (toad exps)))]
                    ['>' (rune gar %zpgr expa)]
                    ['=' (rune tis %zpts expa)]
                    ['?' (rune wut %zpwt hinh)]
                ==
              ==
        ==
    |%
    ++  boog                                            ::  core arms
      %+  knee  [p=*term q=*foot]  |.  ~+
      ;~  pfix  lus
        ;~  pose
          %+  cook
            |=([a=%ash b=term c=twig] [b a c])
          ;~  gunk
            (cold %ash (just '+'))
            ;~(pose (cold %$ buc) sym)
            loaf
          ==
        ::
          %+  cook
            |=([a=%elm b=term c=twig] [b a c])
          ;~  gunk
            (cold %elm (just '-'))
            ;~(pose (cold %$ buc) sym)
            loaf
          ==
        ::
          %+  cook
            |=([a=%oak b=term] [b a ~])
          ;~  gunk
            (cold %oak (just '|'))
            ;~(pose (cold %$ buc) sym)
          ==
        ==
      ==
    ::
    ++  wisp                                            ::  core tail
      %-  ulva
      %+  cook
        |=(a=(list ,[p=term q=foot]) (~(gas by *(map term foot)) a))
      (most muck boog)
    ::
    ++  toad                                            ::  untrap parser exp
      |*  har=_expa
      =+  dur=(ifix [pel per] $:har(tol |))
      ?:(tol ;~(pose ;~(pfix gap $:har(tol &)) dur) dur)
    ::
    ++  rune                                            ::  build rune
      |*  [dif=_rule tuq=* har=_expa]
      ;~(pfix dif (stag tuq (toad har)))
    ::
    ++  glop  ~+((glue mash))                           ::  separated by space
    ++  gunk  ~+((glue muck))                           ::  separated list
    ++  butt  |*  zor=_rule                             ::  closing == if tall
              ?:(tol ;~(sfix zor ;~(plug gap duz)) zor)
    ++  ulva  |*  zor=_rule                             ::  closing -- and tall
              ?.(tol fail ;~(sfix zor ;~(plug gap dun)))
    ++  hank  (most muck loaf)                          ::  gapped twigs
    ++  loaf  ?:(tol tall wide)                         ::  hoon, current width
    ++  lobe  ?:(tol howl toil)                         ::  tile form
    ++  mash  ?:(tol gap ;~(plug com ace))              ::  list separator
    ++  muck  ?:(tol gap ace)                           ::  general separator
    ++  teak  %+  knee  *tiki  |.  ~+                   ::  wing or twig
              =+  ^=  gub
                  |=  [a=term b=$%([& p=wing] [| p=twig])]
                  ^-  tiki
                  ?-(-.b %& [%& [~ a] p.b], %| [%| [~ a] p.b])
              =+  ^=  wyp
                  ;~  pose
                     %+  cook  gub
                     ;~  plug
                       sym
                       ;~(pfix tis ;~(pose (stag %& rope) (stag %| wide)))
                     ==
                  ::
                     (stag %& (stag ~ rope))
                     (stag %| (stag ~ wide))
                  ==
              ?.  tol  wyp
              ;~  pose
                wyp
              ::
                ;~  pfix
                  ;~(plug ket tis gap)
                  %+  cook  gub
                  ;~  plug
                    sym
                    ;~(pfix gap ;~(pose (stag %& rope) (stag %| tall)))
                  ==
                ==
              ::
                (stag %| (stag ~ tall))
              ==
    ++  race  (most mash ;~(gunk lobe loaf))            ::  list [tile twig]
    ++  rack  (most mash ;~(gunk loaf loaf))            ::  list [twig twig]
    ++  rick  (most mash ;~(gunk rope loaf))            ::  list [wing twig]
    ::    Rune  contents
    ++  expa  |.(loaf)                                  ::  one twig
    ++  expb  |.(;~(gunk loaf loaf))                    ::  two twigs
    ++  expc  |.(;~(gunk loaf loaf loaf))               ::  three twigs
    ++  expd  |.(;~(gunk loaf loaf loaf loaf))          ::  four twigs
    ++  expe  |.(wisp)                                  ::  core tail
    ++  expf  |.(;~(gunk teak loaf loaf))               ::  tiki and two twigs
    ++  expg  |.(;~(gunk sym loaf))                     ::  term and twig
    ++  exph  |.((butt ;~(gunk rope rick)))             ::  wing, [tile twig]s
    ++  expi  |.((butt ;~(gunk loaf hank)))             ::  one or more twigs
    ++  expj  |.(;~(gunk sym rope loaf))                ::  term, wing, and twig
    ++  expk  |.(;~(gunk loaf ;~(plug loaf (easy ~))))  ::  list of two twigs
    ++  expm  |.((butt ;~(gunk rope loaf rick)))        ::  several [tile twig]s
    ++  expn  |.((stag %cltr (butt hank)))              ::  autoconsed twigs
    ++  expo  |.(;~(gunk lobe loaf))                    ::  tile and twig
    ++  expp  |.(;~(gunk (butt rick) loaf))             ::  [wing twig]s, twig
    ++  expq  |.(;~(gunk rope loaf loaf))               ::  wing and two twigs
    ++  expr  |.(;~(gunk loaf wisp))                    ::  twig and core tail
    ++  exps  |.((butt hank))                           ::  closed gapped twigs
    ++  expt  |.((butt ;~(gunk loaf race)))             ::  twig, [tile twig]s
    ++  expu  |.(;~(gunk lobe wisp))                    ::  tile, core tail
    ++  expv  |.(lobe)                                  ::  tile
    ++  expw  |.(;~(gunk lobe rope))                    ::  tile and wing
    ++  expx  |.((butt ;~(gunk teak race)))             ::  tiki, [tile twig]s
    ++  expy  |.((butt ;~(gunk teak loaf race)))        :: tiki twig [tile twig]s
    ++  expz  |.(loaf(bug &))                           ::  twig with tracing
    ::    Hint syntaces  (nock 10)
    ++  hina  |.                                        ::  unused
              ;~(gunk (ifix [sel ser] ;~(gunk dem dem)) loaf)
    ++  hinb  |.(;~(gunk bont loaf))                    ::  hint and twig
    ++  hinc  |.                                        ::  optional =en, twig
              ;~(pose ;~(gunk bony loaf) ;~(plug (easy ~) loaf))
    ++  hind  |.(;~(gunk bonk loaf bonz loaf))          ::  jet twig "bon"s twig
    ++  hine  |.(;~(gunk bonk loaf))                    ::  jet-hint and twig
    ++  hinf  |.                                        ::  0-3 >s, two twigs
      ;~  pose
        ;~(gunk (cook lent (stun [1 3] gar)) loaf loaf)
        (stag 0 ;~(gunk loaf loaf))
      ==
    ++  hing  |.                                        ::  0-3 >s, three twigs
      ;~  pose
        ;~(gunk (cook lent (stun [1 3] gar)) loaf loaf loaf)
        (stag 0 ;~(gunk loaf loaf loaf))
      ==
    ++  bonk                                            ::  jet signature
      ;~  pfix  cen
        ;~  pose
          ;~(plug sym ;~(pfix col ;~(plug sym ;~(pfix dot ;~(pfix dot dem)))))
          ;~(plug sym ;~(pfix col ;~(plug sym ;~(pfix dot dem))))
          ;~(plug sym ;~(pfix dot dem))
          sym
        ==
      ==
    ++  hinh  |.                                        ::  1/2 numbers, twig
        ;~  gunk
          ;~  pose
            dem
            (ifix [sel ser] ;~(plug dem ;~(pfix ace dem)))
          ==
          loaf
        ==
    ++  bont  ;~  (bend)                                ::  term, optional twig
                ;~(pfix cen sym)
                ;~(pfix dot ;~(pose wide ;~(pfix muck loaf)))
              ==
    ++  bony  (cook |=(a=(list) (lent a)) (plus tis))   ::  base 1 =en count
    ++  bonz                                            ::  term-labelled twigs
      ;~  pose
        (cold ~ sig)
        %+  ifix
          ?:(tol [;~(plug duz gap) ;~(plug gap duz)] [pel per])
        (more mash ;~(gunk ;~(pfix cen sym) loaf))
      ==
    --
  ::
  ++  lung
    ~+
    %-  bend
    |=  $:  ros=twig
            $=  vil
            $%  [%tis p=twig]
                [%col p=twig]
                [%ket p=twig]
                [%pat p=tile]
                [%pel p=tram]
            ==
        ==
    ^-  (unit twig)
    ?-    -.vil
        %tis  [~ %ktts ~(hock ap ros) p.vil]
        %col  [~ %tsgl ros p.vil]
        %pel  [~ %cnts ~(rake ap ros) p.vil]
        %pat  [~ %bcpt ~(rake ap ros) p.vil]
        %ket  [~ ros p.vil]
    ==
  ::
  ++  long
    %+  knee  *twig  |.  ~+
    ;~  lung
      scat
      ;~  pose
        ;~(plug (cold %tis tis) wide)
        ;~(plug (cold %col col) wide)
        ;~(plug (cold %ket ket) wide)
        ;~(plug (cold %pat pat) hill)
        ;~  plug
          (easy %pel)
          (ifix [pel per] lobo)
        ==
      ==
    ==
  ::
  ++  lobo  (most ;~(plug com ace) ;~(glam rope wide))
  ++  loon  (most ;~(plug com ace) ;~(glam wide wide))
  ++  lute                                              ::  tall [] noun
    ~+
    %+  stag  %cltr
    %+  ifix
      [;~(plug sel gap) ;~(plug gap ser)]
    (most gap tall)
  ::
  ++  rope                                              ::  wing form
    %+  knee  *wing
    |.  ~+
    %+  (slug `wing`~ |=([a=wing b=wing] (weld a b)))
      dot
    ;~  pose
      %+  cook
        |=([a=(list) b=term] [?~(a b [%| (lent a) b]) ~])
      ;~(plug (star ket) ;~(pose sym (cold %$ buc)))
    ::
      %+  cook
        |=(a=limb [a ~])
      %+  cook
        |=(a=axis [%& a])
      ;~  pose
        ;~(pfix lus dim:ag)
        ;~(pfix pam (cook |=(a=@ ?:(=(0 a) 0 (mul 2 +($(a (dec a)))))) dim:ag))
        ;~(pfix bar (cook |=(a=@ ?:(=(0 a) 1 +((mul 2 $(a (dec a)))))) dim:ag))
        ven
        (cold 1 dot)
      ==
    ==
  ::
  ++  tall  %+  knee  *twig                             ::  full tall form
            |.(~+((wart ;~(pose (norm &) long lute ape:(sail &)))))
  ++  wide  %+  knee  *twig                             ::  full wide form
            |.(~+((wart ;~(pose (norm |) long ape:(sail |)))))
  ++  hill  (knee *tile |.(~+(;~(pose (noil |) toil))))
  ++  howl  (knee *tile |.(~+(;~(pose (noil &) toil))))
  ++  toil
    %+  knee  *tile  |.  ~+
    %-  stew
    ^.  stet  ^.  limo
    :~
      :-  '%'
        ;~  pfix  cen
          ;~  pose
            (stag %leaf (stag %tas (cold %$ buc)))
            (stag %leaf (stag %f (cold & pam)))
            (stag %leaf (stag %f (cold | bar)))
            (stag %leaf (stag %ta qut))
            %+  cook
              |=  lot=coin  ^-  tile
              ?-    -.lot
                  ~   [%leaf p.lot]
                  %blob
                ?@(p.lot [%leaf %$ p.lot] [$(p.lot -.p.lot) $(p.lot +.p.lot)])
              ::
                  %many
                ?~(p.lot [%leaf %n ~] [$(lot i.p.lot) $(p.lot t.p.lot)])
              ==
            nuck:so
          ==
        ==
      :-  '&'
        (stag %leaf (stag %f (cold & pam)))
      :-  '*'
        (cold [%axil %noun] tar)
      :-  '?'
        ;~  pose
          (stag %fern ;~(pfix wut (ifix [pel per] (most ace toil))))
          (stag %axil (cold %bean wut))
        ==
      :-  '@'
        ;~(pfix pat (stag %axil (stag %atom mota)))
      :-  '^'
        ;~  pose
          (stag %herb (stag %cnzz rope))
          (cold [%axil %cell] ket)
        ==
      :-  '('
        (stag %herb wide)
      :-  '.'
        (stag %herb (stag %cnzz rope))
      :-  '['
        %+  ifix  [sel ser]
        %+  cook
          |=  a=(list tile)
          ?~(a !! ?~(t.a i.a [i.a $(a t.a)]))
        (most ace toil)
      :-  '_'
        (stag %weed ;~(pfix cab wide))
      :-  ['0' '9']
        (stag %leaf bisk:so)
      :-  ['a' 'z']
        ;~  pose
          (stag %bark ;~(plug sym ;~(pfix tis toil)))
          (stag %herb wide)
        ==
      :-  '$'
        ;~  pose
          (noil |)
          (stag %herb wide)
        ==
      :-  '|'
        (stag %leaf (stag %f (cold | bar)))
      :-  '~'
        (stag %leaf (stag %n (cold ~ sig)))
    ==
  ++  wart
    |*  zor=_rule
    %+  here
      |=  [a=pint b=twig]
      ?:(bug [%zpcb [wer a] b] b)
    zor
  --
::
++  vest
  ~/  %vest
  |=  tub=nail
  ~|  %vest
  ^-  (like twig)
  %.  tub
  %-  full
  (ifix [gay gay] tall:vast)
::
++  vice
  |=  txt=@ta
  ^-  twig
  (rash txt wide:vast)
::::::  ::::::::::::::::::::::::::::::::::::::::::::::::::::::
::::::  ::::::    profiling support; move me            ::::::
::::::  ::::::::::::::::::::::::::::::::::::::::::::::::::::::
++  doss                                          
  $:  sap=@ud                                           ::  sample count
      hit=(map term ,@ud)                               ::  hit points
      cut=(map span hump)                               ::  cut points
  ==
::
++  hump
  $:  sap=@ud                                           ::  sample count
      inn=(map span ,@ud)                               ::  calls into
      out=(map span ,@ud)                               ::  calls out of
  ==
::
<<<<<<< HEAD
++  pi-heck  !:
=======
++  pi-heck
>>>>>>> b03ccf4b
    |=  [nam=@tas day=doss]
    ^-  doss
    =+  lam=(~(get by hit.day) nam)
    day(hit (~(put by hit.day) nam ?~(lam 1 +(u.lam))))
::
<<<<<<< HEAD
++  pi-noon  !:                                          ::  sample trace
=======
++  pi-noon                                             ::  sample trace
>>>>>>> b03ccf4b
  |=  [pax=path day=doss]
  =|  lax=(unit span)
  |-  ^-  doss
  ?~  pax  day(sap +(sap.day))
  %=    $
      pax  t.pax
      lax  `i.pax
      cut.day
    %+  ~(put by cut.day)  i.pax
    ^-  hump
    =+  nax=`(unit span)`?~(t.pax ~ `i.t.pax)
    =+  hup=`hump`=+(hup=(~(get by cut.day) i.pax) ?^(hup u.hup [0 ~ ~]))
    :+  +(sap.hup)
      ?~  lax  inn.hup 
      =+  hag=(~(get by inn.hup) u.lax) 
      (~(put by inn.hup) u.lax ?~(hag 1 +(u.hag)))
    ?~  nax  out.hup 
    =+  hag=(~(get by out.hup) u.nax) 
    (~(put by out.hup) u.nax ?~(hag 1 +(u.hag)))
  ==
::
<<<<<<< HEAD
++  pi-tell  !:                                            ::  produce dump
=======
++  pi-tell                                             ::  produce dump
>>>>>>> b03ccf4b
  |=  day=doss
  ^-  (list tape)
  ;:  welp
    [(welp "events: " (scow %ud sap.day)) ~]
  ::
    %+  turn
      (~(tap by hit.day) ~)
    |=  [nam=term num=@ud]
    :(welp (trip nam) ": " (scow %ud num))
    ["" ~]
  ::
    %-  zing
    ^-  (list (list tape))
    %+  turn
      (~(tap by cut.day) ~)
    |=  [nam=term hup=hump]
    ;:  welp
      [(welp "sector: " (trip nam)) ~]
      [(welp "weight: " (scow %ud (div (mul 1.000 sap.hup) sap.day))) ~]
      ["inn:" ~]
    ::
      %+  turn
        (~(tap by inn.hup) ~)
      |=  [nam=term num=@ud]
      ^-  tape
      :(welp "  " (trip nam) ": " (scow %ud num))
    ::
      ["out:" ~]
    ::
      %+  turn
        (~(tap by out.hup) ~)
      |=  [nam=term num=@ud]
      ^-  tape
      :(welp "  " (trip nam) ": " (scow %ud num))
    ==
  ==
--
::::::  ::::::::::::::::::::::::::::::::::::::::::::::::::::::
::::::  ::::::    volume 3, Arvo models and skeleton    ::::::
::::::  ::::::::::::::::::::::::::::::::::::::::::::::::::::::
|%
++  arch  ,[p=@uvI q=(unit ,@uvI) r=(map ,@ta ,~)]      ::  fundamental node
++  arvo  (mold ,[p=term q=mill] mill)                  ::  arvo card
++  beam  ,[[p=ship q=desk r=case] s=path]              ::  global name
++  beak  ,[p=ship q=desk r=case]                       ::  garnish with beak
++  bone  ,@ud                                          ::  opaque duct
++  care  ?(%$ %u %v %w %x %y %z)                       ::  namespace mode
++  case                                                ::  version
          $%  [%da p=@da]                               ::  date
              [%tas p=@tas]                             ::  label
              [%ud p=@ud]                               ::  sequence
          ==                                            ::
++  desk  ,@tas                                         ::  ship desk case spur
++  cage  (cask vase)                                   ::  global metadata
++  cask  |*(a=$+(* *) (pair mark a))                   ::  global data
++  cuff                                                ::  permissions
          $:  p=kirk                                    ::  readers
              q=(set monk)                              ::  authors
          ==                                            ::
++  curd  ,[p=@tas q=*]                                 ::  typeless card
++  duct  (list wire)                                   ::  causal history
++  herd  (hypo curd)                                   ::  typed card
++  hide                                                ::  standard app state
        $:  $:  our=ship                                ::  owner/operator
                app=@tas                                ::  app identity
            ==                                          ::  
            sup=(map bone (pair ship path))             ::  subscription set
            pus=(jug path bone)                         ::  noitpircsbus set
            $:  act=@ud                                 ::  change number
                eny=@uvI                                ::  entropy
                lat=@da                                 ::  date of last tick
        ==  ==                                          ::
++  hilt  ?(0 1 2)                                      ::  lead iron gold
++  hypo  |*(a=$+(* *) (pair type a))                   ::  type associated
++  hobo  |*  a=$+(* *)                                 ::  kiss wrapper
          $?  $%  [%soft p=*]                           ::
              ==                                        ::
              a                                         ::
          ==                                            ::
++  kirk  (unit (set monk))                             ::  audience
++  khan  ,[p=@tas q=path]                              ::  foreign identity
++  lens                                                ::  observation core
  $_  ^?                                                ::
  |%  ++  u  *(unit (unit ,~))                          ::  existence
      ++  v  *(unit (unit cage))                        ::  full history
      ++  w  *(unit (unit (unit cage)))                 ::  latest diff
      ++  x  *(unit (unit cage))                        ::  data at path
      ++  y  *(unit (unit arch))                        ::  directory
      ++  z  *(unit (unit cage))                        ::  current subtree
  --                                                    ::
++  mark  ,@tas                                         ::  content type
++  mill  (each vase milt)                              ::  vase/metavase
++  milt  ,[p=* q=*]                                    ::  metavase
++  monk  (each ship khan)                              ::  general identity
++  mold                                                ::  new kernel action
          |*  [a=$+(* *) b=$+(* *)]                     ::  forward/reverse
          $%  [%pass p=path q=a]                        ::  advance
              [%slip p=a]                               ::  lateral
              [%sick p=b]                               ::  lame refactoring
              [%give p=b]                               ::  retreat
          ==                                            ::
++  muse  ,[p=@tas q=duct r=arvo]                       ::  sourced move
++  move  ,[p=duct q=arvo]                              ::  arvo move
++  ovum  ,[p=wire q=curd]                              ::  typeless ovum
++  pane  (list ,[p=@tas q=vase])                       ::  kernel modules
++  pone  (list ,[p=@tas q=vise])                       ::  kernel modules, old
++  ship  ,@p                                           ::  network identity
++  sled  $+  [(unit (set monk)) term beam]             ::  namespace function
          (unit (unit cage))                            ::
++  slut  $+(* (unit (unit)))                           ::  old namespace
++  vile                                                ::  reflexive constants
          $:  typ=type                                  ::  -:!>(*type)
              duc=type                                  ::  -:!>(*duct)
              pah=type                                  ::  -:!>(*path)
              mev=type                                  ::  -:!>([%meta *vase])
          ==                                            ::
++  wire  path                                          ::  event pretext
::::: hacks
++  slod  
  |=  sed=sled
  ^-  slut
  |=  raw=*
  =+  pux=((soft path) raw)
  ?~  pux  ~
  ?.  ?=([@ @ @ @ *] u.pux)  ~
  =+  :*  hyr=(slay i.u.pux)
          fal=(slay i.t.u.pux)
          dyc=(slay i.t.t.u.pux)
          ved=(slay i.t.t.t.u.pux)
          tyl=t.t.t.t.u.pux
      ==
  ?.  ?=([~ %$ %tas @] hyr)  ~
  ?.  ?=([~ %$ %p @] fal)  ~
  ?.  ?=([~ %$ %tas @] dyc)  ~
  ?.  ?=(^ ved)  ~
  =+  ron=q.p.u.hyr
  =+  bed=[[q.p.u.fal q.p.u.dyc (case p.u.ved)] (flop tyl)]
  =+  bop=(sed ~ ron bed)
  ?~  bop  ~
  ?~  u.bop  [~ ~]
  [~ ~ q.q.u.u.bop]
::::::::::::::::::::::::::::::::::::::::::::::::::::::::::
::                section 3bE, Arvo core                ::
::
++  vent  !:                                            ::  vane core 
  |=  [lal=@tas vil=vile bud=vase ves=vase]
  |%
  ++  ruck                                              ::  update vase
    |=  [pax=path txt=@ta]
    ^+  +>
    =+  arg=[~2000.1.1 0 =>(~ |+(* ~))]
    =+  rig=(slym ves arg)
    =+  rev=(slym (slap bud (rain pax txt)) bud)
    =+  syg=(slym rev arg)
    +>.$(ves (slam (slap syg [%cnzy %load]) (slap rig [%cnzy %stay])))
  ::
  ++  wink                                              ::  deploy
    |=  [now=@da eny=@ ski=sled]
    =+  rig=(slym ves +<)                               ::  activate vane
    |%
    ++  doze
      |=  [now=@da hen=duct]
      ^-  (unit ,@da)
      ((hard (unit ,@da)) q:(slym (slap rig [%cnzy %doze]) +<))
    ::
    ++  sike                                            ::  check metatype
      |=  [sub=type ref=*]
      ^-  ?
      ::  ?:  =(~ ~)  &
      =+  gat=|=([a=type b=type] (~(nest ut a) | b))
      (,? .*(gat(+< [sub ref]) -.gat))
    ::
    ++  slid
      |=  [hed=mill tal=mill]
      ^-  mill
      ?:  &(?=(& -.hed) ?=(& -.tal))
        [%& (slop p.hed p.tal)]
      [%| [%cell p.p.hed p.p.tal] [q.p.hed q.p.tal]]
    ::
    ++  slix
      |=  hil=mill
      ^-  mill
      ?-  -.hil
        &  [%& (slop [typ.vil p.p.hil] p.hil)]
        |  [%| [%cell typ.vil p.p.hil] p.hil]
      ==
    ::
    ++  slur
      |=  [gat=vase hil=mill]
      ^-  (unit vase)
      =+  sam=(slot 6 gat)
      ?.  ?-  -.hil
            &  (souk p.sam p.p.hil)
            |  (sike p.sam p.p.hil)
          ==   ~
      `(slym gat +>.hil)
    ::
    ++  souk                                            ::  check type
      |=  [sub=type ref=type]
      ::  ?:  =(~ ~)  &
      (~(nest ut sub) | ref)
    ::
    ++  sunk                                            ::  type is cell
      |=  ref=type
      ::  ?:  =(~ ~)  &
      (souk [%cell %noun %noun] ref)
    ::
    ++  song                                            ::  reduce metacard
      |=  mex=vase                                      ::  mex: vase of card
      ^-  (unit mill)                                   ::
      ?.  (sunk p.mex)  ~                               ::  a card is a cell
      ?.  ?=(%meta -.q.mex)  `[%& mex]                  ::  ordinary card
      =+  tiv=(slot 3 mex)                              ::  tiv: vase of vase
      ?.  (sunk p.tiv)  ~                               ::  a vase is a cell
      ?.  (souk typ.vil p:(slot 2 tiv))  ~              ::  vase head is type
      %-  biff  :_  |=(a=milt `[%| a])                  ::  milt to mill
      =+  mut=(milt q.tiv)                              ::  card type, value
      |-  ^-  (unit milt)                               ::
      ?.  ?=([%meta p=* q=milt] q.mut)  `mut            ::  ordinary metacard
      ?.  (sike mev.vil p.mut)  ~                       ::  meta-metacard
      $(mut q.mut)                                      ::  descend into meta
    ::
    ++  sump                                            ::  vase to move
      |=  wec=vase
      ^-  (unit move)
      %+  biff  ((soft duct) -.q.wec)
      |=  a=duct
      %-  bind  :_  |=(b=arvo `move`[a b])
      =-  ?-  -.har
            |  ~&  [%dead-card p.har]  ~                ::  XX properly log?
            &  (some p.har)
          ==
      ^=  har  ^-  (each arvo term)
      =+  caq=(spec (slot 3 wec))
      ?+    q.caq   [%| (cat 3 %funk (,@tas q.caq))]
      ::
          [%pass p=* q=@tas r=[p=@tas q=*]]
        %-  (bond |.([%| p.r.q.caq]))
        %+  biff  ((soft ,@) q.q.caq)
        |=  lal=@tas
        ?.  ((sane %tas) lal)  ~
        %+  biff  ((soft path) p.q.caq)
        |=  pax=path
        %+  bind  (song (spec (slot 15 caq)))
        |=  hil=mill
        [%& %pass pax lal hil]
      ::
          [%give p=[p=@tas q=*]]
        %-  (bond |.([%| p.p.q.caq]))
        %+  bind  (song (spec (slot 3 caq)))
        |=  hil=mill
        [%& %give hil]
      ::
          [%sick p=[p=@tas q=*]]
        %-  (bond |.([%| p.p.q.caq]))
        %+  bind  (song (spec (slot 3 caq)))
        |=  hil=mill
        [%& %sick hil]
      ::
          [%slip p=@tas q=[p=@tas q=*]]
        %-  (bond |.([%| p.q.q.caq]))
        %+  biff  ((soft ,@) p.q.caq)
        |=  lal=@tas
        ?.  ((sane %tas) lal)  ~
        %+  bind  (song (spec (slot 7 caq)))
        |=  hil=mill
        [%& %slip lal hil]
      ==
    ::
    ++  said                                            ::  vase to (list move)
      |=  vud=vase
      |-  ^-  (list move)
      ?:  =(~ q.vud)  ~
      [(need (sump (slot 2 vud))) $(vud (slot 3 vud))]
    ::
    ++  scry                                            ::  read namespace
      |=  $:  fur=(unit (set monk))
              ren=care
              bed=beam
          ==
      ^-  (unit (unit cage))
      ::  ~&  [%arvo-scry ren bed]
      =+  ^=  old
          :*  fur
              ren
              p.bed
             q.bed
              `coin`[%$ r.bed]
              (flop s.bed)
          ==
      ^-  (unit (unit cage))
      =+  pro=(slym (slap rig [%cnzy %scry]) old)
      ?~  q.pro  ~
      ?~  +.q.pro  [~ ~]
      =+  dat=(slot 7 pro)
      [~ ~ (mark q.dat) (slot 3 dat)]
    ::
    ++  soar                                            ::  scrub vane
      |=  sev=vase
      ^-  vase
      ?:  &(=(-.q.ves -.q.sev) =(+>.q.ves +>.q.sev))
        ves                                             ::  unchanged, use old
      sev(+<.q [_@da _@ =>(~ |+(* ~))])                 ::  clear to stop leak
    ::
    ++  swim
      |=  $:  org=@tas
              pux=(unit wire)
              hen=duct
              hil=mill
          ==
      ^-  [p=(list move) q=vase]
      =+  ^=  pru
          ?~  pux
            ~|  [%swim-call-vane lal]
            %+  slur  (slap rig [%cnzy %call]) 
            (slid [%& duc.vil hen] (slix hil))
          ~|  [%swim-take-vane lal]
          %+  slur   (slap rig [%cnzy %take]) 
          ;:  slid
            [%& pah.vil u.pux] 
            [%& duc.vil hen] 
            (slix (slid [%& [%cube org %atom %tas] org] hil))
          ==
      ?~  pru
        ~&  [%swim-lost lal (,@tas +>-.hil)]
        [~ ves]
      =+  pro=(need pru)
      :-  (said (slap pro [%cnzy %p]))
      (soar (slap pro [%cnzy %q]))
    --
  --
::
++  vint                                                ::  create vane
  |=  [lal=@tas vil=vile bud=vase pax=path txt=@ta]     ::
  (vent lal vil bud (slym (slap bud (rain pax txt)) bud))
::
++  viol                                                ::  vane tools
  |=  but=type
  ^-  vile
  =+  pal=|=(a=@t ^-(type (~(play ut but) (vice a))))
  :*  typ=(pal '_type')
      duc=(pal '_duct')
      pah=(pal '_path')
      mev=(pal '_[%meta vase]')
  ==
::
++  is                                                  ::  operate in time
  |=  [vil=vile eny=@ bud=vase fan=(list ,[p=@tas q=vase])]
  |_  now=@da
  ++  beck
    ^-  sled
    |=  [fur=(unit (set monk)) ron=term bed=beam]
    ^-  (unit (unit cage))
    =>  .(fur ?^(fur fur `[[%& p.bed] ~ ~]))            ::  XX heinous
    =+  lal=(end 3 1 ron)
    =+  ren=(care (rsh 3 1 ron))
    |-  ^-  (unit (unit cage))
    ?~  fan  ~
    ?.  =(lal p.i.fan)  $(fan t.fan)
    %-  scry:(wink:(vent lal vil bud q.i.fan) now (shax now) ..^$)
    [fur ren bed]
  ::
  ++  dink                                              ::  vase by char
    |=  din=@tas  ^-  vase
    ?~(fan !! ?:(=(din p.i.fan) q.i.fan $(fan t.fan)))
  ::
  ++  dint                                              ::  input routing
    |=  hap=path  ^-  @tas
    ?+  hap  !!
      [@ %ames *]  %a
      [@ %newt *]  %a
      [@ %batz *]  %b
      [@ %clay *]  %c
      [@ %sync *]  %c
      [@ %term *]  %d
      [@ %http *]  %e
    ==
  ::
  ++  doos                                              ::  sleep until
    |=  hap=path  ^-  (unit ,@da)
    =+  lal=(dint hap)
    (doze:(wink:(vent lal vil bud (dink lal)) now 0 beck) now [hap ~])
  ::
  ++  hurl                                              ::  start loop
    |=  [lac=? ovo=ovum]
    ~?  &(!lac !=(%belt -.q.ovo))  [%unix -.q.ovo p.ovo]
    ^-  [p=(list ovum) q=(list ,[p=@tas q=vase])]
    ?>  ?=(^ p.ovo)
    %+  kick  lac
    :~  :*  i.p.ovo
            ~
            :^  %pass  t.p.ovo
              (dint p.ovo)
            :+  %&
              [%cell [%cube %soft [%atom %tas]] %noun]
            [%soft q.ovo]
        ==
    ==
  ::
  ++  race                                              ::  take
    |=  [org=@tas lal=@tas pux=(unit wire) hen=duct hil=mill ves=vase]
    ^-  [p=(list move) q=vase]
    =+  ven=(vent lal vil bud ves)
    =+  win=(wink:ven now (shax now) beck)
    (swim:win org pux hen hil)
  ::
  ++  fire                                              ::  execute
    |=  [org=term lal=term pux=(unit wire) hen=duct hil=mill]
    ?:  &(?=(^ pux) ?=(~ hen))
      [[[[lal u.pux] (curd +>.hil)]~ ~] fan]
    =+  naf=fan
    |-  ^-  [[p=(list ovum) q=(list muse)] _fan]
    ?~  naf  [[~ ~] ~]
    ?.  =(lal p.i.naf)
      =+  tuh=$(naf t.naf)
      [-.tuh [i.naf +.tuh]]
    =+  fiq=(race org lal pux hen hil q.i.naf)
    [[~ (turn p.fiq |=(a=move [lal a]))] [[p.i.naf q.fiq] t.naf]]
  ::
  ++  jack                                              ::  dispatch card
    |=  [lac=? gum=muse]
    ^-  [[p=(list ovum) q=(list muse)] _fan]
    %+  fire
      p.gum 
    ?-    -.r.gum
        %pass
      ~?  &(!lac !=(%$ p.gum))
        :^  %pass  [p.gum p.q.r.gum]
          [(,@tas +>-.q.q.r.gum) p.r.gum]
        q.gum
      [p.q.r.gum ~ [[p.gum p.r.gum] q.gum] q.q.r.gum]
    ::
        %give
      ?>  ?=(^ q.gum)
      ?>  ?=(^ i.q.gum)
      ~?  &(!lac |(!=(%blit +>-.p.r.gum) !=(%d p.gum)))
        [%give p.gum (,@tas +>-.p.r.gum) `duct`q.gum]
      [i.i.q.gum [~ t.i.q.gum] t.q.gum p.r.gum]
    ::
        %slip
      ~?  !lac  [%slip p.gum (,@tas +>-.q.p.r.gum) q.gum]
      [p.p.r.gum ~ q.gum q.p.r.gum]
    ::
        %sick
      ?>  ?=(^ q.gum)
      ?>  ?=(^ i.q.gum)
      ~?  !lac  [%sick p.gum (,@tas +>-.p.r.gum) `duct`q.gum]
      [i.i.q.gum ?~(t.i.q.gum ~ [~ t.i.q.gum]) t.q.gum p.r.gum]
    ==
  ::
  ++  kick                                              ::  new main loop
    |=  [lac=? mor=(list muse)]
    =|  ova=(list ovum)
    |-  ^-  [p=(list ovum) q=(list ,[p=@tas q=vase])]
    ?~  mor  [(flop ova) fan]
    =^  nyx  fan  (jack lac i.mor)
    $(ova (weld p.nyx ova), mor (weld q.nyx t.mor))
  --
--
::::::  ::::::::::::::::::::::::::::::::::::::::::::::::::::::
::::::  ::::::    Postface                              ::::::
::::::  ::::::::::::::::::::::::::::::::::::::::::::::::::::::
!:
~&  %post-start
=+  pit=`vase`!>(.)                                     ::
=+  bud=pit                                             ::  becomes tang
=+  vil=(viol p.bud)                                    ::  cached reflexives
=|  $:  lac=?                                           ::  laconic bit
        eny=@                                           ::  entropy
        fan=(list ,[p=@tas q=vase])                     ::  modules
    ==                                                  ::
=<  |%
    ++  come  |=  [@ (list ovum) pone]                  ::  11
              ^-  [(list ovum) _+>]
              ~&  %hoon-come
              =^  rey  +>+  (^come +<)
              [rey +>.$]
    ++  keep  |=(* (^keep ((hard ,[@da path]) +<)))     ::  4
    ++  load  |=  [@ (list ovum) pane]                  ::  86
              ^-  [(list ovum) _+>]
              ~&  %hoon-load
              =^  rey  +>+  (^load +<)
              [rey +>.$]
    ++  peek  |=(* (^peek ((hard ,[@da path]) +<)))     ::  87
    ++  poke  |=  *                                     ::  42
              ^-  [(list ovum) *]
              =>  .(+< ((hard ,[now=@da ovo=ovum]) +<))
              ?:  =(%verb -.q.ovo)
                [~ +>.$(lac !lac)]
              ?:  ?=(%veer -.q.ovo)
                [~ +>.$(+ (veer now q.ovo))]
              =^  ova  +>+  (^poke now ovo)
              |-  ^-  [(list ovum) *]
              ?~  ova
                [~ +>.^$]
              ?:  ?=(%verb -.q.i.ova)
                $(ova t.ova, lac !lac)
              ?:  ?=(%veer -.q.i.ova)
                $(ova t.ova, +>+.^$ (veer now q.i.ova))
              ?:  ?=(%vega -.q.i.ova)
                (vega now t.ova (path +.q.i.ova))
              =+(avo=$(ova t.ova) [[i.ova -.avo] +.avo])
    ++  wish  |=(* (^wish ((hard ,@ta) +<)))            ::  20
    --
|%
++  come                                                ::  load incompatible
  |=  [yen=@ ova=(list ovum) nyf=pone]
  ^+  [ova +>]
  (load yen ova (turn nyf |=([a=@tas b=vise] [a (slim b)])))
::
++  keep                                                ::  wakeup delay
  |=  [now=@da hap=path]
  =>  .(+< ((hard ,[now=@da hap=path]) +<))
  (~(doos (is vil eny bud fan) now) hap)
::
++  load                                                ::  load compatible
  |=  [yen=@ ova=(list ovum) nyf=pane]
  ^+  [ova +>]
  =:  eny  yen
      fan  nyf
    ==
  |-  ^+  [ova +>.^$]
  ?~  ova
    [~ +>.^$]
  ?:  ?=(%verb -.q.i.ova)
    $(ova t.ova, lac !lac)
  ?:  ?=(%veer -.q.i.ova)
    $(ova t.ova, +>.^$ (veer _@da q.i.ova))
  =+(avo=$(ova t.ova) [[i.ova -.avo] +.avo])
::
++  peek                                                ::  external inspect
  |=  [now=@da hap=path]
  ^-  (unit)
  ?~  hap  [~ hoon]
  =+  rob=((slod ~(beck (is vil eny bud fan) now)) hap)
  ?~  rob  ~
  ?~  u.rob  ~
  [~ u.u.rob]
::
++  poke                                                ::  external apply
  |=  [now=@da ovo=ovum]
  =.  eny  (mix eny (shax now))
  ::  ~&  [%poke -.q.ovo]
  ^-  [(list ovum) _+>]
  =^  zef  fan
    (~(hurl (is vil eny bud fan) now) lac ovo)
  [zef +>.$]
::
++  vega                                                ::  reboot kernel
  |=  [now=@da ova=(list ovum) hap=path]
  ^-  [p=(list ovum) q=*]
  =+  pax=(weld hap `path`[%hoon ~])
  ~&  [%vega-start hap]
  =+  src=((hard ,@t) (need (peek now cx/pax)))
  =+  saz=(shax src)
  =+  gen=(rain hap src)
  ~&  %vega-parsed
  =+  ken=.*(0 q:(~(mint ut %noun) %noun gen))
  =+  ^=  nex
      =+  gat=.*(ken .*(ken [0 87]))
      (need ((hard (unit ,@)) .*([-.gat [[now ~] +>.gat]] -.gat)))
  ~&  [%vega-compiled hoon nex]
  ?>  (lte nex hoon)
  =+  gat=.*(ken .*(ken [0 ?:(=(nex hoon) 86 11)]))
  =+  sam=[eny ova fan]
  =+  raw=.*([-.gat [sam +>.gat]] -.gat)
  [[[~ %vega hap] ((list ovum) -.raw)] +.raw]
::
++  veer                                                ::  install vane/tang
  |=  [now=@da fav=curd]
  =>  .(fav ((hard ,[%veer lal=@ta pax=path txt=@t]) fav))
  ?:  =(%$ lal.fav)
    ~&  [%tang pax.fav `@p`(mug txt.fav)]
    =+  gen=(rain pax.fav txt.fav)
    =+  vax=(slap pit gen)
    +>.$(bud vax)
  %_    +>
      fan
    |-  ^+  fan
    ?~  fan
      ~&  [%vane `@tas`lal.fav pax.fav `@p`(mug txt.fav)]
      [[lal.fav ves:(vint lal.fav vil bud pax.fav txt.fav)] fan]
    ?.  =(lal.fav p.i.fan)
      [i.fan $(fan t.fan)]
      ~&  [%vane `@tas`lal.fav pax.fav `@p`(mug txt.fav)]
    [[p.i.fan ves:(ruck:(vent lal.fav vil bud q.i.fan) pax.fav txt.fav)] t.fan]
  ==
::
++  wish                                                ::  external compute
 |=  txt=@
  q:(slap bud (ream txt))
--
.  ==<|MERGE_RESOLUTION|>--- conflicted
+++ resolved
@@ -9553,21 +9553,13 @@
       out=(map span ,@ud)                               ::  calls out of
   ==
 ::
-<<<<<<< HEAD
-++  pi-heck  !:
-=======
 ++  pi-heck
->>>>>>> b03ccf4b
     |=  [nam=@tas day=doss]
     ^-  doss
     =+  lam=(~(get by hit.day) nam)
     day(hit (~(put by hit.day) nam ?~(lam 1 +(u.lam))))
 ::
-<<<<<<< HEAD
-++  pi-noon  !:                                          ::  sample trace
-=======
 ++  pi-noon                                             ::  sample trace
->>>>>>> b03ccf4b
   |=  [pax=path day=doss]
   =|  lax=(unit span)
   |-  ^-  doss
@@ -9589,11 +9581,7 @@
     (~(put by out.hup) u.nax ?~(hag 1 +(u.hag)))
   ==
 ::
-<<<<<<< HEAD
-++  pi-tell  !:                                            ::  produce dump
-=======
 ++  pi-tell                                             ::  produce dump
->>>>>>> b03ccf4b
   |=  day=doss
   ^-  (list tape)
   ;:  welp
