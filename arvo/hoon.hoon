::::::  ::::::::::::::::::::::::::::::::::::::::::::::::::::::
::::::  ::::::    Preface                               ::::::
::::::  ::::::::::::::::::::::::::::::::::::::::::::::::::::::
?>  ?=(@ .)                                             ::  atom subject
%.  .                                                   ::  fun with subject
|=  cud=@                                               ::  call it cud
=-  ?:  =(0 cud)                                        ::  if cud is 0
      all                                               ::  then return engine
    (make:all cud)                                      ::  else simple compile
^=  all                                                 ::  assemble engine
  =~                                                    ::  volume stack
%164                                                    ::  version constant
::::::  ::::::::::::::::::::::::::::::::::::::::::::::::::::::
::::::  ::::::    volume 0, version stub                ::::::
::::::  ::::::::::::::::::::::::::::::::::::::::::::::::::::::
~%  %k.164  ~  ~                                        ::
|%                                                      ::
++  hoon  %164                                          ::  version stub
--                                                      ::
::::::  ::::::::::::::::::::::::::::::::::::::::::::::::::::::
::::::  ::::::    volume 1, Hoon models                 ::::::
::::::  ::::::::::::::::::::::::::::::::::::::::::::::::::::::
~%    %mood
    +
  ~
|%                                                      ::
++  abel  typo                                          ::  original sin: type
++  axis  ,@                                            ::  tree address
++  also  ,[p=term q=wing r=type]                       ::  alias
++  base  ?([%atom p=odor] %noun %cell %bean %null)     ::  axils, @ * ^ ? ~
++  bean  ,?                                            ::  0=&=yes, 1=|=no
++  beer  $|(@ [~ p=twig])                              ::  simple embed
++  beet  $|  @                                         ::  advanced embed
          $%  [%a p=twig]                               ::
              [%b p=twig]                               ::
              [%c p=twig]                               ::
              [%d p=twig]                               ::
              [%e p=twig q=(list tuna)]                 ::
          ==                                            ::
++  bloq  ,@                                            ::  blockclass
++  calf  ,[p=(map ,@ud wine) q=wine]                   ::
++  char  ,@tD                                          ::  UTF-8 byte
++  chub                                                ::  registered battery
          $:  p=(pair chum tyre)                        ::  definition
              q=*                                       ::  battery
              r=(unit (pair axis chub))                 ::  parent
          ==                                            ::
++  chum  $?  lef=term                                  ::  jet name
              [std=term kel=@]                          ::  kelvin version
              [ven=term pro=term kel=@]                 ::  vendor and product
              [ven=term pro=term ver=@ kel=@]           ::  all of the above
          ==                                            ::
++  clue  ,[p=axis q=chum r=tyre]                       ::  battery definition
++  coil  $:  p=?(%gold %iron %lead %zinc)              ::  core type
              q=type                                    ::
              r=[p=?(~ ^) q=(map term foot)]            ::
          ==                                            ::
++  coin  $%  [%$ p=dime]                               ::
              [%blob p=*]                               ::
              [%many p=(list coin)]                     ::
          ==                                            ::
++  cord  ,@t                                           ::  text atom (UTF-8)
++  date  ,[[a=? y=@ud] m=@ud t=tarp]                   ::  parsed date
++  dime  ,[p=@ta q=@]                                  ::
++  dram  $%  [| p=(map ,@tas dram)]                    ::  simple unix dir
              [& p=@ud q=@]                             ::
          ==                                            ::
++  each  |*([a=$+(* *) b=$+(* *)] $%([& p=a] [| p=b])) ::  either a or b
++  edge  ,[p=hair q=(unit ,[p=* q=nail])]              ::  parsing output
++  foot  $%  [%ash p=twig]                             ::  dry arm, geometric
              [%elm p=twig]                             ::  wet arm, generic
              [%oak ~]                                  ::  XX not used
              [%yew p=(map term foot)]                  ::  XX not used
          ==                                            ::
++  gate  $+(* *)                                       ::  general gate
++  hair  ,[p=@ud q=@ud]                                ::  parsing trace
++  hapt  (list ,@ta)                                   ::  XX not used
++  like  |*  a=_,*                                     ::  generic edge
          |=  b=_`*`[(hair) ~]                          ::
          :-  p=(hair -.b)                              ::
          ^=  q                                         ::
          ?@  +.b  ~                                    ::
          :-  ~                                         ::
          u=[p=(a +>-.b) q=[p=(hair -.b) q=(tape +.b)]] ::
++  limb  $|(term $%([%& p=axis] [%| p=@ud q=term]))    ::
++  line  ,[p=[%leaf p=odor q=@] q=tile]                ::  %kelp case
++  list  |*  a=_,*                                     ::  null-term list
          $|(~ [i=a t=(list a)])                        ::
++  lone  |*(a=$+(* *) ,p=a)                            ::  just one thing
++  mane  $|(@tas [@tas @tas])                          ::  XML name/space
++  manx  ,[g=marx c=marl]                              ::  XML node
++  marl  (list manx)                                   ::  XML node list
++  mars  ,[t=[n=%$ a=[i=[n=%$ v=tape] t=~]] c=~]       ::  XML cdata
++  mart  (list ,[n=mane v=tape])                       ::  XML attributes
++  marx  ,[n=mane a=mart]                              ::  XML tag
++  metl  ?(%gold %iron %zinc %lead)                    ::  core variance
++  noun  ,*                                            ::  any noun
++  null  ,~                                            ::  null, nil, etc
++  odor  ,@ta                                          ::  atom format
++  tarp  ,[d=@ud h=@ud m=@ud s=@ud f=(list ,@ux)]      ::  parsed time
++  time  ,@da                                          ::  galactic time
++  tree  |*  a=_,*                                     ::  binary tree
          $|(~ [n=a l=(tree a) r=(tree a)])             ::
++  nail  ,[p=hair q=tape]                              ::  parsing input
++  numb  ,@                                            ::  just a number
++  pair  |*([a=$+(* *) b=$+(* *)] ,[p=a q=b])          ::  just a pair
++  pass  ,@                                            ::  public key
++  path  (list span)                                   ::  filesys location
++  pint  ,[p=[p=@ q=@] q=[p=@ q=@]]                    ::  line/column range
++  pole  |*  a=_,*                                     ::  nameless list
          $|(~ [a (pole a)])                            ::
++  port  $:  p=axis                                    ::
              $=  q                                     ::
              $%  [%& p=type]                           ::
                  [%| p=axis q=(list ,[p=type q=foot])] ::
              ==                                        ::
          ==                                            ::
++  post  $:  p=axis                                    ::
              $=  q                                     ::
              $%  [0 p=type]                            ::
                  [1 p=axis q=(list ,[p=type q=foot])]  ::
                  [2 p=twin q=type]                     ::
              ==                                        ::
          ==                                            ::
++  prop  $:  p=axis                                    ::
              $=  q                                     ::
              [p=?(~ axis) q=(list ,[p=type q=foot])]   ::
          ==                                            ::
++  qual  |*  [a=$+(* *) b=$+(* *) c=$+(* *) d=$+(* *)] ::  just a quadruple
          ,[p=a q=b r=c s=d]                            ::
                                                        ::  XX move to zuse
++  rege  $|  ?(%dote %ende %sart %empt %boun %bout)    ::  parsed regex
          $%  [%lite p=char]                            ::  literal
              [%pair p=rege q=rege]                     ::  ordering
              [%capt p=rege q=@u]                       ::  capture group
              [%brac p=@]                               ::  p is 256 bitmask
              [%eith p=rege q=rege]                     ::  either
              [%mant p=rege]                            ::  greedy 0 or more
              [%plls p=rege]                            ::  greedy 1 or more
              [%betw p=rege q=@u r=@u]                  ::  between q and r
              [%bint p=rege q=@u]                       ::  min q
              [%bant p=rege q=@u]                       ::  exactly q
              [%manl p=rege]                            ::  lazy 0 or more
              [%plll p=rege]                            ::  lazy 1 or more
              [%betl p=rege q=@u r=@u]                  ::  between q and r lazy
              [%binl p=rege q=@u]                       ::  min q lazy
          ==                                            ::
++  ring  ,@                                            ::  private key
++  rule  |=(tub=nail `edge`[p.tub ~ ~ tub])            ::  parsing rule
++  span  ,@ta                                          ::  text-atom (ASCII)
++  spot  ,[p=path q=pint]                              ::  range in file
++  tang  (list tank)                                   ::  general error
++  tank  $%  [%leaf p=tape]                            ::  printing formats
              $:  %palm                                 ::  
                  p=[p=tape q=tape r=tape s=tape]       ::
                  q=(list tank)                         ::
              ==                                        ::
              $:  %rose                                 :: 
                  p=[p=tape q=tape r=tape]              :: 
                  q=(list tank)                         ::
              ==                                        ::
          ==     
++  tape  (list char)                                   ::  like a string
++  term  ,@tas                                         ::  Hoon ASCII subset
++  tiki                                                ::  test case
          $%  [& p=(unit term) q=wing]                  ::  simple wing
              [| p=(unit term) q=twig]                  ::  named wing
          ==                                            ::
++  tile  $&  [p=tile q=tile]                           ::  ordered pair
          $%  [%axil p=base]                            ::  base type
              [%bark p=term q=tile]                     ::  name
              [%bush p=tile q=tile]                     ::  pair/tag
              [%fern p=[i=tile t=(list tile)]]          ::  plain selection
              [%herb p=twig]                            ::  gate
              [%kelp p=[i=line t=(list line)]]          ::  tag selection
              [%leaf p=term q=@]                        ::  constant atom
              [%reed p=tile q=tile]                     ::  atom/cell
              [%weed p=twig]                            ::  example
          ==                                            ::
++  toga                                                ::  face control
          $|  p=term                                    ::  two togas
          $%  [0 ~]                                     ::  no toga
              [1 p=term q=toga]                         ::  deep toga
              [2 p=toga q=toga]                         ::  cell toga
          ==                                            ::
++  trap  ,_|.(_*)                                      ::  makes perfect sense
++  trel  |*  [a=$+(* *) b=$+(* *) c=$+(* *)]           ::  just a triple
          ,[p=a q=b r=c]                                ::
++  tuna                                                ::  tagflow
          $%  [%a p=twig]                               ::  plain text
              [%b p=twig]                               ::  single tag
              [%c p=twig]                               ::  simple list
              [%d p=twig]                               ::  dynamic list
              [%e p=twig q=(list tuna)]                 ::  element
              [%f p=(list tuna)]                        ::  subflow
          ==                                            ::
++  twig  $&  [p=twig q=twig]                           ::
          $%                                            ::
            [%$ p=axis]                                 ::  simple leg
          ::                                            ::::::  tiling
            [%bccb p=tile]                              ::  bunt a tile
            [%bccm p=tile]                              ::  clam a tile
            [%bcpt p=wing q=tile]                       ::  whip p into q
            [%bctr p=tile]                              ::  static bunt w/ ^~
            [%bczp p=base]                              ::  bunt an axil
          ::                                            ::::::  cores
            [%brcb p=tile q=(map term foot)]            ::  %gold tray, sample p
            [%brcn p=(map term foot)]                   ::  %gold core, natural
            [%brdt p=twig]                              ::  dry %gold trap
            [%brfs p=tile q=(map term foot)]            ::  vulcan. %gold tray
            [%brkt p=twig q=(map term foot)]            ::  %gold book
            [%brhp p=twig]                              ::  kick dry %gold trap
            [%brls p=tile q=twig]                       ::  dry %iron gate
            [%brpt p=tile q=tile r=twig]                ::  XX not used
            [%brtr p=tile q=twig]                       ::  vulcan. wet gate
            [%brts p=tile q=twig]                       ::  dry %gold gate
            [%brwt p=twig]                              ::  dry %lead trap
          ::                                            ::::::  tuples
            [%clcb p=twig q=twig]                       ::  [q p]
            [%clcn p=tusk]                              ::  [[p ~] ~]
            [%clfs p=twig]                              ::  [%$ [%$ p ~] ~]
            [%clkt p=twig q=twig r=twig s=twig]         ::  [p q r s]
            [%clhp p=twig q=twig]                       ::  [p q]
            [%clls p=twig q=twig r=twig]                ::  [p q r]
            [%clsg p=tusk]                              ::  [p ~]
            [%cltr p=tusk]                              ::  p as a tuple
            [%clzz p=tusk]                              ::  macro
          ::                                            ::::::  invocations
            [%cncb p=wing q=tram]                       ::  %=, then cast to p
            [%cncl p=twig q=twig]                       ::  pull $.p w/ sample q
            [%cndt p=twig q=twig]                       ::  %-(q p)
            [%cnhp p=twig q=tusk]                       ::  slam p w/ sample q
            [%cntr p=wing q=twig r=tram]                ::  pull p.q w/ changes
            [%cnkt p=twig q=twig r=twig s=twig]         ::  slam p w/ %*(q r s)
            [%cnls p=twig q=twig r=twig]                ::  slam p w/ %*(q r)
            [%cnsg p=wing q=twig r=twig]                ::  pull p from q with r
            [%cnts p=wing q=tram]                       ::  eval. p w/ q changes
            [%cnzy p=term]                              ::  pulls limb p
            [%cnzz p=wing]                              ::  pulls p
          ::                                            ::::::  nock
            [%dtkt p=twig]                              ::  nock 11 data skyhook
            [%dtls p=twig]                              ::  nock 4 increment
            [%dtzy p=term q=@]                          ::  atom constant
            [%dtzz p=term q=*]                          ::  cubical constant
            [%dttr p=twig q=twig]                       ::  nock p w/ formula q
            [%dtts p=twig q=twig]                       ::  nock 5 equality test
            [%dtwt p=twig]                              ::  nock 3 cell test
          ::                                            ::::::  prettyprinting
            [%hxgl p=tusk]                              ::  prettyprint tape
            [%hxgr p=tusk]                              ::  prettyprint tank 
          ::                                            ::::::  type conversion
            [%ktbr p=twig]                              ::  %gold core to %iron
            [%ktdt p=twig q=twig]                       ::  cast q to type (p q)
            [%ktls p=twig q=twig]                       ::  cast q to p, verify
            [%kthx p=twig q=twig]                       ::  cast q to p, verify
            [%kthp p=tile q=twig]                       ::  cast q to icon of p
            [%ktpm p=twig]                              ::  %gold core to %zinc
            [%ktsg p=twig]                              ::  p as static constant
            [%ktts p=toga q=twig]                       ::  wrap q in toga p
            [%ktwt p=twig]                              ::  %gold core to %lead
          ::                                            ::::::  hints
            [%sgbr p=twig q=twig]                       ::  print p if q fails
            [%sgcb p=twig q=twig]                       ::  put p in q's trace
            [%sgcn p=chum q=twig r=tyre s=twig]         ::  mark core for jets
            [%sgfs p=chum q=twig]                       ::  jet arm in ~% core
            [%sggl p=$|(term [p=term q=twig]) q=twig]   ::  hint p to product q
            [%sggr p=$|(term [p=term q=twig]) q=twig]   ::  hint p to q
            [%sgbc p=term q=twig]                       ::  label q, profiling
            [%sgls p=@ q=twig]                          ::  cache/memoize
            [%sgpm p=@ud q=twig r=twig]                 ::  print q w/priority
            [%sgts p=twig q=twig]                       ::  avoid duplication
            [%sgwt p=@ud q=twig r=twig s=twig]          ::  hint iff q is yes
            [%sgzp p=twig q=twig]                       ::  type in stacktrace
          ::                                            ::::::  miscellaneous
            [%smcl p=twig q=tusk]                       ::  binary to n-ary
            [%smdt p=twig q=tusk]                       ::
            [%smdq p=(list beer)]                       ::  assemble string
            [%smsg p=twig q=tusk]                       ::  gonads
            [%smsm p=twig q=twig]                       ::  make sure q is a p
          ::                                            ::::::  compositions
            [%tsbr p=tile q=twig]                       ::  push bunt: =+(_p q)
            [%tscl p=tram q=twig]                       ::  p changes, then q
            [%tscn p=twig q=twig]                       ::  XX not used
            [%tsdt p=wing q=twig r=twig]                ::  r with p set to q
            [%tsfs p=twig q=twig]                       ::  XX not used
            [%tsgl p=twig q=twig]                       ::  =>(q p)
            [%tshp p=twig q=twig]                       ::  flip push: =+(q p)
            [%tsgr p=twig q=twig]                       ::  use p as .. of q
            [%tskt p=twig q=twig r=twig s=twig]         ::  state machine wing
            [%tsls p=twig q=twig]                       ::  push p on .. of q
            [%tspm p=tile q=twig]                       ::  XX not used
            [%tspt p=tile q=twig]                       ::  XX not used
            [%tstr p=term q=wing r=twig]                ::  make a %bull/alias
            [%tssg p=tusk]                              ::  compose twig list
          ::                                            ::::::  conditionals
            [%wtbr p=tusk]                              ::  logical OR
            [%wthp p=wing q=tine]                       ::  select case in q
            [%wthz p=tiki q=tine]                       ::  tiki %wthp
            [%wtcl p=twig q=twig r=twig]                ::  if p, then q, else r
            [%wtdt p=twig q=twig r=twig]                ::  unless, ?:(p r q)
            [%wtkt p=wing q=twig r=twig]                ::  if p is a cell 
            [%wtkz p=tiki q=twig r=twig]                ::  tiki %wtkt
            [%wtgl p=twig q=twig]                       ::  assert |, ?:(p !! q)
            [%wtgr p=twig q=twig]                       ::  assert &, ?:(p q !!)
            [%wtls p=wing q=twig r=tine]                ::  %wthp w/ default
            [%wtlz p=tiki q=twig r=tine]                ::  tiki %wtls
            [%wtpm p=tusk]                              ::  logical AND
            [%wtpt p=wing q=twig r=twig]                ::  if p is an atom
            [%wtpz p=tiki q=twig r=twig]                ::  tiki %wtpt
            [%wtsg p=wing q=twig r=twig]                ::  if p is null
            [%wtsz p=tiki q=twig r=twig]                ::  tiki %wtsg
            [%wtts p=tile q=wing]                       ::  if q is in tile p
            [%wtzp p=twig]                              ::  logical NOT
          ::                                            ::::::  special
            [%zpcb p=spot q=twig]                       ::  debug info in trace
            [%zpcm p=twig q=twig]                       ::  q twig with p type
            [%zpcn ~]                                   ::  obsolete
            [%zpfs p=twig]                              ::  report .. as error
            [%zpgr p=twig]                              ::  vase w/ value p
            [%zpsm p=twig q=twig]                       ::  [type noun] pair
            [%zpts p=twig]                              ::  Nock formula of p
            [%zpwt p=$|(p=@ [p=@ q=@]) q=twig]          ::  restrict hoon vers.
            [%zpzp ~]                                   ::  always crash
          ==                                            ::
++  tine  (list ,[p=tile q=twig])                       ::
++  tusk  (list twig)                                   ::
++  tyre  (list ,[p=term q=twig])                       ::
++  tyke  (list (unit twig))                            ::
++  tram  (list ,[p=wing q=twig])                       ::
++  tone  $%  [%0 p=*]                                  ::
              [%1 p=(list)]                             ::
              [%2 p=(list ,[@ta *])]                    ::
          ==                                            ::
::                                                      ::::::  virtual nock
++  nock  $&  [p=nock q=nock]                           ::  autocons
          $%  [%0 p=@]                                  ::  axis select
              [%1 p=*]                                  ::  constant
              [%2 p=nock q=nock]                        ::  compose
              [%3 p=nock]                               ::  cell test
              [%4 p=nock]                               ::  increment
              [%5 p=nock q=nock]                        ::  equality test
              [%6 p=nock q=nock r=nock]                 ::  if, then, else
              [%7 p=nock q=nock]                        ::  serial compose
              [%8 p=nock q=nock]                        ::  push onto subject
              [%9 p=@ q=nock]                           ::  select arm and fire
              [%10 p=?(@ [p=@ q=nock]) q=nock]          ::  hint
              [%11 p=nock]                              ::  grab data from sky
          ==                                            ::
++  toon  $%  [%0 p=*]                                  ::
              [%1 p=(list)]                             ::
              [%2 p=(list tank)]                        ::
          ==                                            ::
++  tune  $%  [%0 p=vase]                               ::
              [%1 p=(list)]                             ::
              [%2 p=(list ,[@ta *])]                    ::
          ==                                            ::
++  twin  ,[p=term q=wing r=axis s=type]                ::
++  type  $|  ?(%noun %void)                            ::  set all or set none
          $%  [%atom p=term]                            ::  number and format
              [%bull p=twin q=type]                     ::  wing synonym
              [%cell p=type q=type]                     ::  ordered pair
              [%core p=type q=coil]                     ::
              [%cube p=* q=type]                        ::  constant
              [%face p=term q=type]                     ::  name
              [%fork p=type q=type]                     ::  union/branch
              [%hold p=(list ,[p=type q=twig])]         ::  infinite genrator
          ==                                            ::
++  typo  type                                          ::  old type
++  udal                                                ::  atomic change (%b)
          $:  p=@ud                                     ::  blockwidth
              q=(list ,[p=@ud q=(unit ,[p=@ q=@])])     ::  indels
          ==                                            ::
++  udon                                                ::  abstract delta
          $:  p=umph                                    ::  preprocessor
              $=  q                                     ::  patch
              $%  [%a p=* q=*]                          ::  trivial replace
                  [%b p=udal]                           ::  atomic indel
                  [%c p=(urge)]                         ::  list indel
                  [%d p=upas q=upas]                    ::  tree edit
              ==                                        ::
          ==                                            ::
++  umph                                                ::  change filter
          $|  $?  %a                                    ::  no filter
                  %b                                    ::  jamfile
                  %c                                    ::  LF text
              ==                                        ::
          $%  [%d p=@ud]                                ::  blocklist
          ==                                            ::
++  unce  |*  a=_,*                                     ::  change part
          $%  [%& p=@ud]                                ::  skip[copy]
              [%| p=(list a) q=(list a)]                ::  p -> q[chunk]
          ==                                            ::  
++  unit  |*  a=_,*                                     ::  maybe
          $|(~ [~ u=a])                                 ::
++  upas                                                ::  tree change (%d)
          $&  [p=upas q=upas]                           ::  cell
          $%  [%0 p=axis]                               ::  copy old
              [%1 p=*]                                  ::  insert new
              [%2 p=axis q=udon]                        ::  mutate!
          ==                                            ::
++  urge  |*(a=_,* (list (unce a)))                     ::  list change
++  vase  ,[p=type q=*]                                 ::  type-value pair
++  vise  ,[p=typo q=*]                                 ::  old vase
++  wall  (list tape)                                   ::  text lines (no \n)
++  wain  (list cord)                                   ::  text lines (no \n)
++  wing  (list limb)                                   ::
++  wine  $|  ?(%noun %path %tank %void %wall %wool %yarn)
          $%  [%atom p=term]                            ::
              [%core p=(list ,@ta) q=wine]              ::
              [%face p=term q=wine]                     ::
              [%list p=term q=wine]                     ::
              [%pear p=term q=@]                        ::
              [%pick p=(list wine)]                     ::
              [%plot p=(list wine)]                     ::
              [%stop p=@ud]                             ::
              [%tree p=term q=wine]                     ::
              [%unit p=term q=wine]                     ::
          ==                                            ::
++  wonk  |*(veq=edge ?~(q.veq !! p.u.q.veq))           ::
::                                                      ::
::                                                      ::
++  map  |*  [a=_,* b=_,*]                              ::  associative array
         $|(~ [n=[p=a q=b] l=(map a b) r=(map a b)])    ::
++  qeu  |*  a=_,*                                      ::  queue
         $|(~ [n=a l=(qeu a) r=(qeu a)])                ::
++  set  |*  a=_,*                                      ::  set
         $|(~ [n=a l=(set a) r=(set a)])                ::
++  jar  |*([a=_,* b=_,*] (map a (list b)))             ::  map of lists
++  jug  |*([a=_,* b=_,*] (map a (set b)))              ::  map of sets
--                                                      ::
::::::  ::::::::::::::::::::::::::::::::::::::::::::::::::::::
::::::  ::::::    volume 2, Hoon libraries and compiler ::::::
::::::  ::::::::::::::::::::::::::::::::::::::::::::::::::::::
~%    %hoon
    +
  ==
    %al    al
    %ap    ap
    %ut    ut
    %mute  mute
    %seed  seed
    %show  show
  ==
|%
  :::::::::::::::::::::::::::::::::::::::::::::::::::::   ::
::::              chapter 2a, basic unsigned math       ::::
::  ::::::::::::::::::::::::::::::::::::::::::::::::::::::
++  add                                                 ::  add
  ~/  %add
  |=  [a=@ b=@]
  ^-  @
  ?:  =(0 a)  b
  $(a (dec a), b +(b))
::
++  cap                                                 ::  tree head
  ~/  %cap
  |=  a=@
  ^-  ?(%2 %3)
  ?-  a
    %2        %2
    %3        %3
    ?(%0 %1)  !!
    *         $(a (div a 2))
  ==
::
++  dec                                                 ::  decrement
  ~/  %dec
  |=  a=@
  ~|  %decrement-underflow
  ?<  =(0 a)
  =+  b=0
  |-  ^-  @
  ?:  =(a +(b))  b
  $(b +(b))
::
++  div                                                 ::  divide
  ~/  %div
  |=  [a=@ b=@]
  ^-  @
  ~|  'div'
  ?<  =(0 b)
  =+  c=0
  |-
  ?:  (lth a b)  c
  $(a (sub a b), c +(c))
::
++  fac                                                 ::  factorial
  ~/  %fac
  |=  a=@
  ^-  @
  ?:  =(0 a)  1
  (mul a $(a (dec a)))
::
++  gte                                                 ::  greater-equal
  ~/  %gte
  |=  [a=@ b=@]
  ^-  ?
  !(lth a b)
::
++  gth                                                 ::  greater-than
  ~/  %gth
  |=  [a=@ b=@]
  ^-  ?
  !(lte a b)
::
++  lte                                                 ::  less-equal
  ~/  %lte
  |=  [a=@ b=@]
  |(=(a b) (lth a b))
::
++  lth                                                 ::  less-than
  ~/  %lth
  |=  [a=@ b=@]
  ^-  ?
  ?&  !=(a b) 
      |-  
      ?|  =(0 a)  
          ?&  !=(0 b) 
              $(a (dec a), b (dec b))
  ==  ==  ==
::
++  mas                                                 ::  tree body
  ~/  %mas
  |=  a=@
  ^-  @
  ?-  a
    1   !!
    2   1
    3   1
    *   (add (mod a 2) (mul $(a (div a 2)) 2))
  ==
::
++  max                                                 ::  maximum
  ~/  %max
  |=  [a=@ b=@]
  ^-  @
  ?:  (gth a b)  a
  b
::
++  min                                                 ::  minimum
  ~/  %min
  |=  [a=@ b=@]
  ^-  @
  ?:  (lth a b)  a
  b
::
++  mod                                                 ::  remainder
  ~/  %mod
  |=  [a=@ b=@]
  ^-  @
  ?<  =(0 b)
  (sub a (mul b (div a b)))
::
++  mul                                                 ::  multiply
  ~/  %mul
  |=  [a=@ b=@]
  ^-  @
  =+  c=0
  |-
  ?:  =(0 a)  c
  $(a (dec a), c (add b c))
::
++  peg                                                 ::  tree connect
  ~/  %peg
  |=  [a=@ b=@]
  ^-  @
  ?-  b
    1   a
    2   (mul a 2)
    3   +((mul a 2))
    *   (add (mod b 2) (mul $(b (div b 2)) 2))
  ==
::
++  sub                                                 ::  subtract
  ~/  %sub
  |=  [a=@ b=@]
  ~|  %subtract-underflow
  ^-  @
  ?:  =(0 b)  a
  $(a (dec a), b (dec b))
  ::::::::::::::::::::::::::::::::::::::::::::::::::::::  ::
::::              chapter 2b, basic containers          ::::
::  ::::::::::::::::::::::::::::::::::::::::::::::::::::::
::                Section 2bA, units                    ::
::
++  biff                                                ::  apply
  |*  [a=(unit) b=$+(* (unit))]
  ?~  a  ~
  (b u.a)
::
++  bind                                                ::  argue
  |*  [a=(unit) b=gate]
  ?~  a  ~
  [~ u=(b u.a)]
::
++  bond                                                ::  replace
  |*  a=trap
  |*  b=(unit)
  ?~  b  $:a
  u.b
::
++  both                                                ::  all the above
  |*  [a=(unit) b=(unit)]
  ?~  a  ~
  ?~  b  ~
  [~ u=[u.a u.b]]
::
++  clap                                                ::  combine
  |*  [a=(unit) b=(unit) c=_|=(^ +<-)]
  ?~  a  b
  ?~  b  a
  [~ u=(c u.a u.b)]
::
++  drop                                                ::  enlist
  |*  a=(unit)
  ?~  a  ~
  [i=u.a t=~]
::
++  fall                                                ::  default
  |*  [a=(unit) b=*]
  ?~(a b u.a)
::
++  lift                                                ::  lift gate (fmap)
  |*  a=gate                                            ::  flipped
  |*  b=(unit)                                          ::  curried
  (bind b a)                                            ::  bind
::
++  mate                                                ::  choose
  |*  [a=(unit) b=(unit)]
  ?~  b  a
  ?~  a  b
  ?.(=(u.a u.b) ~|('mate' !!) a)
::
++  need                                                ::  demand
  |*  a=(unit)
  ?~  a  !!
  u.a
::
++  some                                                ::  lift (pure)
  |*  a=*
  [~ u=a]
::::::::::::::::::::::::::::::::::::::::::::::::::::::::::
::                Section 2bB, lists                    ::
::
++  flop                                                ::  reverse
  ~/  %flop
  |*  a=(list)
  =>  .(a (homo a))
  ^+  a
  =+  b=`_a`~
  |-
  ?~  a  b
  $(a t.a, b [i.a b])
::
++  homo                                                ::  homogenize
  |*  a=(list)
  ^+  =<  $
    |%  +-  $  ?:(_? ~ [i=(snag 0 a) t=$])
    --
  a
::
++  limo                                                ::  listify
  |*  a=*
  ^+  =<  $
    |%  +-  $  ?~(a ~ ?:(_? [i=-.a t=$] $(a +.a)))
    --
  a
::
++  lent                                                ::  length
  ~/  %lent
  |=  a=(list)
  ^-  @
  =+  b=0
  |-
  ?~  a  b 
  $(a t.a, b +(b))
::
++  levy
  ~/  %levy                                             ::  all of
  |*  [a=(list) b=_|=(p=* .?(p))]
  |-  ^-  ?
  ?~  a  &
  ?.  (b i.a)  |
  $(a t.a)
::
++  lien                                                ::  some of
  ~/  %lien
  |*  [a=(list) b=$+(* ?)]
  |-  ^-  ?
  ?~  a  |
  ?:  (b i.a)  &
  $(a t.a)
::
++  murn                                                ::  maybe transform
  |*  [a=(list) b=$+(* (unit))]
  |-
  ?~  a  ~
  =+  c=(b i.a)
  ?~  c
    $(a t.a)
  [i=u.c t=$(a t.a)]
::
++  reap                                                ::  replicate
  |*  [a=@ b=*]
  =|  c=(list)
  |-  ^-  (list)
  ?:  =(a 0)  c
  $(c [b c], a (dec a))
::
++  reel                                                ::  right fold
  ~/  %reel
  |*  [a=(list) b=_|=([* *] +<+)]
  |-  ^+  +<+.b
  ?~  a
    +<+.b
  (b i.a $(a t.a))
::
++  roll                                                ::  left fold
  ~/  %roll
  |*  [a=(list) b=_|=([* *] +<+)]
  |-  ^+  +<+.b
  ?~  a
    +<+.b
  $(a t.a, b b(+<+ (b i.a +<+.b)))
::
++  skid                                                ::  separate
  |*  [a=(list) b=$+(* ?)]
  |-  ^+  [p=a q=a]
  ?~  a  [~ ~]
  =+  c=$(a t.a)
  ?:((b i.a) [[i.a p.c] q.c] [p.c [i.a q.c]])
::
++  skim                                                ::  only
  ~/  %skim
  |*  [a=(list) b=_|=(p=* .?(p))]
  |-
  ^+  a
  ?~  a  ~
  ?:((b i.a) [i.a $(a t.a)] $(a t.a))
::
++  skip                                                ::  except
  ~/  %skip
  |*  [a=(list) b=_|=(p=* .?(p))]
  |-
  ^+  a
  ?~  a  ~
  ?:((b i.a) $(a t.a) [i.a $(a t.a)])
::
++  scag                                                ::  prefix
  ~/  %scag
  |*  [a=@ b=(list)]
  |-  ^+  b
  ?:  |(?=(~ b) =(0 a))  ~
  [i.b $(b t.b, a (dec a))]
::
++  slag                                                ::  suffix
  ~/  %slag
  |*  [a=@ b=(list)]
  |-  ^+  b
  ?:  =(0 a)  b
  ?~  b  ~
  $(b t.b, a (dec a))
::
++  snag                                                ::  index
  ~/  %snag
  |*  [a=@ b=(list)]
  |-
  ?~  b
    ~|('snag-fail' !!)
  ?:  =(0 a)  i.b
  $(b t.b, a (dec a))
::
++  sort                                                ::  quicksort
  ~/  %sort
  |*  [a=(list) b=$+([* *] ?)]
  =>  .(a ^.(homo a))
  |-  ^+  a
  ?~  a  ~
  %+  weld
    $(a (skim t.a |=(c=_i.a (b c i.a))))
  ^+  t.a
  [i.a $(a (skim t.a |=(c=_i.a !(b c i.a))))]
::
++  swag                                                ::  infix
  |*  [[a=@ b=@] c=(list)]
  (scag b (slag a c))
::
++  turn                                                ::  transform
  ~/  %turn
  |*  [a=(list) b=_,*]
  |-
  ?~  a  ~
  [i=(b i.a) t=$(a t.a)]
::
++  weld                                                ::  concatenate
  ~/  %weld
  |*  [a=(list) b=(list)]
  =>  .(a ^.(homo a), b ^.(homo b))
  |-  ^+  b
  ?~  a  b
  [i.a $(a t.a)]
::
++  welp                                                ::  perfect weld
  =|  [* *]
  |%
  +-  $
    ?~  +<-
      +<-(. +<+)
    +<-(+ $(+<- +<->))
  --
::
++  wild                                                ::  concatenate
  |*  [a=(list) b=(list)]
  =>  .(a ^.(homo a), b ^.(homo b))
  |-
  ?~  a  b
  [i=i.a $(a t.a)]
::
++  zing                                                ::  promote
  =|  *
  |%
  +-  $
    ?~  +<
      +<
    (welp +<- $(+< +<+))
  --
  ::::::::::::::::::::::::::::::::::::::::::::::::::::::  ::
::::              chapter 2c, simple noun surgery       ::::
::::::::::::::::::::::::::::::::::::::::::::::::::::::::::
::                section 2cA, bit surgery              ::
::
++  bex                                                 ::  binary exponent
  ~/  %bex
  |=  a=@
  ^-  @
  ?:  =(0 a)  1
  (mul 2 $(a (dec a)))
::
++  xeb                                                 ::  binary logarithm
  ::  ~/  %xeb
  |=  a=@
  ^-  @
  (met 0 a)
::
++  can                                                 ::  assemble
  ~/  %can
  |=  [a=bloq b=(list ,[p=@ q=@])]
  ^-  @
  ?~  b  0
  (mix (end a p.i.b q.i.b) (lsh a p.i.b $(b t.b)))
::
++  cat                                                 ::  concatenate
  ~/  %cat
  |=  [a=bloq b=@ c=@]
  (add (lsh a (met a b) c) b)
::
++  cut                                                 ::  slice
  ~/  %cut
  |=  [a=bloq [b=@ c=@] d=@]
  (end a c (rsh a b d))
::
++  end                                                 ::  tail
  ~/  %end
  |=  [a=bloq b=@ c=@]
  (mod c (bex (mul (bex a) b)))
::
++  fil                                                 ::  fill bloqstream
  |=  [a=bloq b=@ c=@]
  =+  n=0
  =+  d=c
  |-  ^-  @
  ?:  =(n b)
    (rsh a 1 d)
  $(d (add c (lsh a 1 d)), n +(n))
::
++  lsh                                                 ::  left-shift
  ~/  %lsh
  |=  [a=bloq b=@ c=@]
  (mul (bex (mul (bex a) b)) c)
::
++  met                                                 ::  measure
  ~/  %met
  |=  [a=bloq b=@]
  ^-  @
  =+  c=0
  |-
  ?:  =(0 b)  c
  $(b (rsh a 1 b), c +(c))
::
++  rap                                                 ::  assemble nonzero
  ~/  %rap
  |=  [a=bloq b=(list ,@)]
  ^-  @
  ?~  b  0
  (cat a i.b $(b t.b))
::
++  rep                                                 ::  assemble single
  ~/  %rep
  |=  [a=bloq b=(list ,@)]
  ^-  @
  =+  c=0
  |-
  ?~  b  0
  (con (lsh a c (end a 1 i.b)) $(c +(c), b t.b))
::
++  rip                                                 ::  disassemble
  ~/  %rip
  |=  [a=bloq b=@]
  ^-  (list ,@)
  ?:  =(0 b)  ~
  [(end a 1 b) $(b (rsh a 1 b))]
::
++  rsh                                                 ::  right-shift
  ~/  %rsh
  |=  [a=bloq b=@ c=@]
  (div c (bex (mul (bex a) b)))
::
++  swap  |=([a=bloq b=@] (rep a (flop (rip a b))))     ::  reverse bloq order
::
::::::::::::::::::::::::::::::::::::::::::::::::::::::::::
::                section 2cB, bit logic                ::
::
++  con                                                 ::  binary or
  ~/  %con
  |=  [a=@ b=@]
  =+  [c=0 d=0]
  |-  ^-  @
  ?:  ?&(=(0 a) =(0 b))  d
  %=  $
    a   (rsh 0 1 a)
    b   (rsh 0 1 b)
    c   +(c)
    d   %+  add  d  
          %^  lsh  0  c 
          ?&  =(0 (end 0 1 a)) 
              =(0 (end 0 1 b))
          ==
  ==
::
++  dis                                                 ::  binary and
  ~/  %dis
  |=  [a=@ b=@]
  =|  [c=@ d=@]
  |-  ^-  @
  ?:  ?|(=(0 a) =(0 b))  d
  %=  $
    a   (rsh 0 1 a)
    b   (rsh 0 1 b)
    c   +(c)
    d   %+  add  d 
          %^  lsh  0  c 
          ?|  =(0 (end 0 1 a)) 
              =(0 (end 0 1 b))
          ==
  ==
::
++  mix                                                 ::  binary xor
  ~/  %mix
  |=  [a=@ b=@]
  ^-  @
  =+  [c=0 d=0]
  |-
  ?:  ?&(=(0 a) =(0 b))  d
  %=  $
    a   (rsh 0 1 a)
    b   (rsh 0 1 b)
    c   +(c)
    d   (add d (lsh 0 c =((end 0 1 a) (end 0 1 b))))
  ==
::
++  not  |=  [a=bloq b=@ c=@]                           ::  binary not (sized)
  (mix c (dec (bex (mul b (bex a)))))
::
::::::::::::::::::::::::::::::::::::::::::::::::::::::::::
::                section 2cC, noun orders              ::
::
++  aor                                                 ::  a-order
  ~/  %aor
  |=  [a=* b=*]
  ^-  ?
  ?:  =(a b)  &
  ?.  ?=(@ a)
    ?:  ?=(@ b)  |
    ?:  =(-.a -.b)
      $(a +.a, b +.b)
    $(a -.a, b -.b)
  ?.  ?=(@ b)  &
  |-
  =+  [c=(end 3 1 a) d=(end 3 1 b)]
  ?:  =(c d)
    $(a (rsh 3 1 a), b (rsh 3 1 b))
  (lth c d)
::
++  dor                                                 ::  d-order
  ~/  %dor
  |=  [a=* b=*]
  ^-  ?
  ?:  =(a b)  &
  ?.  ?=(@ a)
    ?:  ?=(@ b)  |
    ?:  =(-.a -.b)
      $(a +.a, b +.b)
    $(a -.a, b -.b)
  ?.  ?=(@ b)  &
  (lth a b)
::
++  gor                                                 ::  g-order
  ~/  %gor
  |=  [a=* b=*]
  ^-  ?
  =+  [c=(mug a) d=(mug b)]
  ?:  =(c d)
    (dor a b)
  (lth c d)
::
++  hor                                                 ::  h-order
  ~/  %hor
  |=  [a=* b=*]
  ^-  ?
  ?:  ?=(@ a)
    ?.  ?=(@ b)  &
    (gor a b)
  ?:  ?=(@ b)  |
  ?:  =(-.a -.b)
    (gor +.a +.b)
  (gor -.a -.b)
::
++  vor                                                 ::  v-order
  ~/  %vor
  |=  [a=* b=*]
  ^-  ?
  =+  [c=(mug (mug a)) d=(mug (mug b))]
  ?:  =(c d)
    (dor a b)
  (lth c d)
::::::::::::::::::::::::::::::::::::::::::::::::::::::::::
::                section 2cD, insecure hashing         ::
::
++  fnv  |=(a=@ (end 5 1 (mul 16.777.619 a)))           ::  FNV scrambler
<<<<<<< HEAD
++  mur
  ~/  %mur
  |=  [key=@ syd=@]
  ?>  (lte (met 5 syd) 1)
  =+  ^=  row
      |=  [a=@ b=@] 
      %+  con 
        (end 5 1 (lsh 0 a b)) 
        (rsh 0 (sub 32 a) b)
  =+  mow=|=([a=@ b=@] (end 5 1 (mul a b)))
  =+  len=(met 5 key)
  =-  =.  goc  (mix goc len)
      =.  goc  (mix goc (rsh 4 1 goc))
      =.  goc  (mow goc 0x85eb.ca6b)
      =.  goc  (mix goc (rsh 0 13 goc))
      =.  goc  (mow goc 0xc2b2.ae35)
      (mix goc (rsh 4 1 goc))
  ^=  goc
  =+  [inx=0 goc=syd]
  |-  ^-  @
  ?:  =(inx len)  goc
  =+  kop=(cut 5 [inx 1] key)
  =.  kop  (mow kop 0xcc9e.2d51)
  =.  kop  (row 15 kop) 
  =.  kop  (mow kop 0x1b87.3593)
  =.  goc  (mix kop goc)
  =.  goc  (row 13 goc)
  =.  goc  (end 5 1 (add 0xe654.6b64 (mul 5 goc)))
  $(inx +(inx))
=======
::
++  mum                                                 ::  mug with murmur3
  ~/  %mum
  |=  a=*
  |^  (trim ?@(a a (mix $(a -.a) (mix 0x7fff.ffff $(a +.a)))))
  ++  spec                                              ::  standard murmur3
    |=  [syd=@ key=@]
    ?>  (lte (met 5 syd) 1)
    =+  ^=  row
        |=  [a=@ b=@] 
        (con (end 5 1 (lsh 0 a b)) (rsh 0 (sub 32 a) b))
    =+  mow=|=([a=@ b=@] (end 5 1 (mul a b)))
    =+  len=(met 5 key)
    =-  =.  goc  (mix goc len)
        =.  goc  (mix goc (rsh 4 1 goc))
        =.  goc  (mow goc 0x85eb.ca6b)
        =.  goc  (mix goc (rsh 0 13 goc))
        =.  goc  (mow goc 0xc2b2.ae35)
        (mix goc (rsh 4 1 goc))
    ^=  goc
    =+  [inx=0 goc=syd]
    |-  ^-  @
    ?:  =(inx len)  goc
    =+  kop=(cut 5 [inx 1] key)
    =.  kop  (mow kop 0xcc9e.2d51)
    =.  kop  (row 15 kop) 
    =.  kop  (mow kop 0x1b87.3593)
    =.  goc  (mix kop goc)
    =.  goc  (row 13 goc)
    =.  goc  (end 5 1 (add 0xe654.6b64 (mul 5 goc)))
    $(inx +(inx))
  ::
  ++  trim                                              ::  31-bit nonzero
    |=  key=@
    =+  syd=0xcafe.babe
    |-  ^-  @
    =+  haz=(spec syd key)
    =+  ham=(mix (rsh 0 31 haz) (end 0 31 haz))
    ?.(=(0 ham) ham $(syd +(syd)))
  --
>>>>>>> aaf45361
::
++  mug                                                 ::  31bit nonzero FNV1a
  ~/  %mug
  |=  a=*
  ?^  a
    =+  b=[p=$(a -.a) q=$(a +.a)]
    |-  ^-  @
    =+  c=(fnv (mix p.b (fnv q.b)))
    =+  d=(mix (rsh 0 31 c) (end 0 31 c))
    ?.  =(0 c)  c
    $(q.b +(q.b))
  =+  b=2.166.136.261
  |-  ^-  @
  =+  c=b
  =+  [d=0 e=(met 3 a)]
  |-  ^-  @
  ?:  =(d e)
    =+  f=(mix (rsh 0 31 c) (end 0 31 c))
    ?.  =(0 f)  f
    ^$(b +(b))
  $(c (fnv (mix c (cut 3 [d 1] a))), d +(d))
::::::::::::::::::::::::::::::::::::::::::::::::::::::::::
::                section 2cE, phonetic base            ::
::
++  po
  ~/  %po
  =+  :-  ^=  sis                                       ::  prefix syllables
      'dozmarbinwansamlitsighidfidlissogdirwacsabwissib\
      /rigsoldopmodfoglidhopdardorlorhodfolrintogsilmir\
      /holpaslacrovlivdalsatlibtabhanticpidtorbolfosdot\
      /losdilforpilramtirwintadbicdifrocwidbisdasmidlop\
      /rilnardapmolsanlocnovsitnidtipsicropwitnatpanmin\
      /ritpodmottamtolsavposnapnopsomfinfonbanporworsip\
      /ronnorbotwicsocwatdolmagpicdavbidbaltimtasmallig\
      /sivtagpadsaldivdactansidfabtarmonranniswolmispal\
      /lasdismaprabtobrollatlonnodnavfignomnibpagsopral\
      /bilhaddocridmocpacravripfaltodtiltinhapmicfanpat\
      /taclabmogsimsonpinlomrictapfirhasbosbatpochactid\
      /havsaplindibhosdabbitbarracparloddosbortochilmac\
      /tomdigfilfasmithobharmighinradmashalraglagfadtop\
      /mophabnilnosmilfopfamdatnoldinhatnacrisfotribhoc\
      /nimlarfitwalrapsarnalmoslandondanladdovrivbacpol\
      /laptalpitnambonrostonfodponsovnocsorlavmatmipfap'
      ^=  dex                                           ::  suffix syllables
      'zodnecbudwessevpersutletfulpensytdurwepserwylsun\
      /rypsyxdyrnuphebpeglupdepdysputlughecryttyvsydnex\
      /lunmeplutseppesdelsulpedtemledtulmetwenbynhexfeb\
      /pyldulhetmevruttylwydtepbesdexsefwycburderneppur\
      /rysrebdennutsubpetrulsynregtydsupsemwynrecmegnet\
      /secmulnymtevwebsummutnyxrextebfushepbenmuswyxsym\
      /selrucdecwexsyrwetdylmynmesdetbetbeltuxtugmyrpel\
      /syptermebsetdutdegtexsurfeltudnuxruxrenwytnubmed\
      /lytdusnebrumtynseglyxpunresredfunrevrefmectedrus\
      /bexlebduxrynnumpyxrygryxfeptyrtustyclegnemfermer\
      /tenlusnussyltecmexpubrymtucfyllepdebbermughuttun\
      /bylsudpemdevlurdefbusbeprunmelpexdytbyttyplevmyl\
      /wedducfurfexnulluclennerlexrupnedlecrydlydfenwel\
      /nydhusrelrudneshesfetdesretdunlernyrsebhulryllud\
      /remlysfynwerrycsugnysnyllyndyndemluxfedsedbecmun\
      /lyrtesmudnytbyrsenwegfyrmurtelreptegpecnelnevfes'
  |%
  ++  ind  ~/  %ind
           |=  a=@
           =+  b=0
           |-  ^-  (unit ,@)
           ?:(=(256 b) ~ ?:(=(a (tod b)) [~ b] $(b +(b))))
  ++  ins  ~/  %ins
           |=  a=@
           =+  b=0
           |-  ^-  (unit ,@)
           ?:(=(256 b) ~ ?:(=(a (tos b)) [~ b] $(b +(b))))
  ++  tod  ~/(%tod |=(a=@ ?>((lth a 256) (cut 3 [(mul 3 a) 3] dex))))
  ++  tos  ~/(%tos |=(a=@ ?>((lth a 256) (cut 3 [(mul 3 a) 3] sis))))
  --
::::::::::::::::::::::::::::::::::::::::::::::::::::::::::
::                section 2cF, signed and modular ints  ::
::
++  si                                                  ::  signed integer
  |%
  ++  abs  |=(a=@s (add (end 0 1 a) (rsh 0 1 a)))       ::  absolute value
  ++  dif  |=  [a=@s b=@s]                              ::  subtraction
           (sum a (new !(syn b) (abs b)))
  ++  dul  |=  [a=@s b=@]                               ::  modulus
           =+(c=(old a) ?:(-.c (mod +.c b) (sub b +.c)))
  ++  fra  |=  [a=@s b=@s]                              ::  divide
           (new =(0 (mix (syn a) (syn b))) (div (abs a) (abs b)))
  ++  new  |=  [a=? b=@]                                ::  [sign value] to @s
           `@s`?:(a (mul 2 b) ?:(=(0 b) 0 +((mul 2 (dec b)))))
  ++  old  |=(a=@s [(syn a) (abs a)])                   ::  [sign value]
  ++  pro  |=  [a=@s b=@s]                              ::  multiplication
           (new =(0 (mix (syn a) (syn b))) (mul (abs a) (abs b)))
  ++  rem  |=([a=@s b=@s] (dif a (pro b (fra a b))))    ::  remainder
  ++  sum  |=  [a=@s b=@s]                              ::  addition
           ~|  %si-sum
           =+  [c=(old a) d=(old b)]
           ?:  -.c
             ?:  -.d
               (new & (add +.c +.d))
             ?:  (gte +.c +.d)
               (new & (sub +.c +.d))
             (new | (sub +.d +.c))
           ?:  -.d
             ?:  (gte +.c +.d)
               (new | (sub +.c +.d))
             (new & (sub +.d +.c))
           (new | (add +.c +.d))
  ++  sun  |=(a=@u (mul 2 a))                           ::  @u to @s
  ++  syn  |=(a=@s =(0 (end 0 1 a)))                    ::  sign test
  ++  cmp  |=  [a=@s b=@s]                              ::  compare
           ^-  @s
           ?:  =(a b)
             --0
           ?:  (syn a)
             ?:  (syn b)
               ?:  (gth a b)
                 --1
               -1
             --1
          ?:  (syn b)
            -1
          ?:  (gth a b)
            -1
          --1
  --
++  fe                                                  ::  modulo bloq
  |_  a=bloq
  ++  dif  |=([b=@ c=@] (sit (sub (add out (sit b)) (sit c))))
  ++  inv  |=(b=@ (sub (dec out) (sit b)))
  ++  net  |=  b=@  ^-  @
           =>  .(b (sit b))
           ?:  (lte a 3)
             b
           =+  c=(dec a)
           %+  con
             (lsh c 1 $(a c, b (cut c [0 1] b)))
           $(a c, b (cut c [1 1] b))
  ++  out  (bex (bex a))
  ++  rol  |=  [b=bloq c=@ d=@]  ^-  @
           =+  e=(sit d)
           =+  f=(bex (sub a b))
           =+  g=(mod c f)
           (sit (con (lsh b g e) (rsh b (sub f g) e)))
  ++  ror  |=  [b=bloq c=@ d=@]  ^-  @
           =+  e=(sit d)
           =+  f=(bex (sub a b))
           =+  g=(mod c f)
           (sit (con (rsh b g e) (lsh b (sub f g) e)))
  ++  sum  |=([b=@ c=@] (sit (add b c)))
  ++  sit  |=(b=@ (end a 1 b))
  --
::::::::::::::::::::::::::::::::::::::::::::::::::::::::::
::                section 2cG, floating point           ::
::
++  rlyd  |=  red=@rd  ^-  [s=? h=@ f=@ e=(unit tape) n=?]
          ~&  [%rlyd `@ux`red]
          =+  s=(sea:rd red)
          =+  negexp==(1 (mod e.s 2))
          [s=(sig:rd red) h=(hol:rd red) f=(fac:rd red) e=(err:rd red) n=negexp]
++  rlyh  |=(reh=@rh ~|(%real-nyet ^-([s=? h=@ f=@ e=(unit tape) n=?] !!)))
++  rlyq  |=(req=@rq ~|(%real-nyet ^-([s=? h=@ f=@ e=(unit tape) n=?] !!)))
++  rlys  |=(res=@rs ~|(%real-nyet ^-([s=? h=@ f=@ e=(unit tape) n=?] !!)))
++  ryld  |=  v=[syn=? hol=@ zer=@ fac=@ exp=(unit ,@)]  ^-  @rd
          ?:  &(=(hol.v 0) =(zer.v 0) =(fac.v 0))
            (bit:rd (szer:vl:fl 1.023 52 syn.v))
          ?~  exp.v
            (bit:rd (cof:fl 52 1.023 v))
          (ipow:rd u.exp.v (bit:rd (cof:fl 52 1.023 v)))
++  rylh  |=([syn=? hol=@ zer=@ fac=@ exp=(unit ,@)] ~|(%real-nyet ^-(@rh !!)))
++  rylq  |=([syn=? hol=@ zer=@ fac=@ exp=(unit ,@)] ~|(%real-nyet ^-(@rq !!)))
++  ryls  |=([syn=? hol=@ zer=@ fac=@ exp=(unit ,@)] ~|(%real-nyet ^-(@rs !!)))

::  Floating point operations for general floating points.
::  [s=sign, e=unbiased exponent, f=fraction a=ari]
::  Value of floating point = (-1)^s * 2^h * (1.f) = (-1)^s * 2^h * a
++  fl
  |%
  ::  ari, or arithmetic form = 1 + mantissa
  ::  passing around this is convenient because it preserves
  ::  the number of zeros
  ::
  ::  more sophisticated people call this the significand, but that starts
  ::  with s, and sign already starts with s, so the variables wouldn't be
  ::  named very nicely
  ::
  ::  Law: =((met 0 (ari p m)) +(p))
  ++  ari  |=  [p=@u m=@u]  ^-  @
           :: (lia p (mix (lsh 0 (met 0 m) 1) m))
           (mix (lsh 0 p 1) m)
  ::
  ::  bex base a to power p (call w/ b=0 c=1). very naive (need to replace)
  ::  or jet
  ++  bey  |=  [a=@u p=@u b=@u c=@u]  ^-  @u
           ?:  =(b p)
             c
           $(c (^mul c a), b (^add b 1))
  ::
  ::  convert from sign/whole/frac -> sign/exp/ari w/ precision p, bias b
  ::  g is garbage
  ++  cof  |=  [p=@u b=@u s=? h=@u z=@ f=@u g=(unit ,@)]  ^-  [s=? e=@s a=@u]
           ?:  &(=(0 h) =(0 f))
             [s=s e=`@s`(dec (^mul 2 b)) a=(ari p 0)]
           ?:  &(=(0 h))
             =+  a=(fra (^add p b) z f) ::p+b bits
             =+  e=(dif:si (sun:si (met 0 a)) (sun:si +((^add p b))))
             [s=s e=e a=(lia p a)]
           =+  c=(fra p z f) :: p-bits
           =+  a=(mix c (lsh 0 p h))
           =+  e=(dif:si (sun:si (met 0 a)) (sun:si +(p)))
           [s=s e=e a=(lia p a)]
  ::
  ::  convert from sign/exp/ari -> sign/whole/frac w/ precision q
  ++  cog  |=  [q=@u s=? e=@s a=@u]  ^-  [s=? h=@u f=@u]
           ::?:  =(e -0)
           ::    [s=s h=1 f=(fre q a)
           ::?:  =((mod `@u`s 2) 0)  :: pos
           ::  (coh q s e a)
           ::?:  =((mod `@u`s 2)
           ::=+  (^mul ari (bex e))
           !!
  ::
  ::  Decimal length of number, for use in ++den
  ++  dcl  |=  [f=@u]  ^-  @u
           ?:  =(f 0)
             0
           (^add 1 $(f (^div f 10)))
  ::
  ::  Denominator of fraction, f is base 10
  ++  den  |=  [f=@u z=@u]  ^-  @u
           (bey 10 (^add z (dcl f)) 0 1)

  ::  Binary fraction of precision p (ex, for doubles, p=52)
  ++  fra  |=  [p=@u z=@u f=@u]  ^-  @u
           (^div (lsh 0 p f) (den f z))
  ::

  ::  utility for ++fre
  ++  rep  |=  [a=@ f=$+(@ @) c=@u]
           ^-  @
           ?:  =(c 0)
             a
           $(a (f a), c (dec c))
  ::  Decimal fraction of precision q [for printing only] mas peg
  ++  fre  |=  [q=@u n=[s=? e=@s a=@u]]  ^-  @u
           =+  ^=  b
               ?:  =(0 (mod e.n 2))
                 ?:  (^gte (abs:si e.n) (met 0 a.n))
                   1
                 ::=+  k=(lsh 0 (^sub (dec (met 0 a.n)) (abs:si e.n)) 1)
                 ::=+  r=(end 0 (^sub (dec (met 0 a.n)) (abs:si e.n)) a.n)
                 ::(mix k r)
                 (rep a.n mas (abs:si e.n))
               ::=+  k=(lsh 0 (^add (dec (met 0 a.n)) (abs:si e.n)) 1)
               ::=+  g=(lsh 0 (dec (met 0 a.n)) 1)
               :::(mix k g a.n)
               ::(rep a.n |=(a=@ (^mul 2 (peg a 0b10))) (abs:si e.n))  ::  kill & move
               a.n
           ~&  `@ub`b
           ?:  =(0 (mod e.n 2))
             =+  d=(bex (^sub (met 0 b) 1))
             (^div (^mul b (bey 10 q 0 1)) d)
           =+  d=(bex (^add (abs:si e.n) (dec (met 0 b))))
           (^div (^mul b (bey 10 q 0 1)) d)
  ::
  ++  hol  |=  [p=@u n=[s=? e=@s a=@u]]  ^-  @u
           ?:  =((mod `@`e.n 2) 0)
             ?:  (^gte (abs:si e.n) p)
               (lsh 0 (^sub (abs:si e.n) p) a.n)
             (rsh 0 (^sub p (abs:si e.n)) a.n)
           0
  ::
  ::  reverse ari, ari -> mantissa
  ++  ira  |=  a=@u  ^-  @u
           (mix (lsh 0 (dec (met 0 a)) 1) a)
  ::
  ::  limit ari to precision p. Rounds if over, lsh if under.
  ++  lia  |=  [p=@u a=@u]  ^-  @u
           ?:  (^lte (met 0 a) (^add p 1))
             (lsh 0 (^sub (^add p 1) (met 0 a)) a)
           (rnd p a)
  ::
  ::  round to nearest or even based on r (which has length n)
  ::  n should be the actual length of r, as it exists within a
  ::  The result is either (rhs 0 n a) or +(rsh 0 n a)
  ++  rnd  |=  [p=@u a=@u]  ^-  @u
           ?:  (^lte (met 0 a) (^add p 1))
             a :: avoid overflow
           =+  n=(^sub (met 0 a) (^add p 1))
           =+  r=(end 0 n a)
           (rne p a r n)
  :: 
  ::  the real rnd
  ++  rne  |=  [p=@u a=@u r=@u n=@u]  ^-  @u
           =+  b=(rsh 0 n a)
           ?:  =(n 0)
             a
           ?:  !=((met 0 r) n) :: starts with 0 => not same distance
             b
           ?:  =((mod r 2) 0)
             $(a (rsh 0 1 a), r (rsh 0 1 r), n (dec n)) :: ending 0s have no effect
           ?:  =(r 1) :: equal distance, round to even
             ?:  =((mod b 2) 0)
               b
             +(b)
           +(b) :: starts with 1, not even distance
  ::::::::::::
  ::  black magic values
  ++  vl
    |%
    ++  uzer  |=  [b=@u p=@u]
              (szer b p %.y)

    ++  szer  |=  [b=@u p=@u s=?]
              [s=s e=`@s`(dec (^mul b 2)) a=(lia p 0b1)]

    ++  qnan  |=  [b=@u p=@u s=?]
              [s=s e=`@s`(^mul 2 +(b)) a=(lia p `@`0b11)]

    ++  snan  |=  [b=@u p=@u s=?]
              [s=s e=`@s`(^mul 2 +(b)) a=(lia p `@`0b101)]

    ++  inft  |=  [b=@u p=@u s=?]
              [s=s e=`@s`(^mul 2 +(b)) a=(lia p `@`0b1)]
    --
  ::  black magic value tests
  ++  te
    |%
    ++  zer  |=  [b=@u p=@u n=[s=? e=@s a=@u]]
             =(e.n (dec (^mul b 2)))

    ++  nan  |=  [b=@u n=[s=? e=@s a=@u]]
             &(=(e.n (^mul 2 +(b))) !=(0 (ira a.n)))

    ++  snan  |=  [b=@u n=[s=? e=@s a=@u]]
              &(=(e.n (^mul 2 +(b))) !=((dec (met 0 a.n)) (met 0 (ira a.n))))

    ++  inf  |=  [b=@u n=[s=? e=@s a=@u]]
             &(=(e.n (^mul 2 +(b))) =(0 (ira a.n)))

    ++  gar  |=  [b=@u n=[s=? e=@s a=@u] m=[s=? e=@s a=@u]] 
             ^-  (unit ,[s=? e=@s a=@u])
             ?:  (snan b n)  ~|(%floating-nan !!)
             ?:  (snan b n)  ~|(%floating-nan !!)
             ?:  (nan b n)  [~ n]
             ?:  (nan b m)  [~ m]
             ~

    ++  pro  |=  [b=@u p=@u n=[s=? e=@s a=@u]]
             ^-  [s=? e=@s a=@u]
             =+  maxexp=`@s`(^mul 2 +(b))
             =+  minexp=`@s`(dec (^mul 2 b))
             ?:  &(=(0 (mod e.n 2)) (^gte e.n maxexp))
               (inft:vl:fl b p s.n)
             ?:  &(=(1 (mod e.n 2)) (^gte e.n minexp))
               (szer:vl:fl b p s.n)                             :: flush denorms
             n
     
    ++  err  |=  [b=@u p=@u n=[s=? e=@s a=@u]]
             ^-  (unit tape)
             ?:  (snan b n)  [~ "snan"]
             ?:  (nan b n)  [~ "nan"]
             ?:  (inf b n)  [~ "inf"]
             ?:  (zer b p n)  [~ "0"]
             ~
    --
  ::::::::::::
  ++  add  |=  [b=@u p=@u n=[s=? e=@s a=@u] m=[s=? e=@s a=@u]]  
           ^-  [s=? e=@s a=@u]
           =+  g=(gar:te:fl b n m)
           ?:  ?=(^ g)
             u.g
           ?:  (zer:te:fl b p n)
             m
           ?:  (zer:te:fl b p m)
             n
           ?:  &(!s.n !s.m)                        :: both negative
             =+  r=$(s.n %.y, s.m %.y)
             [s=%.n e=e.r a=a.r]
           ?.  &(s.n s.m)                          :: if not both positive
             (sub b p n [s=!s.m e=e.m a=a.m])      :: is actually sub
           ?:  =(-1 (cmp:si e.n e.m))              :: guarantee e.n > e.m
             $(n m, m n)
           =+  dif=(abs:si (dif:si e.n e.m))       :: always pos
           =+  a2=(lsh 0 dif a.n)                  :: p+1+dif bits
           =+  a3=(^add a.m a2)                    :: at least p+1+dif bits
           =+  dif2=(^sub (met 0 a3) (met 0 a2))   :: (met 0 a3) > (met 0 a2)
           =+  e2=(sum:si (sun:si dif2) e.n)
           (pro:te:fl b p [s=|(s.n s.m) e=e2 a=(lia p a3)])

  ++  sub  |=  [b=@u p=@u n=[s=? e=@s a=@u] m=[s=? e=@s a=@u]]  
           ^-  [s=? e=@s a=@u]
           =+  g=(gar:te:fl b n m)
           ?:  ?=(^ g)
             u.g
           ?:  |((zer:te:fl b p n) (zer:te:fl b p m))
              (add b p n m(s !s.m))                 :: why not
           ?:  &(!s.n s.m)                           :: -a-b
             (add b p n [s=%.n e.m a.m])             :: add handles negative case
           ?:  &(s.n !s.m)                           :: a+b
             (add b p n [s=%.y e.m a.m])             :: is actually add
           ?.  |(=(--1 (cmp:si e.n e.m)) &(=(e.n e.m) (^gte a.n a.m)))  :: n > m
             $(n m(s !s.m), m n(s !s.n))
           =+  dif=(abs:si (dif:si e.n e.m))
           =+  a2=(lsh 0 dif a.n)                    :: p+1+dif bits
           =+  a3=(^sub a2 a.m)                      :: assume m < 0 for now
           =+  dif2=(^sub (met 0 a2) (met 0 a3))     :: (met 0 a2) > (met 0 a3)
           (pro:te:fl b p [s=s.n e=(dif:si e.n (sun:si dif2)) a=(lia p a3)])  :: n > m => s=s.n

  ++  mul  |=  [b=@u p=@u n=[s=? e=@s a=@u] m=[s=? e=@s a=@u]]  ^-  [s=? e=@ a=@]
           =+  g=(gar:te:fl b n m)
           ?:  ?=(^ g)
             u.g
           ?:  |((zer:te:fl b p n) (zer:te:fl b p m))
             (szer:vl:fl b p =(s.n s.m))
           =+  a2=(^mul a.n a.m)
           :: =+  a3=(mix (lsh 0 (^mul p 2) 1) (end 0 (^mul p 2) a2))
           =+  e2=(met 0 (rsh 0 (^add 1 (^mul p 2)) a2))
           :: =+  a4=(rnd p (rsh 0 e2 a3))
           =+  a4=(lia p a2)
           =+  s2==(s.n s.m)
           (pro:te:fl b p [s=s2 e=:(sum:si e.n e.m (sun:si e2)) a=a4])

  ++  div  |=  [b=@u p=@u n=[s=? e=@s a=@u] m=[s=? e=@s a=@u]]  ^-  [s=? e=@ a=@]
           =+  g=(gar:te:fl b n m)
           ?:  &((zer:te:fl b p n) (zer:te:fl b p m))
             (qnan:vl:fl b p %.n)
           ?:  (zer:te:fl b p n)
             (szer:vl:fl b p =(s.n s.m))
           ?:  (zer:te:fl b p m)
             (inft:vl:fl b p =(s.n s.m))
           =+  c=(lia p (^div (lsh 0 (^mul p 3) a.n) a.m))
           ?:  (^gte a.n a.m)
             (pro:te:fl b p [s==(s.n s.m) e=(dif:si e.n e.m) a=c])
           (pro:te:fl b p [s==(s.n s.m) e=(dif:si (dif:si e.n e.m) (sun:si 1)) a=c])

  ++  lte  |=  [n=[s=? e=@s a=@u] m=[s=? e=@s a=@u]]  ^-  ?
           ?:  =(%.n n)
             ?:  =(%.n m)
               ?:  &(=(e.n a.n) =(a.n a.m))
                 %.y
               !$(s.n %.y, s.m %.y)
             %.y
           ?:  =(%.y m)
             %.n
           ?:  =(-1 (cmp:si e.n e.m))
             %.y
           ?:  =(--1 (cmp:si e.n e.m))
             %.n
           (^lte a.n a.m)

  ++  lth  |=  [n=[s=? e=@s a=@u] m=[s=? e=@s a=@u]]  ^-  ?
           ?:  =(%.n n)
             ?:  =(%.n m)
               ?:  &(=(e.n a.n) =(a.n a.m))
                 %.n
               !$(s.n %.y, s.m %.y)
             %.y
           ?:  =(%.y m)
             %.n
           ?:  =(-1 (cmp:si e.n e.m))
             %.y
           ?:  =(--1 (cmp:si e.n e.m))
             %.n
           (^lth a.n a.m)

  ++  gte  |=  [n=[s=? e=@s a=@u] m=[s=? e=@s a=@u]]  ^-  ?
           (lth m n)

  ++  gth  |=  [n=[s=? e=@s a=@u] m=[s=? e=@s a=@u]]  ^-  ?
           (lte m n)
  --
::
++  rd                                                  ::  core for @rd
  ~%  %rd  +  ~
  |%
  ++  mlen  52                                          ::  mantissa bits
  ++  elen  11                                          ::  exponent bits
  ++  bias  1.023                                       ::  exponent bias
  ++  dlen  14                                          ::  ~=log_10(2^mlen)
  ::  Convert a sign/exp/ari cell into 64 bit atom
  ++  bit  |=  a=[s=? e=@s a=@u]
           =+  a2=(lia:fl mlen a.a)
           =+  b=(ira:fl a2)
           ::=+  c=(lsh 0 (^sub 52 (met 0 b)) b)
           %+  can  0
           [[mlen b] [[elen (abs:si (sum:si (sun:si bias) e.a))] [[1 `@`s.a] ~]]]
  ::  Sign of an @rd
  ++  sig  |=  [a=@rd]  ^-  ?
           =(0 (rsh 0 (^add mlen elen) a))
  ::  Exponent of an @rd
  ++  exp  |=  [a=@rd]  ^-  @s
           (dif:si (sun:si (rsh 0 mlen (end 0 (^add elen mlen) a))) (sun:si bias))
  ::  Fraction of an @rd (binary)
  ++  fac  |=  [a=@rd]  ^-  @u
           (fre:fl dlen (sea a))
  ::  Whole
  ++  hol  |=  [a=@rd]  ^-  @u
           (hol:fl mlen (sea a))
  ::  Convert to sign/exp/ari form
  ++  sea  |=  a=@rd  ^-  [s=? e=@s a=@u]
           (pro:te:fl bias mlen [s=(sig a) e=(exp a) a=(ari:fl mlen (end 0 mlen a))])
  ++  err  |=  a=@rd  ^-  (unit tape)
           (err:te:fl bias mlen (sea a))

  ::::::::::::
  ++  sun  ~/  %sun
           |=  a=@u  ^-  @rd
           (bit (cof:fl mlen bias %.y a 0 0 ~))

  ++  add  ~/  %add
           |=  [a=@rd b=@rd]  ^-  @rd
           (bit (add:fl bias mlen (sea a) (sea b)))

  ++  sub  ~/  %sub
           |=  [a=@rd b=@rd]  ^-  @rd
           (bit (sub:fl bias mlen (sea a) (sea b)))

  ++  mul  ~/  %mul
           |=  [a=@rd b=@rd]  ^-  @rd
           (bit (mul:fl bias mlen (sea a) (sea b)))

  ++  div  ~/  %div
           |=  [a=@rd b=@rd]  ^-  @rd
           (bit (div:fl bias mlen (sea a) (sea b)))

  ++  lte  ~/  %lte
           |=  [a=@rd b=@rd]  ^-  ?
           (lte:fl (sea a) (sea b))

  ++  lth  ~/  %lth
           |=  [a=@rd b=@rd]  ^-  ?
           (lth:fl (sea a) (sea b))

  ++  gte  ~/  %gte
           |=  [a=@rd b=@rd]  ^-  ?
           (gte:fl (sea a) (sea b))

  ++  gth  ~/  %gth
           |=  [a=@rd b=@rd]  ^-  ?
           (gth:fl (sea a) (sea b))

  ++  max  |=  [a=@rd b=@rd]  ^-  @rd
           ?:  (gth a b)
             a
           b

  ++  min  |=  [a=@rd b=@rd]  ^-  @rd
           ?:  (lth a b)
             a
           b

  ++  bex  |=  a=@s  ^-  @rd
           (bit [s=%.y e=a a=(ari:fl mlen 0)])
  
  ++  ipow  |=  [exp=@s n=@rd]
            ^-  @rd
            ?:  =(0 (mod exp 2))
              ?:  =(0 exp)
                n
              (mul .~10 $(exp (^sub exp 2)))
            ?:  =(1 exp)
              (div n .~10)
            (div $(exp (^sub exp 2)) .~10)
  --
::::::::::::::::::::::::::::::::::::::::::::::::::::::::::
::                section 2cH, urbit time               ::
::
++  year                                                ::  date to @d
  |=  det=date
  ^-  @d
  =+  ^=  yer
      ?:  a.det
        (add 292.277.024.400 y.det)
      (sub 292.277.024.400 (dec y.det))
  =+  day=(yawn yer m.det d.t.det)
  (yule day h.t.det m.t.det s.t.det f.t.det)
::
++  yore                                                ::  @d to date
  |=  now=@d
  ^-  date
  =+  rip=(yell now)
  =+  ger=(yall d.rip)
  :-  ?:  (gth y.ger 292.277.024.400)
        [a=& y=(sub y.ger 292.277.024.400)]
      [a=| y=+((sub 292.277.024.400 y.ger))]
  [m.ger d.ger h.rip m.rip s.rip f.rip]
::
++  yell                                                ::  tarp from @d
  |=  now=@d
  ^-  tarp
  =+  sec=(rsh 6 1 now)
  =+  ^=  fan
      =+  [muc=4 raw=(end 6 1 now)]
      |-  ^-  (list ,@ux)
      ?:  |(=(0 raw) =(0 muc))
        ~
      =>  .(muc (dec muc))
      [(cut 4 [muc 1] raw) $(raw (end 4 muc raw))]
  =+  day=(div sec day:yo)
  =>  .(sec (mod sec day:yo))
  =+  hor=(div sec hor:yo)
  =>  .(sec (mod sec hor:yo))
  =+  mit=(div sec mit:yo)
  =>  .(sec (mod sec mit:yo))
  [day hor mit sec fan]
::
++  yule                                                ::  time atom
  |=  rip=tarp
  ^-  @d
  =+  ^=  sec  ;:  add
                 (mul d.rip day:yo)
                 (mul h.rip hor:yo)
                 (mul m.rip mit:yo)
                 s.rip
               ==
  =+  ^=  fac  =+  muc=4
               |-  ^-  @
               ?~  f.rip
                 0
               =>  .(muc (dec muc))
               (add (lsh 4 muc i.f.rip) $(f.rip t.f.rip))
  (con (lsh 6 1 sec) fac)
::
++  yall                                                ::  day # to day of year
  |=  day=@ud
  ^-  [y=@ud m=@ud d=@ud]
  =+  [era=0 cet=0 lep=_?]
  =>  .(era (div day era:yo), day (mod day era:yo))
  =>  ^+  .
      ?:  (lth day +(cet:yo))
        .(lep &, cet 0)
      =>  .(lep |, cet 1, day (sub day +(cet:yo)))
      .(cet (add cet (div day cet:yo)), day (mod day cet:yo))
  =+  yer=(add (mul 400 era) (mul 100 cet))
  |-  ^-  [y=@ud m=@ud d=@ud]
  =+  dis=?:(lep 366 365)
  ?.  (lth day dis)
    =+  ner=+(yer)
    $(yer ner, day (sub day dis), lep =(0 (end 0 2 ner)))
  |-  ^-  [y=@ud m=@ud d=@ud]
  =+  [mot=0 cah=?:(lep moy:yo moh:yo)]
  |-  ^-  [y=@ud m=@ud d=@ud]
  =+  zis=(snag mot cah)
  ?:  (lth day zis)
    [yer +(mot) +(day)]
  $(mot +(mot), day (sub day zis))
::
++  yawn                                                ::  days since Jesus
  |=  [yer=@ud mot=@ud day=@ud]
  ^-  @ud
  =>  .(mot (dec mot), day (dec day))
  =>  ^+  .
      %=    .
          day
        =+  cah=?:((yelp yer) moy:yo moh:yo)
        |-  ^-  @ud
        ?:  =(0 mot)
          day
        $(mot (dec mot), cah (slag 1 cah), day (add day (snag 0 cah)))
      ==
  |-  ^-  @ud
  ?.  =(0 (mod yer 4))
    =+  ney=(dec yer)
    $(yer ney, day (add day ?:((yelp ney) 366 365)))
  ?.  =(0 (mod yer 100))
    =+  nef=(sub yer 4)
    $(yer nef, day (add day ?:((yelp nef) 1.461 1.460)))
  ?.  =(0 (mod yer 400))
    =+  nec=(sub yer 100)
    $(yer nec, day (add day ?:((yelp nec) 36.525 36.524)))
  (add day (mul (div yer 400) (add 1 (mul 4 36.524))))
::
++  yelp                                                ::  leap year
  |=  yer=@ud  ^-  ?
  &(=(0 (mod yer 4)) |(!=(0 (mod yer 100)) =(0 (mod yer 400))))
::
++  yo                                                  ::  time constants
  |%  ++  cet  36.524                 ::  (add 24 (mul 100 365))
      ++  day  86.400                 ::  (mul 24 hor)
      ++  era  146.097                ::  (add 1 (mul 4 cet))
      ++  hor  3.600                  ::  (mul 60 mit)
      ++  jes  106.751.991.084.417    ::  (mul 730.692.561 era)
      ++  mit  60
      ++  moh  `(list ,@ud)`[31 28 31 30 31 30 31 31 30 31 30 31 ~]
      ++  moy  `(list ,@ud)`[31 29 31 30 31 30 31 31 30 31 30 31 ~]
      ++  qad  126.144.001            ::  (add 1 (mul 4 yer))
      ++  yer  31.536.000             ::  (mul 365 day)
  --
::::::::::::::::::::::::::::::::::::::::::::::::::::::::::
::                section 2cI, almost macros            ::
::
++  cury
  |*  [a=_|=(^ _*) b=*]
  |*  c=_+<+.a
  (a b c)
::
++  curr
  |*  [a=_|=(^ _*) c=*]
  |*  b=_+<+.a
  (a b c)
::
++  cork  |*([a=_,* b=gate] (corl b a))
::
++  corl
  |*  [a=gate b=_,*]
  |=  c=_+<.b
  (a (b c))
::
++  hard
  |*  han=$+(* *)
  |=  fud=*  ^-  han
  ~|  %hard
  =+  gol=(han fud)
  ?>(=(gol fud) gol)
::
++  soft
  |*  han=$+(* *)
  |=  fud=*  ^-  (unit han)
  =+  gol=(han fud)
  ?.(=(gol fud) ~ [~ gol])

  ::::::::::::::::::::::::::::::::::::::::::::::::::::::  ::
::::              chapter 2d, containers                ::::
::  ::::::::::::::::::::::::::::::::::::::::::::::::::::::
::                section 2dA, sets                     ::
::
++  apt                                                 ::  set invariant
  |=  a=(tree)
  ?~  a
    &
  ?&  ?~(l.a & ?&((vor n.a n.l.a) (hor n.l.a n.a)))
      ?~(r.a & ?&((vor n.a n.r.a) (hor n.a n.r.a)))
  ==
::
++  in                                                  ::  set engine
  ~/  %in
  |/  a=(set)
  +-  all                                               ::  logical AND
    ~/  %all
    |*  b=$+(* ?)
    |-  ^-  ?
    ?~  a
      &
    ?&((b n.a) $(a l.a) $(a r.a))
  ::
  +-  any                                               ::  logical OR
    ~/  %any
    |*  b=$+(* ?)
    |-  ^-  ?
    ?~  a
      |
    ?|((b n.a) $(a l.a) $(a r.a))
  ::
  +-  del                                               ::  b without any a
    ~/  %del
    |*  b=*
    |-  ^+  a
    ?~  a
      ~
    ?.  =(b n.a)
      ?:  (hor b n.a)
        [n.a $(a l.a) r.a]
      [n.a l.a $(a r.a)]
    |-  ^-  ?(~ _a)
    ?~  l.a  r.a
    ?~  r.a  l.a
    ?:  (vor n.l.a n.r.a)
      [n.l.a l.l.a $(l.a r.l.a)]
    [n.r.a $(r.a l.r.a) r.r.a]
  ::
  +-  dig                                               ::  axis of a in b
    |=  b=*
    =+  c=1
    |-  ^-  (unit ,@)
    ?~  a  ~
    ?:  =(b n.a)  [~ u=(peg c 2)]
    ?:  (gor b n.a)
      $(a l.a, c (peg c 6))
    $(a r.a, c (peg c 7))
  ::
  +-  gas                                               ::  concatenate
    ~/  %gas
    |=  b=(list ,_?>(?=(^ a) n.a))
    |-  ^+  a
    ?~  b
      a
    $(b t.b, a (put(+< a) i.b))
  ::
  +-  has                                               ::  b exists in a check
    ~/  %has
    |*  b=*
    |-  ^-  ?
    ?~  a
      |
    ?:  =(b n.a)
      &
    ?:  (hor b n.a)
      $(a l.a)
    $(a r.a)
  ::
  +-  mer                                               ::  puts b in a, sorted
    ~/  %mer
    |*  b=_a
    |-  ^+  a
    ?~  b
      a
    ?~  a
      b
    ?.  (vor n.a n.b)
      $(a b, b a)
    ?:  =(n.b n.a)
      [n.a $(a l.a, b l.b) $(a r.a, b r.b)]
    ?:  (hor n.b n.a)
      $(a [n.a $(a l.a, b [n.b l.b ~]) r.a], b r.b)
    $(a [n.a l.a $(a r.a, b [n.b ~ r.b])], b l.b)
  ::
  +-  int                                               ::  intersection
    ~/  %int
    |*  b=_a
    |-  ^+  a
    ?~  b
      ~
    ?~  a
      ~
    ?.  (vor n.a n.b)
      $(a b, b a)
    ?:  =(n.b n.a)
      [n.a $(a l.a, b l.b) $(a r.a, b r.b)]
    ?:  (hor n.b n.a)
      %-  uni(+< $(a l.a, b [n.b l.b ~]))  $(b r.b)
    %-  uni(+< $(a r.a, b [n.b ~ r.b]))  $(b l.b)
  ::
  +-  put                                               ::  puts b in a, sorted
    ~/  %put
    |*  b=*
    |-  ^+  a
    ?~  a
      [b ~ ~]
    ?:  =(b n.a)
      a
    ?:  (hor b n.a)
      =+  c=$(a l.a)
      ?>  ?=(^ c)
      ?:  (vor n.a n.c)
        [n.a c r.a]
      [n.c l.c [n.a r.c r.a]]
    =+  c=$(a r.a)
    ?>  ?=(^ c)
    ?:  (vor n.a n.c)
      [n.a l.a c]
    [n.c [n.a l.a l.c] r.c]
  ::
  +-  rep                                               ::  replace by tile
    |*  [b=* c=_,*]
    |-
    ?~  a  b
    $(a r.a, b $(a l.a, b (c n.a b)))
  ::
  +-  tap                                               ::  list tiles a set
    ~/  %tap
    |=  b=(list ,_?>(?=(^ a) n.a))
    ^+  b
    ?~  a
      b
    $(a r.a, b [n.a $(a l.a)])
  ::
  +-  uni                                               ::  union
    ~/  %uni
    |*  b=_a
    |-  ^+  a
    ?~  b
      a
    ?~  a
      b
    ?:  (vor n.a n.b)
      ?:  =(n.b n.a)
        [n.b $(a l.a, b l.b) $(a r.a, b r.b)]
      ?:  (hor n.b n.a)
        $(a [n.a $(a l.a, b [n.b l.b ~]) r.a], b r.b)
      $(a [n.a l.a $(a r.a, b [n.b ~ r.b])], b l.b)
    ?:  =(n.a n.b)
      [n.b $(b l.b, a l.a) $(b r.b, a r.a)]
    ?:  (hor n.a n.b)
      $(b [n.b $(b l.b, a [n.a l.a ~]) r.b], a r.a)
    $(b [n.b l.b $(b r.b, a [n.a ~ r.a])], a l.a)
  ::
  +-  wyt                                               ::  size of set
    .+
    |-  ^-  @
    ?~(a 0 +((add $(a l.a) $(a r.a))))
  --
::::::::::::::::::::::::::::::::::::::::::::::::::::::::::
::                section 2dB, maps                     ::
::
++  ept                                                 ::  map invariant
  |=  a=(tree ,[p=* q=*])
  ?~  a
    &
  ?&  ?~(l.a & ?&((vor p.n.a p.n.l.a) (hor p.n.l.a p.n.a)))
      ?~(r.a & ?&((vor p.n.a p.n.r.a) (hor p.n.a p.n.r.a)))
  ==
::
++  ja                                                  ::  jar engine
  |/  a=(jar)
  +-  get                                               ::  gets list by key
    |*  b=*
    =+  c=(~(get by a) b)
    ?~(c ~ u.c)
  ::
  +-  add                                               ::  adds key-list pair
    |*  [b=* c=*]
    =+  d=(get(+< a) b)
    (~(put by a) b [c d])
  --
::
++  ju                                                  ::  jug engine
  |/  a=(jug)
  +-  del                                               ::  del key-set pair
    |*  [b=* c=*]
    ^+  a
    =+  d=(get(+< a) b)
    =+  e=(~(del in d) c)
    ?~  e
      (~(del by a) b)
    (~(put by a) b e)
  ::
  +-  get                                               ::  gets set by key
    |*  b=*
    =+  c=(~(get by a) b)
    ?~(c ~ u.c)
  ::
  +-  has                                               ::  existence check
    |*  [b=* c=*]
    ^-  ?
    (~(has in (get(+< a) b)) c)
  ::
  +-  put                                               ::  add key-set pair
    |*  [b=* c=*]
    ^+  a
    =+  d=(get(+< a) b)
    (~(put by a) b (~(put in d) c))
  --
::
++  by                                                  ::  map engine
  ~/  %by
  |/  a=(map)
  +-  all                                               ::  logical AND
    ~/  %all
    |*  b=$+(* ?)
    |-  ^-  ?
    ?~  a
      &
    ?&((b q.n.a) $(a l.a) $(a r.a))
  ::
  +-  any                                               ::  logical OR
    ~/  %any
    |*  b=$+(* ?)
    |-  ^-  ?
    ?~  a
      |
    ?|((b q.n.a) $(a l.a) $(a r.a))
  ::
  +-  del                                               ::  delete at key b
    ~/  %del
    |*  b=*
    |-  ^+  a
    ?~  a
      ~
    ?.  =(b p.n.a)
      ?:  (gor b p.n.a)
        [n.a $(a l.a) r.a]
      [n.a l.a $(a r.a)]
    |-  ^-  ?(~ _a)
    ?~  l.a  r.a
    ?~  r.a  l.a
    ?:  (vor p.n.l.a p.n.r.a)
      [n.l.a l.l.a $(l.a r.l.a)]
    [n.r.a $(r.a l.r.a) r.r.a]
  ::
  +-  dig                                               ::  axis of b key
    |=  b=*
    =+  c=1
    |-  ^-  (unit ,@)
    ?~  a  ~
    ?:  =(b p.n.a)  [~ u=(peg c 2)]
    ?:  (gor b p.n.a)
      $(a l.a, c (peg c 6))
    $(a r.a, c (peg c 7))
  ::
  +-  gas                                               ::  concatenate
    ~/  %gas
    |*  b=(list ,[p=* q=*])
    =>  .(b `(list ,_?>(?=(^ a) n.a))`b)
    |-  ^+  a
    ?~  b
      a
    $(b t.b, a (put(+< a) p.i.b q.i.b))
  ::
  +-  get                                               ::  grab value by key
    ~/  %get
    |*  b=*
    |-  ^-  ?(~ [~ u=_?>(?=(^ a) q.n.a)])
    ?~  a
      ~
    ?:  =(b p.n.a)
      [~ u=q.n.a]
    ?:  (gor b p.n.a)
      $(a l.a)
    $(a r.a)
  ::
  +-  got
    |*  b=*
    %-  need
    %-  get(+< a)  b
  ::
  +-  has                                               ::  key existence check
    ~/  %has
    |*  b=*
    !=(~ (get(+< a) b))
  ::
  +-  int                                               ::  intersection
    ~/  %int
    |*  b=_a
    |-  ^+  a
    ?~  b
      ~
    ?~  a
      ~
    ?:  (vor p.n.a p.n.b)
      ?:  =(p.n.b p.n.a)
        [n.b $(a l.a, b l.b) $(a r.a, b r.b)]
      ?:  (hor p.n.b p.n.a)
        %-  uni(+< $(a l.a, b [n.b l.b ~]))  $(b r.b)
      %-  uni(+< $(a r.a, b [n.b ~ r.b]))  $(b l.b)
    ?:  =(p.n.a p.n.b)
      [n.b $(b l.b, a l.a) $(b r.b, a r.a)]
    ?:  (hor p.n.a p.n.b)
      %-  uni(+< $(b l.b, a [n.a l.a ~]))  $(a r.a)
    %-  uni(+< $(b r.b, a [n.a ~ r.a]))  $(a l.a)
  ::
  +-  mar                                               ::  add with validation
    |*  [b=_?>(?=(^ a) p.n.a) c=(unit ,_?>(?=(^ a) q.n.a))]
    ?~  c
      (del b)
    (put b u.c)
  ::
  +-  put                                               ::  adds key-value pair
    ~/  %put
    |*  [b=* c=*]
    |-  ^+  a
    ?~  a
      [[b c] ~ ~]
    ?:  =(b p.n.a)
      ?:  =(c q.n.a)
        a
      [[b c] l.a r.a]
    ?:  (gor b p.n.a)
      =+  d=$(a l.a)
      ?>  ?=(^ d)
      ?:  (vor p.n.a p.n.d)
        [n.a d r.a]
      [n.d l.d [n.a r.d r.a]]
    =+  d=$(a r.a)
    ?>  ?=(^ d)
    ?:  (vor p.n.a p.n.d)
      [n.a l.a d]
    [n.d [n.a l.a l.d] r.d]
  ::
  +-  rep                                               ::  replace by product
    |*  [b=* c=_,*]
    |-
    ?~  a  b
    $(a r.a, b $(a l.a, b (c n.a b)))
  ::
  +-  rib                                               ::  transform + product
    |*  [b=* c=_,*]
    |-  ^+  [b a]
    ?~  a  [b ~]
    =+  d=(c n.a b)
    =.  n.a  +.d
    =+  e=$(a l.a, b -.d)
    =+  f=$(a r.a, b -.e)
    [-.f [n.a +.e +.f]]
  ::
  +-  run                                               ::  turns to tuples
    |*  b=_,*
    |-
    ?~  a  a
    [[p.n.a (b q.n.a)] $(a l.a) $(a r.a)]
  ::
  +-  tap                                               ::  listify pairs
    ~/  %tap
    |=  b=(list ,_?>(?=(^ a) n.a))
    ^+  b
    ?~  a
      b
    $(a r.a, b [n.a $(a l.a)])
  ::
  +-  tur                                               ::  turn
    |*  b=$+([* *] *)
    |-
    ?~  a  ~
    [n=[p=p.n.a q=(b p.n.a q.n.a)] l=$(a l.a) r=$(a r.a)]
  ::
  +-  uni                                               ::  union, merge
    ~/  %uni
    |*  b=_a
    |-  ^+  a
    ?~  b
      a
    ?~  a
      b
    ?:  (vor p.n.a p.n.b)
      ?:  =(p.n.b p.n.a)
        [n.b $(a l.a, b l.b) $(a r.a, b r.b)]
      ?:  (hor p.n.b p.n.a)
        $(a [n.a $(a l.a, b [n.b l.b ~]) r.a], b r.b)
      $(a [n.a l.a $(a r.a, b [n.b ~ r.b])], b l.b)
    ?:  =(p.n.a p.n.b)
      [n.b $(b l.b, a l.a) $(b r.b, a r.a)]
    ?:  (hor p.n.a p.n.b)
      $(b [n.b $(b l.b, a [n.a l.a ~]) r.b], a r.a)
    $(b [n.b l.b $(b r.b, a [n.a ~ r.a])], a l.a)
  ::
  +-  urn                                               ::  turn
    |*  b=$+([* *] *)
    |-
    ?~  a  ~
    [n=[p=p.n.a q=(b p.n.a q.n.a)] l=$(a l.a) r=$(a r.a)]
  ::
  +-  wyt                                               ::  depth of map
    .+
    |-  ^-  @
    ?~(a 0 +((add $(a l.a) $(a r.a))))
  --
::::::::::::::::::::::::::::::::::::::::::::::::::::::::::
::                section 2dC, queues                   ::
::
++  to                                                  ::  queue engine
  |/  a=(qeu)
  +-  bal
    |-  ^+  a
    ?~  a  ~
    ?.  |(?=(~ l.a) (vor n.a n.l.a))
      $(a [n.l.a l.l.a $(a [n.a r.l.a r.a])])
    ?.  |(?=(~ r.a) (vor n.a n.r.a))
      $(a [n.r.a $(a [n.a l.a l.r.a]) r.r.a])
    a
  ::
  +-  dep                                               ::  max depth of queue
    |-  ^-  @
    ?~  a  0
    +((max $(a l.a) $(a r.a)))
  ::
  +-  gas                                               ::  insert list to que
    |=  b=(list ,_?>(?=(^ a) n.a))
    |-  ^+  a
    ?~(b a $(b t.b, a (put(+< a) i.b)))
  ::
  +-  get                                               ::  head-tail pair
    |-  ^+  [p=?>(?=(^ a) n.a) q=a]
    ?~  a
      !!
    ?~  r.a
      [n.a l.a]
    =+  b=$(a r.a)
    :-  p.b
    ?:  |(?=(~ q.b) (vor n.a n.q.b))
      [n.a l.a q.b]
    [n.q.b [n.a l.a l.q.b] r.q.b]
  ::
  +-  nap                                               ::  removes head
    ?>  ?=(^ a)
    ?:  =(~ l.a)  r.a
    =+  b=get(+< l.a)
    bal(+< ^+(a [p.b q.b r.a]))
  ::
  +-  put                                               ::  insert new tail
    |*  b=*
    |-  ^+  a
    ?~  a
      [b ~ ~]
    bal(+< a(l $(a l.a)))
  ::
  +-  tap                                               ::  adds list to end
    |=  b=(list ,_?>(?=(^ a) n.a))
    ^+  b
    ?~  a
      b
    $(a r.a, b [n.a $(a l.a)])
  ::
  +-  top                                               ::  produces head
    |-  ^-  (unit ,_?>(?=(^ a) n.a))
    ?~  a  ~
    ?~(r.a [~ n.a] $(a r.a))
  --
::::::::::::::::::::::::::::::::::::::::::::::::::::::::::
::                section 2dD, casual containers        ::
::
++  mo                                                  ::  make a map
  |*  a=(list)
  =>  .(a `_(homo a)`a)
  =>  .(a `(list ,[p=_-<.a q=_->.a])`a)
  =+  b=*(map ,_?>(?=(^ a) p.i.a) ,_?>(?=(^ a) q.i.a))
  (~(gas by b) a)
::
++  sa                                                  ::  make a set
  |*  a=(list)
  =>  .(a `_(homo a)`a)
  =+  b=*(set ,_?>(?=(^ a) i.a))
  (~(gas in b) a)
::
++  qu                                                  ::  make a set
  |*  a=(list)
  =>  .(a `_(homo a)`a)
  =+  b=*(set ,_?>(?=(^ a) i.a))
  (~(gas in b) a)
  ::::::::::::::::::::::::::::::::::::::::::::::::::::::  ::
::::              chapter 2e, miscellaneous libs        ::::
::  ::::::::::::::::::::::::::::::::::::::::::::::::::::::
::                section 2eA, packing                  ::
::
++  cue                                                 ::  unpack
  ~/  %cue
  |=  a=@
  ^-  *
  =+  b=0
  =+  m=`(map ,@ ,*)`~
  =<  q
  |-  ^-  [p=@ q=* r=_m]
  ?:  =(0 (cut 0 [b 1] a))
    =+  c=(rub +(b) a)
    [+(p.c) q.c (~(put by m) b q.c)]
  =+  c=(add 2 b)
  ?:  =(0 (cut 0 [+(b) 1] a))
    =+  u=$(b c)
    =+  v=$(b (add p.u c), m r.u)
    =+  w=[q.u q.v]
    [(add 2 (add p.u p.v)) w (~(put by r.v) b w)]
  =+  d=(rub c a)
  [(add 2 p.d) (need (~(get by m) q.d)) m]
::
++  jam                                                 ::  pack
  ~/  %jam
  |=  a=*
  ^-  @
  =+  b=0
  =+  m=`(map ,* ,@)`~
  =<  q
  |-  ^-  [p=@ q=@ r=_m]
  =+  c=(~(get by m) a)
  ?~  c
    =>  .(m (~(put by m) a b))
    ?:  ?=(@ a)
      =+  d=(mat a)
      [(add 1 p.d) (lsh 0 1 q.d) m]
    =>  .(b (add 2 b))
    =+  d=$(a -.a)
    =+  e=$(a +.a, b (add b p.d), m r.d)
    [(add 2 (add p.d p.e)) (mix 1 (lsh 0 2 (cat 0 q.d q.e))) r.e]
  ?:  ?&(?=(@ a) (lte (met 0 a) (met 0 u.c)))
    =+  d=(mat a)
    [(add 1 p.d) (lsh 0 1 q.d) m]
  =+  d=(mat u.c)
  [(add 2 p.d) (mix 3 (lsh 0 2 q.d)) m]
::
++  mat                                                 ::  length-encode
  ~/  %mat
  |=  a=@
  ^-  [p=@ q=@]
  ?:  =(0 a)
    [1 1]
  =+  b=(met 0 a)
  =+  c=(met 0 b)
  :-  (add (add c c) b)
  (cat 0 (bex c) (mix (end 0 (dec c) b) (lsh 0 (dec c) a)))
::
++  rub                                                 ::  length-decode
  ~/  %rub
  |=  [a=@ b=@]
  ^-  [p=@ q=@]
  =+  ^=  c
      =+  [c=0 m=(met 0 b)]
      |-  ?<  (gth c m)
      ?.  =(0 (cut 0 [(add a c) 1] b))
        c
      $(c +(c))
  ?:  =(0 c)
    [1 0]
  =+  d=(add a +(c))
  =+  e=(add (bex (dec c)) (cut 0 [d (dec c)] b))
  [(add (add c c) e) (cut 0 [(add d (dec c)) e] b)]
::::::::::::::::::::::::::::::::::::::::::::::::::::::::::
::                section 2eB, parsing (tracing)        ::
::
++  last  |=  [zyc=hair naz=hair]                       ::  farther trace
          ^-  hair
          ?:  =(p.zyc p.naz)
            ?:((gth q.zyc q.naz) zyc naz)
          ?:((gth p.zyc p.naz) zyc naz)
::
++  lust  |=  [weq=char naz=hair]                       ::  detect newline
          ^-  hair
          ?:(=(10 weq) [+(p.naz) 1] [p.naz +(q.naz)])
::::::::::::::::::::::::::::::::::::::::::::::::::::::::::
::                section 2eC, parsing (custom rules)   ::
::
++  cold                                                ::  replace w/ constant
  ~/  %cold
  |*  [cus=* sef=_rule]
  ~/  %fun
  |=  tub=nail
  =+  vex=(sef tub)
  ?~  q.vex
    vex
  [p=p.vex q=[~ u=[p=cus q=q.u.q.vex]]]
::
++  cook                                                ::  apply gate
  ~/  %cook
  |*  [poq=_,* sef=_rule]
  ~/  %fun
  |=  tub=nail
  =+  vex=(sef tub)
  ?~  q.vex
    vex
  [p=p.vex q=[~ u=[p=(poq p.u.q.vex) q=q.u.q.vex]]]
::
++  easy                                                ::  always parse
  ~/  %easy
  |*  huf=*
  ~/  %fun
  |=  tub=nail
  ^-  (like ,_huf)
  [p=p.tub q=[~ u=[p=huf q=tub]]]
::
++  fail  |=(tub=nail [p=p.tub q=~])                    ::  never parse
++  full                                                ::  has to fully parse
  |*  sef=_rule
  |=  tub=nail
  =+  vex=(sef tub)
  ?~(q.vex vex ?:(=(~ q.q.u.q.vex) vex [p=p.vex q=~]))
::
++  funk                                                ::  add to tape first
  |*  [pre=tape sef=_rule]
  |=  tub=nail
  (sef p.tub (weld pre q.tub))
::
++  here                                                ::  place-based apply
  ~/  %here
  |*  [hez=_|=([a=pint b=*] [a b]) sef=_rule]
  ~/  %fun
  |=  tub=nail
  =+  vex=(sef tub)
  ?~  q.vex
    vex
  [p=p.vex q=[~ u=[p=(hez [p.tub p.q.u.q.vex] p.u.q.vex) q=q.u.q.vex]]]
::
++  inde  |*  sef=_rule                                 :: indentation block
  |=  nail  ^+  (sef)
  =+  [har tap]=[p q]:+<
  =+  lev=(fil 3 (dec q.har) ' ')
  =+  eol=(just `@t`10)
  =+  =-  roq=((star ;~(pose prn ;~(sfix eol (jest lev)) -)) har tap)
      ;~(simu ;~(plug eol eol) eol)
  ?~  q.roq  roq
  =+  vex=(sef har(q 1) p.u.q.roq)
  =+  fur=p.vex(q (add (dec q.har) q.p.vex))
  ?~  q.vex  vex(p fur)
  =-  vex(p fur, u.q -)
  :+  &3.vex
    &4.vex(q.p (add (dec q.har) q.p.&4.vex))
  =+  res=|4.vex
  |-  ?~  res  |4.roq
  ?.  =(10 -.res)  [-.res $(res +.res)]
  (welp [`@t`10 (trip lev)] $(res +.res))
::
++  jest                                                ::  match a cord
  |=  daf=@t
  |=  tub=nail
  =+  fad=daf
  |-  ^-  (like ,@t)
  ?:  =(0 daf)
    [p=p.tub q=[~ u=[p=fad q=tub]]]
  ?:  |(?=(~ q.tub) !=((end 3 1 daf) i.q.tub))
    (fail tub)
  $(p.tub (lust i.q.tub p.tub), q.tub t.q.tub, daf (rsh 3 1 daf))
::
++  just                                                ::  XX redundant, jest
  ~/  %just                                             ::  match a char
  |=  daf=char
  ~/  %fun
  |=  tub=nail
  ^-  (like char)
  ?~  q.tub
    (fail tub)
  ?.  =(daf i.q.tub)
    (fail tub)
  (next tub)
::
++  knee                                                ::  callbacks
  |*  [gar=* sef=_|.(rule)]
  |=  tub=nail
  ^-  (like ,_gar)
  ((sef) tub)
::
++  mask                                                ::  match char in set
  ~/  %mask
  |=  bud=(list char)
  ~/  %fun
  |=  tub=nail
  ^-  (like char)
  ?~  q.tub
    (fail tub)
  ?.  (lien bud |=(a=char =(i.q.tub a)))
    (fail tub)
  (next tub)
::
++  next                                                ::  consume a char
  |=  tub=nail
  ^-  (like char)
  ?~  q.tub
    (fail tub)
  =+  zac=(lust i.q.tub p.tub)
  [zac [~ i.q.tub [zac t.q.tub]]]
::
++  sear                                                ::  conditional cook
  ~/  %sear
  |*  [pyq=_|=(* *(unit)) sef=_rule]
  ~/  %fun
  |=  tub=nail
  =+  vex=(sef tub)
  ?~  q.vex
    vex
  =+  gey=(pyq p.u.q.vex)
  ?~  gey
    [p=p.vex q=~]
  [p=p.vex q=[~ u=[p=u.gey q=q.u.q.vex]]]
::
++  shim                                                ::  match char in range
  ~/  %shim
  |=  [les=@ mos=@]
  ~/  %fun
  |=  tub=nail
  ^-  (like char)
  ?~  q.tub
    (fail tub)
  ?.  ?&((gte i.q.tub les) (lte i.q.tub mos))
    (fail tub)
  (next tub)
::
++  stag                                                ::  add a label
  ~/  %stag
  |*  [gob=* sef=_rule]
  ~/  %fun
  |=  tub=nail
  =+  vex=(sef tub)
  ?~  q.vex
    vex
  [p=p.vex q=[~ u=[p=[gob p.u.q.vex] q=q.u.q.vex]]]
::
++  stet
  |*  leh=(list ,[?(@ [@ @]) _rule])
  |-
  ?~  leh
    ~
  [i=[p=-.i.leh q=+.i.leh] t=$(leh t.leh)]
::
++  stew                                                ::  switch by first char
  ~/  %stew
  |*  leh=(list ,[p=?(@ [@ @]) q=_rule])                ::  char/range keys
  =+  ^=  wor                                           ::  range complete lth
      |=  [ort=?(@ [@ @]) wan=?(@ [@ @])]
      ?@  ort
        ?@(wan (lth ort wan) (lth ort -.wan))
      ?@(wan (lth +.ort wan) (lth +.ort -.wan))
  =+  ^=  hel                                           ::  build parser map
      =+  hel=`(tree $_(?>(?=(^ leh) i.leh)))`~
      |-  ^+  hel
      ?~  leh
        ~
      =+  yal=$(leh t.leh)
      |-  ^+  hel
      ?~  yal
        [i.leh ~ ~]
      ?:  (wor p.i.leh p.n.yal)
        =+  nuc=$(yal l.yal)
        ?>  ?=(^ nuc)
        ?:  (vor p.n.yal p.n.nuc)
          [n.yal nuc r.yal]
        [n.nuc l.nuc [n.yal r.nuc r.yal]]
      =+  nuc=$(yal r.yal)
      ?>  ?=(^ nuc)
      ?:  (vor p.n.yal p.n.nuc)
        [n.yal l.yal nuc]
      [n.nuc [n.yal l.yal l.nuc] r.nuc]
  ~%  %fun  ..^$  ~
  |=  tub=nail
  ?~  q.tub
    (fail tub)
  |-
  ?~  hel
    (fail tub)
  ?:  ?@  p.n.hel
        =(p.n.hel i.q.tub)
      ?&((gte i.q.tub -.p.n.hel) (lte i.q.tub +.p.n.hel))
    ::  (q.n.hel [(lust i.q.tub p.tub) t.q.tub])
    (q.n.hel tub)
  ?:  (wor i.q.tub p.n.hel)
    $(hel l.hel)
  $(hel r.hel)
::
++  stir
  ~/  %stir
  |*  [rud=* raq=_|*([a=* b=*] [a b]) fel=_rule]
  ~/  %fun
  |=  tub=nail
  ^-  (like ,_rud)
  =+  vex=(fel tub)
  ?~  q.vex
    [p.vex [~ rud tub]]
  =+  wag=$(tub q.u.q.vex)
  ?>  ?=(^ q.wag)
  [(last p.vex p.wag) [~ (raq p.u.q.vex p.u.q.wag) q.u.q.wag]]
::
++  stun                                                ::  parse several times
  ~/  %stun
  |*  [[les=@ mos=@] fel=_rule]
  ~/  %fun
  |=  tub=nail
  ^-  (like (list ,_(wonk (fel))))
  ?:  =(0 mos)
    [p.tub [~ ~ tub]]
  =+  vex=(fel tub)
  ?~  q.vex
    ?:  =(0 les)
      [p.vex [~ ~ tub]]
    vex
  =+  ^=  wag  %=  $
                 les  ?:(=(0 les) 0 (dec les))
                 mos  ?:(=(0 mos) 0 (dec mos))
                 tub  q.u.q.vex
               ==
  ?~  q.wag
    wag
  [p.wag [~ [p.u.q.vex p.u.q.wag] q.u.q.wag]]
::::::::::::::::::::::::::::::::::::::::::::::::::::::::::
::                section 2eD, parsing (combinators)    ::
::
++  bend                                                ::  conditional comp
  ~/  %bend
  |*  raq=_|*([a=* b=*] [~ u=[a b]])
  ~/  %fun
  |*  [vex=edge sab=_rule]
  ?~  q.vex
    vex
  =+  yit=(sab q.u.q.vex)
  =+  yur=(last p.vex p.yit)
  ?~  q.yit
    [p=yur q=q.vex]
  =+  vux=(raq p.u.q.vex p.u.q.yit)
  ?~  vux
    [p=yur q=q.vex]
  [p=yur q=[~ u=[p=u.vux q=q.u.q.yit]]]
::
++  comp
  ~/  %comp
  |*  raq=_|*([a=* b=*] [a b])                          ::  arbitrary compose
  ~/  %fun
  |*  [vex=edge sab=_rule]
  ?~  q.vex
    vex
  =+  yit=(sab q.u.q.vex)
  =+  yur=(last p.vex p.yit)
  ?~  q.yit
    [p=yur q=q.yit]
  [p=yur q=[~ u=[p=(raq p.u.q.vex p.u.q.yit) q=q.u.q.yit]]]
::
++  glue                                                ::  add rule
  ~/  %glue
  |*  bus=_rule
  ~/  %fun
  |*  [vex=edge sab=_rule]
  (plug vex ;~(pfix bus sab))
::
++  less                                                ::  no first and second
  |*  [vex=edge sab=_rule]
  ?~  q.vex
    =+  roq=(sab)
    [p=(last p.vex p.roq) q=q.roq]
  vex(q ~)
::
++  pfix                                                ::  discard first rule
  ~/  %pfix
  (comp |*([a=* b=*] b))
::
++  plug                                                ::  first then second
  ~/  %plug
  |*  [vex=edge sab=_rule]
  ?~  q.vex
    vex
  =+  yit=(sab q.u.q.vex)
  =+  yur=(last p.vex p.yit)
  ?~  q.yit
    [p=yur q=q.yit]
  [p=yur q=[~ u=[p=[p.u.q.vex p.u.q.yit] q=q.u.q.yit]]]
::
++  pose                                                ::  first or second
  ~/  %pose
  |*  [vex=edge sab=_rule]
  ?~  q.vex
    =+  roq=(sab)
    [p=(last p.vex p.roq) q=q.roq]
  vex
++  simu                                                ::  first and second
  |*  [vex=edge sab=_rule]
  ?~  q.vex
    vex
  =+  roq=(sab)
  roq
::
++  sfix                                                ::  discard second rule
  ~/  %sfix
  (comp |*([a=* b=*] a))
::::::::::::::::::::::::::::::::::::::::::::::::::::::::::
::                section 2eE, parsing (composers)      ::
::
++  bass
  |*  [wuc=@ tyd=_rule]
  %+  cook
    |=  waq=(list ,@)
    %+  roll
      waq
    =|([p=@ q=@] |.((add p (mul wuc q))))
  tyd
::
++  boss
  |*  [wuc=@ tyd=_rule]
  %+  cook
    |=  waq=(list ,@)
    %+  reel
      waq
    =|([p=@ q=@] |.((add p (mul wuc q))))
  tyd
::
++  ifix
  |*  [fel=[p=_rule q=_rule] hof=_rule]
  ;~(pfix p.fel ;~(sfix hof q.fel))
::
++  more
  |*  [bus=_rule fel=_rule]
  ;~(pose (most bus fel) (easy ~))
::
++  most
  |*  [bus=_rule fel=_rule]
  ;~(plug fel (star ;~(pfix bus fel)))
::
++  plus  |*(fel=_rule ;~(plug fel (star fel)))
++  slug
  |*  [rud=* raq=_|*([a=* b=*] [a b])]
  |*  [bus=_rule fel=_rule]
  ;~((comp raq) fel (stir rud raq ;~(pfix bus fel)))
::
++  star                                                ::  0 or more times
  |*  fel=_rule
  (stir `(list ,_(wonk *fel))`~ |*([a=* b=*] [a b]) fel)
::::::::::::::::::::::::::::::::::::::::::::::::::::::::::
::                section 2eF, parsing (ascii)          ::
::
++  ace  (just ' ')                                     ::  spACE
++  bar  (just '|')                                     ::  vertical BAR
++  bas  (just '\\')                                    ::  Back Slash (escaped)
++  buc  (just '$')                                     ::  dollars BUCks
++  cab  (just '_')                                     ::  CABoose
++  cen  (just '%')                                     ::  perCENt
++  col  (just ':')                                     ::  COLon
++  com  (just ',')                                     ::  COMma
++  doq  (just '"')                                     ::  Double Quote
++  dot  (just '.')                                     ::  dot dot dot ...
++  fas  (just '/')                                     ::  Forward Slash
++  gal  (just '<')                                     ::  Greater Left
++  gar  (just '>')                                     ::  Greater Right
++  hax  (just '#')                                     ::  Hash
++  kel  (just '{')                                     ::  Curly Left
++  ker  (just '}')                                     ::  Curly Right
++  ket  (just '^')                                     ::  CareT
++  lus  (just '+')                                     ::  pLUS
++  hep  (just '-')                                     ::  HyPhen
++  pel  (just '(')                                     ::  Paren Left
++  pam  (just '&')                                     ::  AMPersand pampersand
++  per  (just ')')                                     ::  Paren Right
++  pat  (just '@')                                     ::  AT pat
++  sel  (just '[')                                     ::  Square Left
++  sem  (just ';')                                     ::  SEMicolon
++  ser  (just ']')                                     ::  Square Right
++  sig  (just '~')                                     ::  SIGnature squiggle
++  soq  (just '\'')                                    ::  Single Quote
++  tar  (just '*')                                     ::  sTAR
++  tec  (just '`')                                     ::  backTiCk
++  tis  (just '=')                                     ::  'tis tis, it is
++  wut  (just '?')                                     ::  wut, what?
++  zap  (just '!')                                     ::  zap! bang! crash!!
::::::::::::::::::::::::::::::::::::::::::::::::::::::::::
::                section 2eG, parsing (whitespace)     ::
::
++  dog  ;~(plug dot gay)                               ::
++  doh  ;~(plug ;~(plug hep hep) gay)                  ::
++  dun  (cold ~ ;~(plug hep hep))                      ::  -- (phep) to ~
++  duz  (cold ~ ;~(plug tis tis))                      ::  == (stet) to ~
++  gah  (mask [`@`10 ' ' ~])                           ::  newline or ace
++  gap  (cold ~ ;~(plug gaq (star ;~(pose vul gah))))  ::
++  gaq  ;~  pose                                       ::  end of line
             (just `@`10)
             ;~(plug gah ;~(pose gah vul))
             vul
         ==
++  gaw  (cold ~ (star ;~(pose vul gah)))               ::  classic white
++  gay  ;~(pose gap (easy ~))                          ::
++  vul  %-  cold  :-  ~                                ::  comments
         ;~  plug  col  col
           (star prn)
           (just `@`10)
         ==
::::::::::::::::::::::::::::::::::::::::::::::::::::::::::
::                section 2eH, parsing (idioms)         ::
::
++  alf  ;~(pose low hig)                               ::  alphabetic
++  aln  ;~(pose low hig nud)                           ::  alphanumeric
++  alp  ;~(pose low hig nud hep)                       ::  alphanumeric and -
++  bet  ;~(pose (cold 2 hep) (cold 3 lus))             ::  axis syntax - +
++  bin  (bass 2 (most gon but))                        ::  binary to atom
++  but  (cook |=(a=@ (sub a '0')) (shim '0' '1'))      ::  binary digit
++  cit  (cook |=(a=@ (sub a '0')) (shim '0' '7'))      ::  octal digit
++  dem  (bass 10 (most gon dit))                       ::  decimal to atom
++  dit  (cook |=(a=@ (sub a '0')) (shim '0' '9'))      ::  decimal digit
++  gul  ;~(pose (cold 2 gal) (cold 3 gar))             ::  axis syntax < >
++  gon  ;~(pose ;~(plug bas gay fas) (easy ~))         ::  long numbers \ /
++  hex  (bass 16 (most gon hit))                       ::  hex to atom
++  hig  (shim 'A' 'Z')                                 ::  uppercase
++  hit  ;~  pose                                       ::  hex digits
           dit
           (cook |=(a=char (sub a 87)) (shim 'a' 'f'))
           (cook |=(a=char (sub a 55)) (shim 'A' 'F'))
         ==
++  low  (shim 'a' 'z')                                 ::  lowercase
++  mes  %+  cook                                       ::  hexbyte
           |=([a=@ b=@] (add (mul 16 a) b))
         ;~(plug hit hit)
++  nix  (boss 256 (star ;~(pose aln cab)))             ::
++  nud  (shim '0' '9')                                 ::  numeric
++  prn  ;~(less (just `@`127) (shim 32 256))
++  qat  ;~  pose                                       ::  chars in blockcord
             prn
             ;~(less ;~(plug (just `@`10) soqs) (just `@`10))
         ==
++  qit  ;~  pose                                       ::  chars in a cord
             ;~(less bas soq prn)
             ;~(pfix bas ;~(pose bas soq mes))          ::  escape chars
         ==
++  qut  ;~  pose                                       ::  cord
             ;~  less  soqs
               (ifix [soq soq] (boss 256 (more gon qit)))
             ==
             %-  inde  %+  ifix
               :-  ;~  plug  soqs
                     ;~(pose ;~(plug (plus ace) vul) (just '\0a'))
                   ==
               ;~(plug (just '\0a') soqs)
             (boss 256 (star qat))
         ==
::
++  soqs  ;~(plug soq soq soq)
++  sym
  %+  cook
    |=(a=tape (rap 3 ^-((list ,@) a)))
  ;~(plug low (star ;~(pose nud low hep)))
::
++  ven  ;~  (comp |=([a=@ b=@] (peg a b)))
           bet
           =+  hom=`?`|
           |=  tub=nail
           ^-  (like axis)
           =+  vex=?:(hom (bet tub) (gul tub))
           ?~  q.vex
             [p.tub [~ 1 tub]]
           =+  wag=$(p.tub p.vex, hom !hom, tub q.u.q.vex)
           ?>  ?=(^ q.wag)
           [p.wag [~ (peg p.u.q.vex p.u.q.wag) q.u.q.wag]]
         ==
++  vit                                                 ::  base64 digit
  ;~  pose
    (cook |=(a=@ (sub a 65)) (shim 'A' 'Z'))
    (cook |=(a=@ (sub a 71)) (shim 'a' 'z'))
    (cook |=(a=@ (add a 4)) (shim '0' '9'))
    (cold 62 (just '-'))
    (cold 63 (just '+'))
  ==
::::::::::::::::::::::::::::::::::::::::::::::::::::::::::
::                section 2eI, parsing (external)       ::
::
++  rash  |*([naf=@ sab=_rule] (scan (trip naf) sab))   ::
++  rush  |*([naf=@ sab=_rule] (rust (trip naf) sab))
++  rust  |*  [los=tape sab=_rule]
          =+  vex=((full sab) [[1 1] los])
          ?~(q.vex ~ [~ u=p.u.q.vex])
++  scan  |*  [los=tape sab=_rule]
          =+  vex=((full sab) [[1 1] los])
          ?~  q.vex
            ~_  (show [%m '{%d %d}'] p.p.vex q.p.vex ~)
            ~|('syntax-error' !!)
          p.u.q.vex
::::::::::::::::::::::::::::::::::::::::::::::::::::::::::
::                section 2eJ, formatting (basic text)  ::
::
++  cass                                                ::  lowercase
  |=  vib=tape
  %+  rap  3
  (turn vib |=(a=@ ?.(&((gte a 'A') (lte a 'Z')) a (add 32 a))))
::
++  cuss                                                ::  uppercase
  |=  vib=tape
  ^-  @t
  %+  rap  3
  (turn vib |=(a=@ ?.(&((gte a 'a') (lte a 'z')) a (sub a 32))))
::
++  crip  |=(a=tape `@t`(rap 3 a))                      ::  tape to cord
::
++  mesc                                                ::  ctrl code escape
  |=  vib=tape
  ^-  tape
  ?~  vib
    ~
  ?:  =('\\' i.vib)
    ['\\' '\\' $(vib t.vib)]
  ?:  ?|((gth i.vib 126) (lth i.vib 32) =(39 i.vib))
    ['\\' (weld ~(rux at i.vib) (runt [1 47] $(vib t.vib)))]
  [i.vib $(vib t.vib)]
::
++  runt                                                ::  append to tape
  |=  [[a=@ b=@] c=tape]
  ^-  tape
  ?:  =(0 a)
    c
  [b $(a (dec a))]
::
++  sand                                                ::  atom sanity
  |=  a=@ta
  |=  b=@  ^-  (unit ,@)
  ?.(((sane a) b) ~ [~ b])
::
++  sane                                                ::  atom sanity
  |=  a=@ta
  |=  b=@  ^-  ?
  ?.  =(%t (end 3 1 a))
    ~|(%sane-stub !!)
  =+  [inx=0 len=(met 3 b)]
  ?:  =(%tas a)
    |-  ^-  ?
    ?:  =(inx len)  &
    =+  cur=(cut 3 [inx 1] b)
    ?&  ?|  &((gte cur 'a') (lte cur 'z'))
            &(=('-' cur) !=(0 inx) !=(len inx))
            &(&((gte cur '0') (lte cur '9')) !=(0 inx))
        ==
        $(inx +(inx))
    ==
  ?:  =(%ta a)
    |-  ^-  ?
    ?:  =(inx len)  &
    =+  cur=(cut 3 [inx 1] b)
    ?&  ?|  &((gte cur 'a') (lte cur 'z'))
            &((gte cur 'A') (lte cur 'Z'))
            &(&((gte cur '0') (lte cur '9')) !=(0 inx))
            |(=('-' cur) =('~' cur) =('_' cur) =('.' cur))
        ==
        $(inx +(inx))
    ==
  |-  ^-  ?
  ?:  =(0 b)  &
  =+  cur=(end 3 1 b)
  ?:  &((lth cur 32) !=(10 cur))  |
  =+  len=(teff cur)
  ?&  |(=(1 len) =+(i=1 |-(|(=(i len) &((gte (cut 3 [i 1] b) 128) $(i +(i)))))))
      $(b (rsh 3 len b))
  ==
::
++  trim                                                ::  tape split
  |=  [a=@ b=tape]
  ^-  [p=tape q=tape]
  ?~  b
    [~ ~]
  ?:  =(0 a)
    [~ b]
  =+  c=$(a (dec a), b t.b)
  [[i.b p.c] q.c]
::
++  trip                                                ::  cord to tape
  ~/  %trip
  |=  a=@  ^-  tape
  ?:  =(0 (met 3 a))
    ~
  [^-(@ta (end 3 1 a)) $(a (rsh 3 1 a))]
::
++  teff                                                ::  length utf8
  |=  a=@t  ^-  @
  =+  b=(end 3 1 a)
  ?:  =(0 b)
    ?>(=(0 a) 0)
  ?>  |((gte b 32) =(10 b))
  ?:((lte b 127) 1 ?:((lte b 223) 2 ?:((lte b 239) 3 4)))
::
++  turf                                                ::  utf8 to utf32
  |=  a=@t
  ^-  @c
  %+  rap  5
  |-  ^-  (list ,@c)
  =+  b=(teff a)
  ?:  =(0 b)  ~
  :-  %+  can  0
      %+  turn
        ^-  (list ,[p=@ q=@])
        ?+  b  !!
          1  [[0 7] ~]
          2  [[8 6] [0 5] ~]
          3  [[16 6] [8 6] [0 4] ~]
          4  [[24 6] [16 6] [8 6] [0 3] ~]
        ==
      |=([p=@ q=@] [q (cut 0 [p q] a)])
  $(a (rsh 3 b a))
::
++  tuba                                                ::  utf8 to utf32 tape
  |=  a=tape
  ^-  (list ,@c)
  (rip 5 (turf (rap 3 a)))                              ::  XX horrible
::
++  tufa                                                ::  utf32 to utf8 tape
  |=  a=(list ,@c)
  ^-  tape
  ?~  a  ""
  (weld (rip 3 (tuft i.a)) $(a t.a))
::
++  tuft                                                ::  utf32 to utf8 text
  |=  a=@c
  ^-  @t
  %+  rap  3
  |-  ^-  (list ,@)
  ?:  =(0 a)
    ~
  =+  b=(end 5 1 a)
  =+  c=$(a (rsh 5 1 a))
  ?:  (lth b 0x7f)
    [b c]
  ?:  (lth b 0x7ff)
    :*  (mix 0b1100.0000 (cut 0 [6 5] b))
        (mix 0b1000.0000 (end 0 6 b))
        c
    ==
  ?:  (lth b 0xffff)
    :*  (mix 0b1110.0000 (cut 0 [12 4] b))
        (mix 0b1000.0000 (cut 0 [6 6] b))
        (mix 0b1000.0000 (end 0 6 b))
        c
    ==
  :*  (mix 0b1111.0000 (cut 0 [18 3] b))
      (mix 0b1000.0000 (cut 0 [12 6] b))
      (mix 0b1000.0000 (cut 0 [6 6] b))
      (mix 0b1000.0000 (end 0 6 b))
      c
  ==
::
++  wack                                                ::  span format
  |=  a=@ta
  ^-  @ta
  =+  b=(rip 3 a)
  %+  rap  3
  |-  ^-  tape
  ?~  b
    ~
  ?:  =('~' i.b)  ['~' '~' $(b t.b)]
  ?:  =('_' i.b)  ['~' '-' $(b t.b)]
  [i.b $(b t.b)]
::
++  wick                                                ::  span format
  |=  a=@
  ^-  @ta
  =+  b=(rip 3 a)
  %+  rap  3
  |-  ^-  tape
  ?~  b
    ~
  ?:  =('~' i.b)
    ?~  t.b  !!
    [?:(=('~' i.t.b) '~' ?>(=('-' i.t.b) '_')) $(b t.t.b)]
  [i.b $(b t.b)]
::
++  woad                                                ::  span format
  |=  a=@ta
  ^-  @t
  %+  rap  3
  |-  ^-  (list ,@)
  ?:  =(0 a)
    ~
  =+  b=(end 3 1 a)
  =+  c=(rsh 3 1 a)
  ?:  =('.' b)
    [' ' $(a c)]
  ?.  =('~' b)
    [b $(a c)]
  =>  .(b (end 3 1 c), c (rsh 3 1 c))
  ?+  b  =-  (weld (rip 3 (tuft p.d)) $(a q.d))
         ^=  d
         =+  d=0
         |-  ^-  [p=@ q=@]
         ?:  =('.' b)
           [d c]
         ?<  =(0 c)
         %=    $
            b  (end 3 1 c)
            c  (rsh 3 1 c)
            d  %+  add  (mul 16 d)
               %+  sub  b
               ?:  &((gte b '0') (lte b '9'))  48
               ?>(&((gte b 'a') (lte b 'z')) 87)
         ==
    %'.'  ['.' $(a c)]
    %'~'  ['~' $(a c)]
  ==
::
++  wood                                                ::  span format
  |=  a=@t
  ^-  @ta
  %+  rap  3
  |-  ^-  (list ,@)
  ?:  =(0 a)
    ~
  =+  b=(teff a)
  =+  c=(turf (end 3 b a))
  =+  d=$(a (rsh 3 b a))
  ?:  ?|  &((gte c 'a') (lte c 'z'))
          &((gte c '0') (lte c '9'))
          =('-' c)
      ==
    [c d]
  ?+  c
    :-  '~'
    =+  e=(met 2 c)
    |-  ^-  tape
    ?:  =(0 c)
      ['.' d]
    =.  e  (dec e)
    =+  f=(rsh 2 e c)
    [(add ?:((lte f 9) 48 87) f) $(c (end 2 e c))]
  ::
    %' '  ['.' d]
    %'.'  ['~' '.' d]
    %'~'  ['~' '~' d]
  ==
::::::::::::::::::::::::::::::::::::::::::::::::::::::::::
::                section 2eK, formatting (layout)      ::
::
++  re
  |_  tac=tank
  ++  ram
    ^-  tape
    ?-    -.tac
        %leaf  p.tac
        %palm  ram(tac [%rose [p.p.tac (weld q.p.tac r.p.tac) s.p.tac] q.tac])
        %rose
      %+  weld
        q.p.tac
      |-  ^-  tape
      ?~  q.tac
        r.p.tac
      =+  voz=$(q.tac t.q.tac)
      (weld ram(tac i.q.tac) ?~(t.q.tac voz (weld p.p.tac voz)))
    ==
  ::
  ++  win
    |=  [tab=@ edg=@]
    =+  lug=`wall`~
    |^  |-  ^-  wall
        ?-    -.tac
            %leaf  (rig p.tac)
            %palm
          ?:  fit
            (rig ram)
          ?~  q.tac
            (rig q.p.tac)
          ?~  t.q.tac
            (rig(tab (add 2 tab), lug $(tac i.q.tac)) q.p.tac)
          =>  .(q.tac `(list tank)`q.tac)
          =+  lyn=(mul 2 (lent q.tac))
          =+  ^=  qyr
              |-  ^-  wall
              ?~  q.tac
                lug
              %=  ^$
                tac  i.q.tac
                tab  (add tab (sub lyn 2))
                lug  $(q.tac t.q.tac, lyn (sub lyn 2))
              ==
          (wig(lug qyr) q.p.tac)
        ::
            %rose
          ?:  fit
            (rig ram)
          =+  ^=  gyl
            |-  ^-  wall
            ?~  q.tac
              ?:(=(%$ r.p.tac) lug (rig r.p.tac))
            ^$(tac i.q.tac, lug $(q.tac t.q.tac), tab din)
          ?:  =(%$ q.p.tac)
            gyl
          (wig(lug gyl) q.p.tac)
        ==
    ::
    ++  din  (mod (add 2 tab) (mul 2 (div edg 3)))
    ++  fit  (lte (lent ram) (sub edg tab))
    ++  rig
      |=  hom=tape
      ^-  wall
      ?:  (lte (lent hom) (sub edg tab))
        [(runt [tab ' '] hom) lug]
      =>  .(tab (add tab 2), edg (sub edg 2))
      =+  mut=(trim (sub edg tab) hom)
      :-  (runt [(sub tab 2) ' '] ['\\' '/' (weld p.mut `_hom`['\\' '/' ~])])
      =>  .(hom q.mut)
      |-
      ?~  hom
        :-  %+  runt
              [(sub tab 2) ' ']
            ['\\' '/' (runt [(sub edg tab) ' '] ['\\' '/' ~])]
        lug
      =>  .(mut (trim (sub edg tab) hom))
      [(runt [tab ' '] p.mut) $(hom q.mut)]
    ::
    ++  wig
      |=  hom=tape
      ^-  wall
      ?~  lug
        (rig hom)
      =+  lin=(lent hom)
      =+  wug=:(add 1 tab lin)
      ?.  =+  mir=i.lug
          |-  ?~  mir
                |
              ?|(=(0 wug) ?&(=(' ' i.mir) $(mir t.mir, wug (dec wug))))
        (rig hom)       :: ^ XX regular form?
      [(runt [tab ' '] (weld hom `tape`[' ' (slag wug i.lug)])) t.lug]
    --
  --
::::::::::::::::::::::::::::::::::::::::::::::::::::::::::
::                section 2eL, formatting (path)        ::
::
++  ab
  |%
  ++  bix  (bass 16 (stun [2 2] six))
  ++  hif  (boss 256 ;~(plug tip tiq (easy ~)))
  ++  huf  %+  cook
             |=([a=@ b=@] (wred:un ~(zug mu ~(zag mu [a b]))))
           ;~(plug hif ;~(pfix hep hif))
  ++  hyf  (bass 0x1.0000.0000 ;~(plug huf ;~(pfix hep huf) (easy ~)))
  ++  pev  (bass 32 ;~(plug sev (stun [0 4] siv)))
  ++  pew  (bass 64 ;~(plug sew (stun [0 4] siw)))
  ++  piv  (bass 32 (stun [5 5] siv))
  ++  piw  (bass 64 (stun [5 5] siw))
  ++  qeb  (bass 2 ;~(plug seb (stun [0 3] sib)))
  ++  qex  (bass 16 ;~(plug sex (stun [0 3] hit)))
  ++  qib  (bass 2 (stun [4 4] sib))
  ++  qix  (bass 16 (stun [4 4] six))
  ++  seb  (cold 1 (just '1'))
  ++  sed  (cook |=(a=@ (sub a '0')) (shim '1' '9'))
  ++  sev  ;~(pose sed sov)
  ++  sew  ;~(pose sed sow)
  ++  sex  ;~(pose sed sox)
  ++  sib  (cook |=(a=@ (sub a '0')) (shim '0' '1'))
  ++  siq  ;~  pose
             (shim 'a' 'z')
             (shim 'A' 'Z')
             (shim '0' '9')
             hep
             (cold 32 dot)
             ;~(pfix sig ;~(pose sig dot bix))
           ==
  ++  sid  (cook |=(a=@ (sub a '0')) (shim '0' '9'))
  ++  siv  ;~(pose sid sov)
  ++  siw  ;~(pose sid sow)
  ++  six  ;~(pose sid sox)
  ++  sov  (cook |=(a=@ (sub a 87)) (shim 'a' 'v'))
  ++  sow  ;~  pose
             (cook |=(a=@ (sub a 87)) (shim 'a' 'z'))
             (cook |=(a=@ (sub a 29)) (shim 'A' 'Z'))
             (cold 62 (just '-'))
             (cold 63 (just '~'))
           ==
  ++  sox  (cook |=(a=@ (sub a 87)) (shim 'a' 'f'))
  ++  ted  (bass 10 ;~(plug sed (stun [0 2] sid)))
  ++  tip  (sear |=(a=@ (ins:po a)) til)
  ++  tiq  (sear |=(a=@ (ind:po a)) til)
  ++  tid  (bass 10 (stun [3 3] sid))
  ++  til  (boss 256 (stun [3 3] low))
  ++  urs  %+  cook
             |=(a=tape (rap 3 ^-((list ,@) a)))
           (star ;~(pose nud low hep dot sig cab))
  ++  urt  %+  cook
             |=(a=tape (rap 3 ^-((list ,@) a)))
           (star ;~(pose nud low hep dot sig))
  ++  voy  ;~(pfix bas ;~(pose bas soq bix))
  ++  vym  (bass 256 ;~(plug low (star ;~(pose low nud))))
  ++  vyn  (bass 256 ;~(plug hep vym (easy ~)))
  --
++  ag
  |%
  ++  ape  |*(fel=_rule ;~(pose (cold 0 (just '0')) fel))
  ++  bay  (ape (bass 16 ;~(plug qeb:ab (star ;~(pfix dog qib:ab)))))
  ++  bip  =+  tod=(ape qex:ab)
           (bass 0x1.0000 ;~(plug tod (stun [7 7] ;~(pfix dog tod))))
  ++  dem  (ape (bass 1.000 ;~(plug ted:ab (star ;~(pfix dog tid:ab)))))
  ++  dim  (ape (bass 10 ;~(plug sed:ab (star sid:ab))))
  ++  dum  (bass 10 (plus sid:ab))
  ++  fed  ;~  pose
             (bass 0x1.0000.0000.0000.0000 (most doh hyf:ab))
             huf:ab
             hif:ab
             tiq:ab
           ==
  ++  hex  (ape (bass 0x1.0000 ;~(plug qex:ab (star ;~(pfix dog qix:ab)))))
  ++  lip  =+  tod=(ape ted:ab)
           (bass 256 ;~(plug tod (stun [3 3] ;~(pfix dog tod))))
  ++  qut  %+  ifix  [soq soq]
           %+  boss  256
           %-  star  ;~  pose
                       ;~(pfix bas ;~(pose bas soq bix:ab))
                       ;~(less bas soq prn)
                     ==
  ++  sym  (cook |=(a=(list ,@) (rap 3 a)) ;~(plug vym:ab (star vyn:ab)))
  ++  tyq  (cook |=(a=(list ,@) (rap 3 a)) (plus siq:ab))
  ++  viz  (ape (bass 0x200.0000 ;~(plug pev:ab (star ;~(pfix dog piv:ab)))))
  ++  vum  (bass 32 (plus siv:ab))
  ++  wiz  (ape (bass 0x4000.0000 ;~(plug pew:ab (star ;~(pfix dog piw:ab)))))
  --
::
++  co
  =<  |_  lot=coin
      ++  rear  |=(rom=tape =>(.(rex rom) rend))
      ++  rent  `@ta`(rap 3 rend)
      ++  rend
        ^-  tape
        ?:  ?=(%blob -.lot)
          ['~' '0' ((v-co 1) (jam p.lot))]
        ?:  ?=(%many -.lot)
          :-  '.'
          |-  ^-  tape
          ?~   p.lot
            ['_' '_' rex]
          ['_' (weld (trip (wack rent(lot i.p.lot))) $(p.lot t.p.lot))]
        =+  [yed=(end 3 1 p.p.lot) hay=(cut 3 [1 1] p.p.lot)]
        |-  ^-  tape
        ?+    yed  (z-co q.p.lot)
            %c   ['~' '-' (weld (rip 3 (wood (tuft q.p.lot))) rex)]
            %d
          ?+    hay  (z-co q.p.lot)
              %a
            =+  yod=(yore q.p.lot)
            =>  ^+(. .(rex ?~(f.t.yod rex ['.' (s-co f.t.yod)])))
            =>  ^+  .
                %=    .
                    rex
                  ?:  &(=(~ f.t.yod) =(0 h.t.yod) =(0 m.t.yod) =(0 s.t.yod))
                    rex
                  =>  .(rex ['.' (y-co s.t.yod)])
                  =>  .(rex ['.' (y-co m.t.yod)])
                  ['.' '.' (y-co h.t.yod)]
                ==
            =>  .(rex ['.' (a-co d.t.yod)])
            =>  .(rex ['.' (a-co m.yod)])
            =>  .(rex ?:(a.yod rex ['-' rex]))
            ['~' (a-co y.yod)]
          ::
              %r
            =+  yug=(yell q.p.lot)
            =>  ^+(. .(rex ?~(f.yug rex ['.' (s-co f.yug)])))
            :-  '~'
            ?:  &(=(0 d.yug) =(0 m.yug) =(0 h.yug) =(0 s.yug))
              ['.' 's' '0' rex]
            =>  ^+(. ?:(=(0 s.yug) . .(rex ['.' 's' (a-co s.yug)])))
            =>  ^+(. ?:(=(0 m.yug) . .(rex ['.' 'm' (a-co m.yug)])))
            =>  ^+(. ?:(=(0 h.yug) . .(rex ['.' 'h' (a-co h.yug)])))
            =>  ^+(. ?:(=(0 d.yug) . .(rex ['.' 'd' (a-co d.yug)])))
            +.rex
          ==
        ::
            %f
          ?:  =(& q.p.lot)
            ['.' 'y' rex]
          ?:(=(| q.p.lot) ['.' 'n' rex] (z-co q.p.lot))
        ::
            %n   ['~' rex]
            %i
          ?+  hay  (z-co q.p.lot)
            %f  ((ro-co [3 10 4] |=(a=@ ~(d ne a))) q.p.lot)
            %s  ((ro-co [4 16 8] |=(a=@ ~(x ne a))) q.p.lot)
          ==
        ::
            %p
          =+  dyx=(met 3 q.p.lot)
          :-  '~'
          ?:  (lte dyx 1)
            (weld (trip (tod:po q.p.lot)) rex)
          ?:  =(2 dyx)
            ;:  weld
              (trip (tos:po (end 3 1 q.p.lot)))
              (trip (tod:po (rsh 3 1 q.p.lot)))
              rex
            ==
          =+  [dyz=(met 5 q.p.lot) fin=|]
          |-  ^-  tape
          ?:  =(0 dyz)
            rex
          %=    $
              fin      &
              dyz      (dec dyz)
              q.p.lot  (rsh 5 1 q.p.lot)
              rex
            =+  syb=(wren:un (end 5 1 q.p.lot))
            =+  cog=~(zig mu [(rsh 4 1 syb) (end 4 1 syb)])
            ;:  weld
              (trip (tos:po (end 3 1 p.cog)))
              (trip (tod:po (rsh 3 1 p.cog)))
              `tape`['-' ~]
              (trip (tos:po (end 3 1 q.cog)))
              (trip (tod:po (rsh 3 1 q.cog)))
              `tape`?:(fin ['-' ?:(=(1 (end 0 1 dyz)) ~ ['-' ~])] ~)
              rex
            ==
          ==
        ::
            %r
          ?+  hay  (z-co q.p.lot)
            %d  
          =+  r=(rlyd q.p.lot)
          ?~  e.r
            ['.' '~' (r-co r)]
          ['.' '~' u.e.r]
            %h  ['.' '~' '~' (r-co (rlyh q.p.lot))]
            %q  ['.' '~' '~' '~' (r-co (rlyq q.p.lot))]
            %s  ['.' (r-co (rlys q.p.lot))]
          ==
        ::
            %u
          =-  (weld p.gam ?:(=(0 q.p.lot) `tape`['0' ~] q.gam))
          ^=  gam  ^-  [p=tape q=tape]
          ?+  hay  [~ ((ox-co [10 3] |=(a=@ ~(d ne a))) q.p.lot)]
            %b  [['0' 'b' ~] ((ox-co [2 4] |=(a=@ ~(d ne a))) q.p.lot)]
            %i  [['0' 'i' ~] ((d-co 1) q.p.lot)]
            %x  [['0' 'x' ~] ((ox-co [16 4] |=(a=@ ~(x ne a))) q.p.lot)]
            %v  [['0' 'v' ~] ((ox-co [32 5] |=(a=@ ~(x ne a))) q.p.lot)]
            %w  [['0' 'w' ~] ((ox-co [64 5] |=(a=@ ~(w ne a))) q.p.lot)]
          ==
        ::
            %s
          %+  weld
            ?:((syn:si q.p.lot) "--" "-")
          $(yed 'u', q.p.lot (abs:si q.p.lot))
        ::
            %t
          ?:  =('a' hay)
            ?:  =('s' (cut 3 [2 1] p.p.lot))
              (weld (rip 3 q.p.lot) rex)
            ['~' '.' (weld (rip 3 q.p.lot) rex)]
          ['~' '~' (weld (rip 3 (wood q.p.lot)) rex)]
        ==
      --
  =+  rex=*tape
  =<  |%
      ++  a-co  |=(dat=@ ((d-co 1) dat))
      ++  d-co  |=(min=@ (em-co [10 min] |=([? b=@ c=tape] [~(d ne b) c])))
      ++  r-co
        |=  [syn=? nub=@ der=@ ign=(unit tape) ne=?]
        =>  .(rex ['.' (t-co ((d-co 1) der) ne)])
        =>  .(rex ((d-co 1) nub))
        ?:(syn rex ['-' rex])
      ++  t-co  |=  [a=tape n=?]  ^-  tape 
        ?:  n  a
        ?~  a  ~|(%empty-frac !!)  t.a
      ::
      ++  s-co
        |=  esc=(list ,@)  ^-  tape
        ~|  [%so-co esc]
        ?~  esc
          rex
        :-  '.'
        =>(.(rex $(esc t.esc)) ((x-co 4) i.esc))
        
    ::
      ++  v-co  |=(min=@ (em-co [32 min] |=([? b=@ c=tape] [~(v ne b) c])))
      ++  w-co  |=(min=@ (em-co [64 min] |=([? b=@ c=tape] [~(w ne b) c])))
      ++  x-co  |=(min=@ (em-co [16 min] |=([? b=@ c=tape] [~(x ne b) c])))
      ++  y-co  |=(dat=@ ((d-co 2) dat))
      ++  z-co  |=(dat=@ `tape`['0' 'x' ((x-co 1) dat)])
      --
  ~%  %co  +>  ~
  |%
  ++  em-co
    ~/  %emco
    |=  [[bas=@ min=@] [par=$+([? @ tape] tape)]]
    |=  hol=@
    ^-  tape
    ?:  &(=(0 hol) =(0 min))
      rex
    =+  [rad=(mod hol bas) dar=(div hol bas)]
    %=  $
      min  ?:(=(0 min) 0 (dec min))
      hol  dar
      rex  (par =(0 dar) rad rex)
    ==
  ::
  ++  ox-co
    ~/  %oxco
    |=  [[bas=@ gop=@] dug=$+(@ @)]
    %+  em-co
      [|-(?:(=(0 gop) 1 (mul bas $(gop (dec gop))))) 0]
    |=  [top=? seg=@ res=tape]
    %+  weld
      ?:(top ~ `tape`['.' ~])
    %.  seg
    %+  em-co(rex res)
      [bas ?:(top 0 gop)]
    |=([? b=@ c=tape] [(dug b) c])
  ::
  ++  ro-co
    ~/  %roco
    |=  [[buz=@ bas=@ dop=@] dug=$+(@ @)]
    |=  hol=@
    ^-  tape
    ?:  =(0 dop)
      rex
    =>  .(rex $(dop (dec dop)))
    :-  '.'
    %-  (em-co [bas 1] |=([? b=@ c=tape] [(dug b) c]))
    [(cut buz [(dec dop) 1] hol)]
  --
::
++  ne
  |_  tig=@
  ++  d  (add tig '0')
  ++  x  ?:((gte tig 10) (add tig 87) d)
  ++  v  ?:((gte tig 10) (add tig 87) d)
  ++  w  ?:(=(tig 63) '~' ?:(=(tig 62) '-' ?:((gte tig 36) (add tig 29) x)))
  --
::
++  mu
  |_  [top=@ bot=@]
  ++  zag  [p=(end 4 1 (add top bot)) q=bot]
  ++  zig  [p=(end 4 1 (add top (sub 0x1.0000 bot))) q=bot]
  ++  zug  (mix (lsh 4 1 top) bot)
  --
::
++  so
  |%
  ++  bisk
    ;~  pose
      ;~  pfix  (just '0')
        ;~  pose
          (stag %ub ;~(pfix (just 'b') bay:ag))
          (stag %ui ;~(pfix (just 'i') dim:ag))
          (stag %ux ;~(pfix (just 'x') hex:ag))
          (stag %uv ;~(pfix (just 'v') viz:ag))
          (stag %uw ;~(pfix (just 'w') wiz:ag))
        ==
      ==
      (stag %ud dem:ag)
    ==
  ++  crub
    ;~  pose
      %+  cook
        |=(det=date `dime`[%da (year det)])
      ;~  plug
        %+  cook
          |=([a=@ b=?] [b a])
        ;~(plug dim:ag ;~(pose (cold | hep) (easy &)))
        ;~(pfix dot dim:ag)   ::  month
        ;~(pfix dot dim:ag)   ::  day
        ;~  pose
          ;~  pfix
            ;~(plug dot dot)
            ;~  plug
              dum:ag
              ;~(pfix dot dum:ag)
              ;~(pfix dot dum:ag)
              ;~(pose ;~(pfix ;~(plug dot dot) (most dot qix:ab)) (easy ~))
            ==
          ==
          (easy [0 0 0 ~])
        ==
      ==
    ::
      %+  cook
        |=  [a=(list ,[p=?(%d %h %m %s) q=@]) b=(list ,@)]
        =+  rop=`tarp`[0 0 0 0 b]
        |-  ^-  dime
        ?~  a
          [%dr (yule rop)]
        ?-  p.i.a
          %d  $(a t.a, d.rop (add q.i.a d.rop))
          %h  $(a t.a, h.rop (add q.i.a h.rop))
          %m  $(a t.a, m.rop (add q.i.a m.rop))
          %s  $(a t.a, s.rop (add q.i.a s.rop))
        ==
      ;~  plug
        %+  most
          dot
        ;~  pose
          ;~(pfix (just 'd') (stag %d dim:ag))
          ;~(pfix (just 'h') (stag %h dim:ag))
          ;~(pfix (just 'm') (stag %m dim:ag))
          ;~(pfix (just 's') (stag %s dim:ag))
        ==
        ;~(pose ;~(pfix ;~(plug dot dot) (most dot qix:ab)) (easy ~))
      ==
    ::
      (stag %p fed:ag)
      ;~(pfix dot (stag %ta urs:ab))
      ;~(pfix sig (stag %t (cook woad urs:ab)))
      ;~(pfix hep (stag %c (cook turf (cook woad urs:ab))))
    ==
  ++  nuck
    %+  knee  *coin  |.  ~+
    %-  stew
    ^.  stet  ^.  limo
    :~  :-  ['a' 'z']  (cook |=(a=@ta [~ %tas a]) sym)
        :-  ['0' '9']  (stag ~ bisk)
        :-  '-'        (stag ~ tash)
        :-  '.'        ;~(pfix dot perd)
        :-  '~'        ;~(pfix sig ;~(pose twid (easy [~ %n 0])))
    ==
  ++  nusk
    (sear |=(a=@ta (rush (wick a) nuck)) urt:ab)
  ++  perd
    ;~  pose
      (stag ~ zust)
      (stag %many (ifix [cab ;~(plug cab cab)] (more cab nusk)))
    ==
  ++  royl
    =+  ^=  zer
        (cook lent (star (just '0')))
    =+  ^=  voy
        %+  cook  royl-cell
        ;~  plug
          ;~(pose (cold | hep) (easy &))
          ;~(plug dim:ag ;~(pose ;~(pfix dot ;~(plug zer dim:ag)) (easy [0 0])))
          ;~  pose 
            ;~  pfix 
              (just 'e') 
              (cook some ;~(plug ;~(pose (cold | hep) (easy &)) dim:ag))
            == 
            (easy ~)  
          ==
        ==
    ;~  pose
      (stag %rh (cook rylh ;~(pfix ;~(plug sig sig) voy)))
      (stag %rq (cook rylq ;~(pfix ;~(plug sig sig sig) voy)))
      (stag %rd (cook ryld ;~(pfix sig voy)))
      (stag %rs (cook ryls voy))
    ==
  ++  royl-cell
    |=  [a=? b=[c=@ d=@ e=@] f=(unit ,[h=? i=@])]  
    ^-  [? @ @ @ (unit ,@s)]
    ?~  f
      [a c.b d.b e.b ~]
    ?:  h.u.f
      [a c.b d.b e.b [~ (mul i.u.f 2)]]
    [a c.b d.b e.b [~ (dec (mul i.u.f 2))]]
  ++  tash
    =+  ^=  neg
        |=  [syn=? mol=dime]  ^-  dime
        ?>  =('u' (end 3 1 p.mol))
        [(cat 3 's' (rsh 3 1 p.mol)) (new:si syn q.mol)]
    ;~  pfix  hep
      ;~  pose
        (cook |=(a=dime (neg | a)) bisk)
        ;~(pfix hep (cook |=(a=dime (neg & a)) bisk))
      ==
    ==
  ++  twid
    ;~  pose
      (cook |=(a=@ [%blob (cue a)]) ;~(pfix (just '0') vum:ag))
      (stag ~ crub)
    ==
  ::
  ++  zust
    ;~  pose
      (stag %is bip:ag)
      (stag %if lip:ag)
      (stag %f ;~(pose (cold & (just 'y')) (cold | (just 'n'))))
      royl
    ==
  --
++  scot  |=(mol=dime ~(rent co %$ mol))
++  scow  |=(mol=dime ~(rend co %$ mol))
++  slat  |=(mod=@tas |=(txt=@ta (slaw mod txt)))
++  slav  |=([mod=@tas txt=@ta] (need (slaw mod txt)))
++  slaw
  |=  [mod=@tas txt=@ta]
  ^-  (unit ,@)
  =+  con=(slay txt)
  ?.(&(?=([~ %$ @ @] con) =(p.p.u.con mod)) ~ [~ q.p.u.con])
::
++  slay
  |=  txt=@ta  ^-  (unit coin)
  =+  vex=((full nuck:so) [[1 1] (trip txt)])
  ?~  q.vex
    ~
  [~ p.u.q.vex]
::
++  smyt
  |=  bon=path  ^-  tank
  :+  %rose  [['/' ~] ['/' ~] ['/' ~]]
  |-  ^-  (list tank)
  (turn bon |=(a=@ [%leaf (rip 3 a)]))
::::::::::::::::::::::::::::::::::::::::::::::::::::::::::
::                section 2eM, regular-expressions      ::
::
++  pars
  |=  [a=tape]                                          ::  parse tape to rege
  ^-  (unit rege)
  =+  foo=((full anns) [[1 1] a])
  ?~  q.foo
    ~
  [~ p.u.q.foo]
::
++  nor
  ;~  pose
    (shim 1 35)
    (shim 37 39)
    (shim 44 45)
    (shim 47 62)
    (shim 64 90)
    (shim 93 93)
    (shim 95 122)
    (shim 123 123)
    (shim 125 127)
  ==
++  les  ;~(pose (shim 32 91) (shim 93 126))
++  lep  ;~(pose (shim 32 45) (shim 46 90) (shim 95 126))
++  alm  (shim 32 126)
++  alb  ;~(pose (shim 32 92) (shim 94 126))
++  mis  ;~(pose (shim 32 47) (shim 58 64) (shim 91 96) (shim 123 126))
::
++  anns                                                ::  top level rege parse
  %+  knee  *rege  |.  ~+
  ;~  pose
    ;~((bend |=(a=[rege rege] (some [%eith a]))) mall ;~(pfix bar anns))
    (stag %eith ;~(plug (easy %empt) ;~(pfix bar anns)))
    (easy %empt)
  ==
::
++  mall
  %+  knee  *rege  |.  ~+
  ;~((bend |=(a=[rege rege] (some [%pair a]))) bets mall)
::
++  bets
  %+  knee  *rege  |.  ~+
  |=  tub=nail
  =+  vex=(chun tub)
  ?~  q.vex
    vex
  =+  a=p.u.q.vex
  %-  ;~  pose
        (cold [%eith %empt a] (jest '??'))
        (cold [%manl a] (jest '*?'))
        (cold [%plll a] (jest '+?'))
        (cold [%eith a %empt] wut)
        (cold [%mant a] tar)
        (cold [%plls a] lus)
        (stag %betl ;~(plug (easy a) ;~(sfix rang wut)))
        (stag %betw ;~(plug (easy a) rang))
        (stag %binl ;~(plug (easy a) (ifix [kel (jest ',}?')] dim:ag)))
        (stag %bant ;~(plug (easy a) (ifix [kel (jest '}?')] dim:ag)))
        (stag %bant ;~(plug (easy a) (ifix [kel ker] dim:ag)))
        (stag %bint ;~(plug (easy a) (ifix [kel (jest ',}')] dim:ag)))
        (easy a)
      ==
  q.u.q.vex
::
++  ranc
  |=  [a=@ b=@]
  ^-  @
  ?:((gth a b) 0 (con (bex a) $(a +(a))))
::
++  flap  |=(a=@ (mix a (dec (bex 256))))
::
++  rang
  %+  sear  |=([a=@ b=@] ?:((lte a b) (some [a b]) ~))
    (ifix [kel ker] ;~(plug dim:ag ;~(pfix com dim:ag)))
::
++  chun
  %+  knee  *rege  |.  ~+
  ;~  pose
    (cold %ende buc)
    (cold %sart ket)
    (cold %dote dot)
    %+  cook  |=(a=(list char) (reel a |=([p=char q=rege] [%pair [%lite p] q])))
      ;~(pfix (jest '\\Q') cape)
    |=  tub=nail
    =+  foo=;~(plug kel dim:ag ;~(pose ker (jest ',}') ;~(plug com dim:ag ker)))
    =+  bar=(foo tub)
    ?~(q.bar (chad tub) (fail tub))
    (cook |=([a=rege] [%capt a 0]) (ifix [pel per] anns))
    %+  cook  |=([a=rege] [%capt a 0])
      (ifix [;~(plug (jest '(?P<') (plus aln) gar) per] anns)
    (ifix [(jest '(?:') per] anns)
    (stag %brac ;~(pfix sel seac))
  ==
::
++  seac
  |=  tub=nail
  ?~  q.tub
    (fail tub)
  ?:  =(i.q.tub '^')
    (;~(pfix ket (cook flap sead)) tub)
  (sead tub)
::
++  sead
  %+  knee  *@  |.  ~+
  ;~  pose
    |=  tub=nail
    ?~  q.tub
      (fail tub)
    ?.  =(i.q.tub ']')
      (fail tub)
    ?~  t.q.tub
      (fail tub)
    ?:  =(i.t.q.tub '-')
      ?~  t.t.q.tub
        (fail tub)
      ?:  =(i.t.t.q.tub ']')
        (;~(pfix ser (cook |=(a=@ (con (bex ']') a)) sade)) tub)
      (fail tub)
    (;~(pfix ser (cook |=(a=@ (con (bex ']') a)) sade)) tub)
    |=  tub=nail
    ?~  q.tub
      (fail tub)
    ?.  =(i.q.tub '-')
      (fail tub)
    ?~  t.q.tub
      (fail tub)
    ?:  =(i.t.q.tub '-')
      ?~  t.t.q.tub
        (fail tub)
      ?:  =(i.t.t.q.tub ']')
        (;~(pfix hep (cook |=(a=@ (con (bex '-') a)) sade)) tub)
      (fail tub)
    (;~(pfix hep (cook |=(a=@ (con (bex '-') a)) sade)) tub)
    (cook |=(a=[@ @] (con a)) ;~(plug seap sade))
  ==
::
++  sade
  %+  knee  *@  |.  ~+
  ;~  pose
    (cold (bex '-') (jest '-]'))
    (cold 0 ser)
    (cook |=([p=@ q=@] `@`(con p q)) ;~(plug seap sade))
  ==
::
++  seap
  %+  knee  *@  |.  ~+
  ;~  pose
    unid
    (cold lower (jest '[:lower:]'))
    (cold upper (jest '[:upper:]'))
    (cold digit (jest '[:digit:]'))
    (cold print (jest '[:print:]'))
    (cold graph (jest '[:graph:]'))
    (cold blank (jest '[:blank:]'))
    (cold space (jest '[:space:]'))
    (cold cntrl (jest '[:cntrl:]'))
    (cold alpha (jest '[:alpha:]'))
    (cold xdigit (jest '[:xdigit:]'))
    (cold alnum (jest '[:alnum:]'))
    (cold punct (jest '[:punct:]'))
    (cold (flap lower) (jest '[:^lower:]'))
    (cold (flap upper) (jest '[:^upper:]'))
    (cold (flap digit) (jest '[:^digit:]'))
    (cold (flap print) (jest '[:^print:]'))
    (cold (flap graph) (jest '[:^graph:]'))
    (cold (flap blank) (jest '[:^blank:]'))
    (cold (flap space) (jest '[:^space:]'))
    (cold (flap cntrl) (jest '[:^cntrl:]'))
    (cold (flap alpha) (jest '[:^alpha:]'))
    (cold (flap xdigit) (jest '[:^xdigit:]'))
    (cold (flap alnum) (jest '[:^alnum:]'))
    (cold (flap punct) (jest '[:^punct:]'))
    %+  sear  |=([a=@ b=@] ?:((gth a b) ~ (some (ranc a b))))
      ;~(plug alm ;~(pfix hep alb))
    |=  tub=nail
    ?~  q.tub
      (fail tub)
    ?~  t.q.tub
      ((cook bex les) tub)
    ?:  =(i.t.q.tub '-')
      ?~  t.t.q.tub
        ((cook bex les) tub)
      ?:  =(i.t.t.q.tub ']')
        ((cook bex les) tub)
      (fail tub)
    ((cook bex les) tub)
    ;~(pfix bas escd)
  ==
::
++  cape
  %+  knee  *tape  |.  ~+
  ;~  pose
    (cold ~ (jest '\\E'))
    ;~(plug next cape)
    (cook |=(a=char (tape [a ~])) next)
    (full (easy ~))
  ==
::
++  lower  (ranc 'a' 'z')
++  upper  (ranc 'A' 'Z')
++  digit  (ranc '0' '9')
++  print  (ranc 32 126)
++  graph  (ranc 33 126)
++  blank  (con (bex 32) (bex 9))
++  space  :(con (ranc 9 13) (bex ' '))
++  cntrl  :(con (ranc 0 31) (bex 127))
++  alpha  :(con lower upper)
++  alnum  :(con lower upper digit)
++  punct  ;:  con
             (ranc '!' '/')
             (ranc ':' '@')
             (ranc '[' '`')
             (ranc '{' '~')
           ==
++  wordc  :(con digit lower upper (bex 95))
++  white  :(con (bex ' ') (ranc 9 10) (ranc 12 13))
++  xdigit  :(con (ranc 'a' 'f') (ranc 'A' 'F') digit)
::
++  chad
  %+  knee  *rege  |.  ~+
  ;~(pose (stag %lite nor) (stag %brac unid) ;~(pfix bas escp))
::
++  escd
  %+  knee  *@  |.  ~+
  ;~  pose
    (cold (bex 7) (just 'a'))
    (cold (bex 9) (just 't'))
    (cold (bex 10) (just 'n'))
    (cold (bex 11) (just 'v'))
    (cold (bex 12) (just 'f'))
    (cold (bex 13) (just 'r'))
    (cold (bex 0) (just '0'))
    (sear |=(a=@ ?:((lth a 256) (some (bex a)) ~)) (bass 8 (stun [2 3] cit)))
    (cook bex ;~(pfix (just 'x') (bass 16 (stun [2 2] hit))))
    (cook bex (ifix [(jest 'x{') ker] (bass 16 (stun [2 2] hit))))
    (cook bex mis)
  ==
::
++  escp
  %+  knee  *rege  |.  ~+
  ;~  pose
    (cold %empt (just 'Q'))
    (cold [%lite `@tD`0] (just '0'))
    (cold [%lite `@tD`7] (just 'a'))
    (cold [%lite `@tD`9] (just 't'))
    (cold [%lite `@tD`10] (just 'n'))
    (cold [%lite `@tD`11] (just 'v'))
    (cold [%lite `@tD`12] (just 'f'))
    (cold [%lite `@tD`13] (just 'r'))
    (sear |=(a=@ ?:((lth a 256) (some [%lite a]) ~)) (bass 8 (stun [2 3] cit)))
    (stag %lite ;~(pfix (just 'x') (bass 16 (stun [2 2] hit))))
    (stag %lite (ifix [(jest 'x{') ker] (bass 16 (stun [2 2] hit))))
    (cold %dote (just 'C'))
    (cold %sart (just 'A'))
    (cold %ende (just 'z'))
    (cold %boun (just 'b'))
    (cold %bout (just 'B'))
    (stag %brac (cold wordc (just 'w')))
    (stag %brac (cold (flap wordc) (just 'W')))
    (stag %lite mis)
  ==
::
++  unid
  %+  knee  *@  |.  ~+
  ;~  pose
    (cold digit (jest '\\d'))
    (cold (flap digit) (jest '\\D'))
    (cold white (jest '\\s'))
    (cold (flap white) (jest '\\S'))
    (cold wordc (jest '\\w'))
    (cold (flap wordc) (jest '\\W'))
  ==
::
++  proc                                                ::  capture numbering
  |=  [a=rege b=@]
  ^-  [@ rege]
  ?-  a
    [%capt *]  =+  foo=$(a p.a, b +(b))
               [-.foo [%capt +.foo b]]
    [%eith *]  =+  foo=$(a p.a)
               =+  bar=$(a q.a, b -.foo)
               [-.bar [%eith +.foo +.bar]]
    [%pair *]  =+  foo=$(a p.a)
               =+  bar=$(a q.a, b -.foo)
               [-.bar [%pair +.foo +.bar]]
    [%manl *]  =+  foo=$(a p.a)
               [-.foo [%manl +.foo]]
    [%plll *]  =+  foo=$(a p.a)
               [-.foo [%plll +.foo]]
    [%binl *]  =+  foo=$(a p.a)
               [-.foo [%binl +.foo q.a]]
    [%betl *]  =+  foo=$(a p.a)
               [-.foo [%betl +.foo q.a r.a]]
    [%mant *]  =+  foo=$(a p.a)
               [-.foo [%mant +.foo]]
    [%plls *]  =+  foo=$(a p.a)
               [-.foo [%plls +.foo]]
    [%bant *]  =+  foo=$(a p.a)
               [-.foo [%bant +.foo q.a]]
    [%bint *]  =+  foo=$(a p.a)
               [-.foo [%bint +.foo q.a]]
    [%betw *]  =+  foo=$(a p.a)
               [-.foo [%betw +.foo q.a r.a]]
    *  [b a]
  ==
::
++  cont
  |=  [a=(map ,@u tape) b=(map ,@u tape)]
  (~(gas by _(map ,@u tape)) (weld (~(tap by a)) (~(tap by b))))
::
++  abor
  |=  [a=char b=(unit ,[tape (map ,@u tape)])]
  ^-  (unit ,[tape (map ,@u tape)])
  ?~  b
    b
  [~ [[a -.u.b] +.u.b]]
::
++  matc
  |=  [a=rege b=tape c=tape]
  ^-  (unit (map ,@u tape))
  =+  foo=`(unit ,[tape (map ,@u tape)])`(deep a b %empt c)
  (bind foo |*(a=^ (~(put by +.a) 0 -.a)))
::
++  chet
  |=  [a=(unit ,[tape (map ,@u tape)]) b=rege c=tape d=tape]
  ^-  (unit ,[tape (map ,@u tape)])
  ?~  a
    a
  =+  ft=u.a
  ?~  -.ft
    a
  =+  bar=(deep b (slag (lent -.ft) c) %empt d)
  ?~  bar
    bar
  a
++  blak  (some ["" _(map ,@u tape)])
++  deep
  |=  [a=rege b=tape c=rege d=tape]
  ^-  (unit ,[tape (map ,@u tape)])
  ?-  a
    %dote  ?~(b ~ (some [[i.b ~] _(map ,@u tape)]))
    %ende  ?~(b blak ~)
    %sart  ?:(=(b d) blak ~)
    %empt  blak
    %boun  =+  ^=  luc
               ?:  =(b d)
                 &
               =+  foo=(slag (dec (sub (lent d) (lent b))) d)
               =((dis wordc (bex -.foo)) 0)
           =+  cuc=?~(b & =((dis wordc (bex -.b)) 0))
           ?:(!=(luc cuc) blak ~)
    %bout  =+  ^=  luc
               ?:  =(b d)
                 &
               =+  foo=(slag (dec (sub (lent d) (lent b))) d)
               =((dis wordc (bex -.foo)) 0)
           =+  cuc=?~(b & =((dis wordc (bex -.b)) 0))
           ?:(=(luc cuc) blak ~)
    [%capt *]  =+  foo=$(a p.a)
               ?~  foo
                 foo
               =+  ft=u.foo
               =+  bar=$(a c, b (slag (lent -.ft) b), c %empt)
               ?~  bar
                 bar
               [~ [-.ft (~(put by +.ft) q.a -.ft)]]
    [%lite *]  ?~(b ~ ?:(=(i.b p.a) (some [[i.b ~] _(map ,@u tape)]) ~))
    [%brac *]  ?~  b
                 ~
               ?.  =((dis (bex `@`i.b) p.a) 0)
                 (some [[i.b ~] _(map ,@u tape)])
               ~
    [%eith *]  =+  foo=(chet $(a p.a) c b d)
               =+  bar=(chet $(a q.a) c b d)
               ?~  foo
                 bar
               ?~  bar
                 foo
               =+  ft=u.foo
               =+  bt=u.bar
               ?:  (gte (lent -.ft) (lent -.bt))
                 foo
               bar
    [%pair *]  =+  foo=$(a p.a, c [%pair q.a c])
               ?~  foo
                 foo
               =+  ft=u.foo
               =+  bar=$(a q.a, b (slag (lent -.ft) b))
               ?~  bar
                 bar
               =+  bt=u.bar
               [~ [(weld -.ft -.bt) (cont +.ft +.bt)]]
    [%manl *]  =+  foo=$(a p.a)
               ?~  foo
                 blak
               ?~  -.u.foo
                 blak
               $(a [%eith %empt [%pair p.a [%eith %empt a]]])
    [%mant *]  =+  foo=$(a p.a)
               ?~  foo
                 blak
               =+  ft=u.foo
               ?~  -.ft
                 blak
               $(a [%eith [%pair p.a [%eith a %empt]] %empt])
    [%plls *]  $(a [%pair p.a [%mant p.a]])
    [%plll *]  $(a [%pair p.a [%manl p.a]])
    [%binl *]  =+  min=?:(=(q.a 0) 0 (dec q.a))
               ?:  =(q.a 0)
                 $(a [%manl p.a])
               $(a [%pair p.a [%binl p.a min]])
    [%bant *]  ?:  =(0 q.a)
                 blak
               $(a [%pair p.a [%bant p.a (dec q.a)]])
    [%bint *]  =+  min=?:(=(q.a 0) 0 (dec q.a))
               ?:  =(q.a 0)
                 $(a [%mant p.a])
               $(a [%pair p.a [%bint p.a min]])
    [%betw *]  ?:  =(0 r.a)
                 blak
               ?:  =(q.a 0)
                 $(a [%eith [%pair p.a [%betw p.a 0 (dec r.a)]] %empt])
               $(a [%pair p.a [%betw p.a (dec q.a) (dec r.a)]])
    [%betl *]  ?:  =(0 r.a)
                 blak
               ?:  =(q.a 0)
                 $(a [%eith %empt [%pair p.a [%betl p.a 0 (dec r.a)]]])
               $(a [%pair p.a [%betl p.a (dec q.a) (dec r.a)]])
  ==
::
++  rexp                                                :: Regex match
  ~/  %rexp
  |=  [a=tape b=tape]
  ^-  (unit (unit (map ,@u tape)))
  =+  ^=  bar
      |=  [a=@ b=(map ,@u tape)]
      ?:  =(a 0)
        b
      =+  c=(~(get by b) a)
      ?~  c
        $(a (dec a), b (~(put by b) a ""))
      $(a (dec a))
  =+  par=(pars a)
  ?~  par  ~
  =+  poc=(proc u.par 1)
  =+  c=b
  |-
  =+  foo=(matc +.poc c b)
  ?~  foo
    ?~  c
      [~ ~]
    $(c t.c)
  [~ [~ (bar (dec -.poc) u.foo)]]
::
++  repg                                                :: Global regex replace
  ~/  %repg
  |=  [a=tape b=tape c=tape]
  ^-  (unit tape)
  =+  par=(pars a)
  ?~  par  ~
  =+  poc=(proc u.par 1)
  =+  d=b
  :-  ~
  |-
  ^-  tape
  =+  foo=(matc +.poc d b)
  ?~  foo
    ?~  d
      ~
    [i.d $(d t.d)]
  =+  ft=(need (~(get by u.foo) 0))
  ?~  d
    c
  (weld c $(d `tape`(slag (lent ft) `tape`d)))
::::::::::::::::::::::::::::::::::::::::::::::::::::::::::
::                section 2eN, pseudo-cryptography      ::
::
++  un                                                  ::  =(x (wred (wren x)))
  |%
  ++  wren                                              ::  conceal structure
    |=  pyn=@  ^-  @
    =+  len=(met 3 pyn)
    ?:  =(0 len)
      0
    =>  .(len (dec len))
    =+  mig=(zaft (xafo len (cut 3 [len 1] pyn)))
    %+  can  3
    %-  flop  ^-  (list ,[@ @])
    :-  [1 mig]
    |-  ^-  (list ,[@ @])
    ?:  =(0 len)
      ~
    =>  .(len (dec len))
    =+  mog=(zyft :(mix mig (end 3 1 len) (cut 3 [len 1] pyn)))
    [[1 mog] $(mig mog)]
  ::
  ++  wred                                              ::  restore structure
    |=  cry=@  ^-  @
    =+  len=(met 3 cry)
    ?:  =(0 len)
      0
    =>  .(len (dec len))
    =+  mig=(cut 3 [len 1] cry)
    %+  can  3
    %-  flop  ^-  (list ,[@ @])
    :-  [1 (xaro len (zart mig))]
    |-  ^-  (list ,[@ @])
    ?:  =(0 len)
      ~
    =>  .(len (dec len))
    =+  mog=(cut 3 [len 1] cry)
    [[1 :(mix mig (end 3 1 len) (zyrt mog))] $(mig mog)]
  ::
  ++  xafo  |=([a=@ b=@] +((mod (add (dec b) a) 255)))
  ++  xaro  |=([a=@ b=@] +((mod (add (dec b) (sub 255 (mod a 255))) 255)))
  ::
  ++  zaft                                              ::  forward 255-sbox
    |=  a=@
    =+  ^=  b
        0xcc.75bc.86c8.2fb1.9a42.f0b3.79a0.92ca.21f6.1e41.cde5.fcc0.
        7e85.51ae.1005.c72d.1246.07e8.7c64.a914.8d69.d9f4.59c2.8038.
        1f4a.dca2.6fdf.66f9.f561.a12e.5a16.f7b0.a39f.364e.cb70.7318.
        1de1.ad31.63d1.abd4.db68.6a33.134d.a760.edee.5434.493a.e323.
        930d.8f3d.3562.bb81.0b24.43cf.bea5.a6eb.52b4.0229.06b2.6704.
        78c9.45ec.d75e.58af.c577.b7b9.c40e.017d.90c3.87f8.96fa.1153.
        0372.7f30.1c32.ac83.ff17.c6e4.d36d.6b55.e2ce.8c71.8a5b.b6f3.
        9d4b.eab5.8b3c.e7f2.a8fe.9574.5de0.bf20.3f15.9784.9939.5f9c.
        e609.564f.d8a4.b825.9819.94aa.2c08.8e4c.9b22.477a.2840.3ed6.
        3750.6ef1.44dd.89ef.6576.d00a.fbda.9ed2.3b6c.7b0c.bde9.2ade.
        5c88.c182.481a.1b0f.2bfd.d591.2726.57ba
    (cut 3 [(dec a) 1] b)
  ::
  ++  zart                                              ::  reverse 255-sbox
    |=  a=@
    =+  ^=  b
        0x68.4f07.ea1c.73c9.75c2.efc8.d559.5125.f621.a7a8.8591.5613.
        dd52.40eb.65a2.60b7.4bcb.1123.ceb0.1bd6.3c84.2906.b164.19b3.
        1e95.5fec.ffbc.f187.fbe2.6680.7c77.d30e.e94a.9414.fd9a.017d.
        3a7e.5a55.8ff5.8bf9.c181.e5b6.6ab2.35da.50aa.9293.3bc0.cdc6.
        f3bf.1a58.4130.f844.3846.744e.36a0.f205.789e.32d8.5e54.5c22.
        0f76.fce7.4569.0d99.d26e.e879.dc16.2df4.887f.1ffe.4dba.6f5d.
        bbcc.2663.1762.aed7.af8a.ca20.dbb4.9bc7.a942.834c.105b.c4d4.
        8202.3e61.a671.90e6.273d.bdab.3157.cfa4.0c2e.df86.2496.f7ed.
        2b48.2a9d.5318.a343.d128.be9c.a5ad.6bb5.6dfa.c5e1.3408.128d.
        2c04.0339.97a1.2ff0.49d0.eeb8.6c0a.0b37.b967.c347.d9ac.e072.
        e409.7b9f.1598.1d3f.33de.8ce3.8970.8e7a
    (cut 3 [(dec a) 1] b)
  ::
  ++  zyft                                              ::  forward 256-sbox
    |=  a=@
    =+  ^=  b
        0xbb49.b71f.b881.b402.17e4.6b86.69b5.1647.115f.dddb.7ca5.
          8371.4bd5.19a9.b092.605d.0d9b.e030.a0cc.78ba.5706.4d2d.
          986a.768c.f8e8.c4c7.2f1c.effe.3cae.01c0.253e.65d3.3872.
          ce0e.7a74.8ac6.daac.7e5c.6479.44ec.4143.3d20.4af0.ee6c.
          c828.deca.0377.249f.ffcd.7b4f.eb7d.66f2.8951.042e.595a.
          8e13.f9c3.a79a.f788.6199.9391.7fab.6200.4ce5.0758.e2f1.
          7594.c945.d218.4248.afa1.e61a.54fb.1482.bea4.96a2.3473.
          63c2.e7cb.155b.120a.4ed7.bfd8.b31b.4008.f329.fca3.5380.
          9556.0cb2.8722.2bea.e96e.3ac5.d1bc.10e3.2c52.a62a.b1d6.
          35aa.d05e.f6a8.0f3b.31ed.559d.09ad.f585.6d21.fd1d.8d67.
          370b.26f4.70c1.b923.4684.6fbd.cf8b.5036.0539.9cdc.d93f.
          9068.1edf.8f33.b632.d427.97fa.9ee1
    (cut 3 [a 1] b)
  ::
  ++  zyrt                                              ::  reverse 256-sbox
    |=  a=@
    =+  ^=  b
        0x9fc8.2753.6e02.8fcf.8b35.2b20.5598.7caa.c9a9.30b0.9b48.
          47ce.6371.80f6.407d.00dd.0aa5.ed10.ecb7.0f5a.5c3a.e605.
          c077.4337.17bd.9eda.62a4.79a7.ccb8.44cd.8e64.1ec4.5b6b.
          1842.ffd8.1dfb.fd07.f2f9.594c.3be3.73c6.2cb6.8438.e434.
          8d3d.ea6a.5268.72db.a001.2e11.de8c.88d3.0369.4f7a.87e2.
          860d.0991.25d0.16b9.978a.4bf4.2a1a.e96c.fa50.85b5.9aeb.
          9dbb.b2d9.a2d1.7bba.66be.e81f.1946.29a8.f5d2.f30c.2499.
          c1b3.6583.89e1.ee36.e0b4.6092.937e.d74e.2f6f.513e.9615.
          9c5d.d581.e7ab.fe74.f01b.78b1.ae75.af57.0ec2.adc7.3245.
          12bf.2314.3967.0806.31dc.cb94.d43f.493c.54a6.0421.c3a1.
          1c4a.28ac.fc0b.26ca.5870.e576.f7f1.616d.905f.ef41.33bc.
          df4d.225e.2d56.7fd6.1395.a3f8.c582
    (cut 3 [a 1] b)
  --
::::::::::::::::::::::::::::::::::::::::::::::::::::::::::
::                section 2eO, virtualization           ::
::
++  mack
  |=  [sub=* fol=*]
  ^-  (unit)
  =+  ton=(mink [sub fol] |=(* ~))
  ?.(?=([0 *] ton) ~ [~ p.ton])
::
++  mink
  ~/  %mink
  |=  [[sub=* fol=*] sky=$+(* (unit))]
  =+  tax=*(list ,[@ta *])
  |-  ^-  tone
  ?@  fol
    [%2 tax]
  ?:  ?=(^ -.fol)
    =+  hed=$(fol -.fol)
    ?:  ?=(%2 -.hed)
      hed
    =+  tal=$(fol +.fol)
    ?-  -.tal
      %0  ?-(-.hed %0 [%0 p.hed p.tal], %1 hed)
      %1  ?-(-.hed %0 tal, %1 [%1 (weld p.hed p.tal)])
      %2  tal
    ==
  ?+    fol
    [%2 tax]
  ::
      [0 b=@]
    ?:  =(0 b.fol)  [%2 tax]
    ?:  =(1 b.fol)  [%0 sub]
    ?:  ?=(@ sub)   [%2 tax]
    =+  [now=(cap b.fol) lat=(mas b.fol)]
    $(b.fol lat, sub ?:(=(2 now) -.sub +.sub))
  ::
      [1 b=*]
    [%0 b.fol]
  ::
      [2 b=[^ *]]
    =+  ben=$(fol b.fol)
    ?.  ?=(%0 -.ben)  ben
    ?>(?=(^ p.ben) $(sub -.p.ben, fol +.p.ben))
    ::?>(?=(^ p.ben) $([sub fol] p.ben)
  ::
      [3 b=*]
    =+  ben=$(fol b.fol)
    ?.  ?=(%0 -.ben)  ben
    [%0 .?(p.ben)]
  ::
      [4 b=*]
    =+  ben=$(fol b.fol)
    ?.  ?=(%0 -.ben)  ben
    ?.  ?=(@ p.ben)  [%2 tax]
    [%0 .+(p.ben)]
  ::
      [5 b=*]
    =+  ben=$(fol b.fol)
    ?.  ?=(%0 -.ben)  ben
    ?.  ?=(^ p.ben)  [%2 tax]
    [%0 =(-.p.ben +.p.ben)]
  ::
      [6 b=* c=* d=*]
    $(fol =>(fol [2 [0 1] 2 [1 c d] [1 0] 2 [1 2 3] [1 0] 4 4 b]))
  ::
      [7 b=* c=*]       $(fol =>(fol [2 b 1 c]))
      [8 b=* c=*]       $(fol =>(fol [7 [[0 1] b] c]))
      [9 b=* c=*]       $(fol =>(fol [7 c 0 b]))
      [10 @ c=*]        $(fol c.fol)
      [10 [b=* c=*] d=*]
    =+  ben=$(fol c.fol)
    ?.  ?=(%0 -.ben)  ben
    ?:  ?=(?(%hunk %lose %mean %spot) b.fol)
      $(fol d.fol, tax [[b.fol p.ben] tax])
    $(fol d.fol)
  ::
      [11 b=*]
    =+  ben=$(fol b.fol)
    ?.  ?=(%0 -.ben)  ben
    =+  val=(sky p.ben)
    ?~(val [%1 p.ben ~] [%0 u.val])
  ::
  ==
::
++  mock
  |=  [[sub=* fol=*] sky=$+(* (unit))]
  (mook (mink [sub fol] sky))
::
++  mook
  |=  ton=tone
  ^-  toon
  ?.  ?=([2 *] ton)  ton
  :-  %2
  =+  yel=(lent p.ton)
  =.  p.ton
    ?.  (gth yel 256)  p.ton
    %+  weld
      (scag 128 p.ton)
    ^-  (list ,[@ta *])
    :_  (slag (sub yel 128) p.ton)
    :-  %lose
    %+  rap  3
    ;:  weld
      "[skipped "
      ~(rend co %$ %ud (sub yel 256))
      " frames]"
    ==
  |-  ^-  (list tank)
  ?~  p.ton  ~
  =+  rex=$(p.ton t.p.ton)
  ?+    -.i.p.ton  rex
      %hunk  [(tank +.i.p.ton) rex]
      %lose  [[%leaf (rip 3 (,@ +.i.p.ton))] rex]
      %mean  :_  rex
             ?@  +.i.p.ton  [%leaf (rip 3 (,@ +.i.p.ton))]
             =+  mac=(mack +.i.p.ton +<.i.p.ton)
             ?~(mac [%leaf "####"] (tank u.mac))
      %spot  :_  rex
             =+  sot=(spot +.i.p.ton)
             :-  %leaf
             ;:  weld
               ~(ram re (smyt p.sot))
               ":<["
               ~(rend co ~ %ud p.p.q.sot)
               " "
               ~(rend co ~ %ud q.p.q.sot)
               "].["
               ~(rend co ~ %ud p.q.q.sot)
               " "
               ~(rend co ~ %ud q.q.q.sot)
               "]>"
             ==
  ==
::
++  mang
  |=  [[gat=* sam=*] sky=$+(* (unit))]
  ^-  (unit)
  =+  ton=(mong [[gat sam] sky])
  ?.(?=([0 *] ton) ~ [~ p.ton])
::
++  mong
  |=  [[gat=* sam=*] sky=$+(* (unit))]
  ^-  toon
  ?.  &(?=(^ gat) ?=(^ +.gat))
    [%2 ~]
  (mock [[-.gat [sam +>.gat]] -.gat] sky)
::
++  mung
  |=  [[gat=* sam=*] sky=$+(* (unit))]
  ^-  tone
  ?.  &(?=(^ gat) ?=(^ +.gat))
    [%2 ~]
  (mink [[-.gat [sam +>.gat]] -.gat] sky)
::
++  mule                                                ::  typed virtual
  ~/  %mule
  |*  taq=_|.(_*)
  =+  mud=(mute taq)
  ?-  -.mud
    &  [%& p=$:taq]
    |  [%| p=p.mud]
  ==
::
++  mute                                                ::  untyped virtual
  |=  taq=_^?(|.(_*))
  ^-  (each ,* (list tank))
  =+  ton=(mock [taq 9 2 0 1] |=(* ~))
  ?-  -.ton
    %0  [%& p.ton]
    %1  [%| (turn p.ton |=(a=* (smyt (path a))))]
    %2  [%| p.ton]
  ==
::::::::::::::::::::::::::::::::::::::::::::::::::::::::::
::                section 2eP, diff (move me)           ::
::
::
++  berk                                                ::  invert diff patch
  |*  bur=(urge)
  |-  ^+  bur
  ?~  bur  ~
  :_  $(bur t.bur)
  ?-  -.i.bur
    &  i.bur
    |  [%| q.i.bur p.i.bur]
  ==
::
++  diff                                                ::  generate patch
  |=  pum=umph
  |=  [old=* new=*]  ^-  udon
  :-  pum
  ?+  pum  ~|(%unsupported !!)
    %a  [%d (nude old new)]
    %b  =+  [hel=(cue ((hard ,@) old)) hev=(cue ((hard ,@) new))]
        [%d (nude hel hev)]
    %c  =+  [hel=(lore ((hard ,@) old)) hev=(lore ((hard ,@) new))]
        [%c (lusk hel hev (loss hel hev))]
  ==
::
++  loss                                                ::  longest subsequence
  ~/  %loss
  |*  [hel=(list) hev=(list)]
  |-  ^+  hev
  =+  ^=  sev
      =+  [inx=0 sev=*(map ,@t (list ,@ud))]
      |-  ^+  sev
      ?~  hev  sev
      =+  guy=(~(get by sev) i.hev)
      $(hev t.hev, inx +(inx), sev (~(put by sev) i.hev [inx ?~(guy ~ u.guy)]))
  =|  gox=[p=@ud q=(map ,@ud ,[p=@ud q=_hev])]
  =<  abet
  =<  main
  |%
  ++  abet                                              ::  subsequence
    ^+  hev
    ?:  =(0 p.gox)  ~
    (flop q:(need (~(get by q.gox) (dec p.gox))))
  ::
  ++  hink                                              ::  extend fits top
    |=  [inx=@ud goy=@ud]  ^-  ?
    |(=(p.gox inx) (lth goy p:(need (~(get by q.gox) inx))))
  ::
  ++  lonk                                              ::  extend fits bottom
    |=  [inx=@ud goy=@ud]  ^-  ?
    |(=(0 inx) (gth goy p:(need (~(get by q.gox) (dec inx)))))
  ::
  ++  lune                                              ::  extend
    |=  [inx=@ud goy=@ud]
    ^+  +>
    %_    +>.$
        gox
      :-  ?:(=(inx p.gox) +(p.gox) p.gox)
      %+  ~(put by q.gox)  inx
      [goy (snag goy hev) ?:(=(0 inx) ~ q:(need (~(get by q.gox) (dec inx))))]
    ==
  ::
  ++  merg                                              ::  merge all matches
    |=  gay=(list ,@ud)
    ^+  +>
    =+  ^=  zes
        =+  [inx=0 zes=*(list ,[p=@ud q=@ud])]
        |-  ^+  zes
        ?:  |(?=(~ gay) (gth inx p.gox))  zes
        ?.  (lonk inx i.gay)  $(gay t.gay)
        ?.  (hink inx i.gay)  $(inx +(inx))
        $(inx +(inx), gay t.gay, zes [[inx i.gay] zes])
    |-  ^+  +>.^$
    ?~(zes +>.^$ $(zes t.zes, +>.^$ (lune i.zes)))
  ::
  ++  main
    =+  hol=hel
    |-  ^+  +>
    ?~  hol  +>
    =+  guy=(~(get by sev) i.hol)
    $(hol t.hol, +> (merg (flop `(list ,@ud)`?~(guy ~ u.guy))))
  --
::
++  locz                                                ::  trivial algorithm
  |=  [hel=tape hev=tape]
  ^-  tape
  =+  [leh=(lent hel) veh=(lent hev)]
  =-  (flop q.yun)
  ^=  yun
  |-  ^-  [p=@ud q=tape]
  ~+
  ?:  |(=(0 leh) =(0 veh))  [0 ~]
  =+  [dis=(snag (dec leh) hel) dat=(snag (dec veh) hev)]
  ?:  =(dis dat)
    =+  say=$(leh (dec leh), veh (dec veh))
    [+(p.say) [dis q.say]]
  =+  [lef=$(leh (dec leh)) rig=$(veh (dec veh))]
  ?:((gth p.lef p.rig) lef rig)
::
++  lore                                                ::  atom to line list
  ~/  %lore
  |=  lub=@
  =|  tez=(list ,@t)
  |-  ^+  tez
  ?:  =(0 lub)  (flop tez)
  =+  ^=  meg
      =+  meg=0
      |-  ^-  @ud
      =+  gam=(cut 3 [meg 1] lub)
      ?:(|(=(10 gam) =(0 gam)) meg $(meg +(meg)))
  =+  res=(rsh 3 +(meg) lub)
  ?:  &(=(0 (cut 3 [meg 1] lub)) !=(0 res))
    !!
  $(lub res, tez [(end 3 meg lub) tez])
::
++  roly                                                ::  line list to atom
  |=  tez=(list ,@t)
  (rap 3 (turn tez |=(a=@t (cat 3 a 10))))
::
++  lump                                                ::  apply patch
  |=  [don=udon src=*]
  ^-  *
  ?+    p.don  ~|(%unsupported !!)
      %a
    ?+  -.q.don  ~|(%unsupported !!)
      %a  q.q.don
      %c  (lurk ((hard (list)) src) p.q.don)
      %d  (lure src p.q.don)
    ==
  ::
      %c
    =+  dst=(lore ((hard ,@) src))
    %-  roly
    ?+  -.q.don  ~|(%unsupported !!)
      %a  ((hard (list ,@t)) q.q.don)
      %c  (lurk dst p.q.don)
    ==
  ==
::
++  lure                                                ::  apply tree diff
  |=  [a=* b=upas]
  ^-  *
  ?^  -.b
    [$(b -.b) $(b +.b)]
  ?+  -.b  ~|(%unsupported !!)
    %0  .*(a [0 p.b])
    %1  .*(a [1 p.b])
  ==
++  limp                                                ::  invert patch
  |=  don=udon  ^-  udon
  :-  p.don
  ?+  -.q.don  ~|(%unsupported !!)
    %a  [%a q.q.don p.q.don]
    %c  [%c (berk p.q.don)]
    %d  [%d q.q.don p.q.don]
  ==
::
++  hump                                                ::  general prepatch
  |=  [pum=umph src=*]  ^-  *
  ?+  pum  ~|(%unsupported !!)
    %a  src
    %b  (cue ((hard ,@) src))
    %c  (lore ((hard ,@) src))
  ==
::
++  husk                                                ::  unprepatch
  |=  [pum=umph dst=*]  ^-  *
  ?+  pum  ~|(%unsupported !!)
    %a  dst
    %b  (jam dst)
    %c  (roly ((hard (list ,@)) dst))
  ==
::
++  lurk                                                ::  apply list patch
  |*  [hel=(list) rug=(urge)]
  ^+  hel
  =+  war=`_hel`~
  |-  ^+  hel
  ?~  rug  (flop war)
  ?-    -.i.rug
      &
    %=   $
      rug  t.rug
      hel  (slag p.i.rug hel)
      war  (weld (flop (scag p.i.rug hel)) war)
    ==
  ::
      |
    %=  $
      rug  t.rug
      hel  =+  gur=(flop p.i.rug)
           |-  ^+  hel
           ?~  gur  hel
           ?>(&(?=(^ hel) =(i.gur i.hel)) $(hel t.hel, gur t.gur))
      war  (weld q.i.rug war)
    ==
  ==
::
++  lusk                                                ::  lcs to list patch
  |*  [hel=(list) hev=(list) lcs=(list)]
  =+  ^=  rag
      ^-  $%  [& p=@ud]
              [| p=_lcs q=_lcs]
          ==
      [%& 0]
  =>  .(rag [p=rag q=*(list ,_rag)])
  =<  abet  =<  main
  |%
  ++  abet  =.(q.rag ?:(=([& 0] p.rag) q.rag [p.rag q.rag]) (flop q.rag))
  ++  done
    |=  new=_p.rag
    ^+  rag
    ?-  -.p.rag
      |   ?-  -.new
            |  [[%| (weld p.new p.p.rag) (weld q.new q.p.rag)] q.rag]
            &  [new [p.rag q.rag]]
          ==
      &   ?-  -.new
            |  [new ?:(=(0 p.p.rag) q.rag [p.rag q.rag])]
            &  [[%& (add p.p.rag p.new)] q.rag]
          ==
    ==
  ::
  ++  main
    |-  ^+  +
    ?~  hel
      ?~  hev
        ?>(?=(~ lcs) +)
      $(hev t.hev, rag (done %| ~ [i.hev ~]))
    ?~  hev
      $(hel t.hel, rag (done %| [i.hel ~] ~))
    ?~  lcs
      +(rag (done %| (flop hel) (flop hev)))
    ?:  =(i.hel i.lcs)
      ?:  =(i.hev i.lcs)
        $(lcs t.lcs, hel t.hel, hev t.hev, rag (done %& 1))
      $(hev t.hev, rag (done %| ~ [i.hev ~]))
    ?:  =(i.hev i.lcs)
      $(hel t.hel, rag (done %| [i.hel ~] ~))
    $(hel t.hel, hev t.hev, rag (done %| [i.hel ~] [i.hev ~]))
  --
++  nude                                                ::  tree change
  |=  [a=* b=*]
  ^-  [p=upas q=upas]
  =<  [p=(tred a b) q=(tred b a)]
  |%
  ++  axes                                              ::  locs of nouns
    |=  [a=@ b=*]  ^-  (map ,* axis)
    =+  c=*(map ,* axis)
    |-  ^-  (map ,* axis)
    =>  .(c (~(put by c) b a))
    ?@  b
      c
    %-  ~(uni by c)
    %-  ~(uni by $(a (mul 2 a), b -.b))
    $(a +((mul 2 a)), b +.b)
  ::
  ++  tred                                              ::  diff a->b
    |=  [a=* b=*]  ^-  upas
    =|  c=(unit ,*)
    =+  d=(axes 1 a)
    |-  ^-  upas
    =>  .(c (~(get by d) b))
    ?~  c
      ?@  b
        [%1 b]
      =+  e=^-(upas [$(b -.b) $(b +.b)])
      ?-  e
        [[%1 *] [%1 *]]  [%1 [p.p.e p.q.e]]
        *  e
      ==
    [%0 u.c]
  --
::::::::::::::::::::::::::::::::::::::::::::::::::::::::::
::            section 2eW, lite number theory           ::
::
++  egcd                                                ::  schneier's egcd
  |=  [a=@ b=@]
  =+  si
  =+  [c=(sun a) d=(sun b)]
  =+  [u=[c=(sun 1) d=--0] v=[c=--0 d=(sun 1)]]
  |-  ^-  [d=@ u=@ v=@]
  ?:  =(--0 c)
    [(abs d) d.u d.v]
  ::  ?>  ?&  =(c (sum (pro (sun a) c.u) (pro (sun b) c.v)))
  ::          =(d (sum (pro (sun a) d.u) (pro (sun b) d.v)))
  ::      ==
  =+  q=(fra d c)
  %=  $
    c  (dif d (pro q c))
    d  c
    u  [(dif d.u (pro q c.u)) c.u]
    v  [(dif d.v (pro q c.v)) c.v]
  ==
::
++  pram                                                ::  rabin-miller
  |=  a=@  ^-  ?
  ?:  ?|  =(0 (end 0 1 a))
          =(1 a)
          =+  b=1
          |-  ^-  ?
          ?:  =(512 b)
            |
          ?|(=+(c=+((mul 2 b)) &(!=(a c) =(a (mul c (div a c))))) $(b +(b)))
      ==
    |
  =+  ^=  b
      =+  [s=(dec a) t=0]
      |-  ^-  [s=@ t=@]
      ?:  =(0 (end 0 1 s))
        $(s (rsh 0 1 s), t +(t))
      [s t]
  ?>  =((mul s.b (bex t.b)) (dec a))
  =+  c=0
  |-  ^-  ?
  ?:  =(c 64)
    &
  =+  d=(~(raw og (add c a)) (met 0 a))
  =+  e=(~(exp fo a) s.b d)
  ?&  ?|  =(1 e)
          =+  f=0
          |-  ^-  ?
          ?:  =(e (dec a))
            &
          ?:  =(f (dec t.b))
            |
          $(e (~(pro fo a) e e), f +(f))
      ==
      $(c +(c))
  ==
::
++  ramp                                                ::  make r-m prime
  |=  [a=@ b=(list ,@) c=@]  ^-  @ux                    ::  [bits snags seed]
  =>  .(c (shas %ramp c))
  =+  d=_@
  |-
  ?:  =((mul 100 a) d)
    ~|(%ar-ramp !!)
  =+  e=(~(raw og c) a)
  ?:  &(|-(?~(b & &(!=(1 (mod e i.b)) $(b +.b)))) (pram e))
    e
  $(c +(c), d (shax d))
::
++  fo                                                  ::  modulo prime
  |_  a=@
  ++  dif
    |=  [b=@ c=@]
    (sit (sub (add a b) (sit c)))
  ::
  ++  exp
    |=  [b=@ c=@]
    ?:  =(0 b)
      1
    =+  d=$(b (rsh 0 1 b))
    =+  e=(pro d d)
    ?:(=(0 (end 0 1 b)) e (pro c e))
  ::
  ++  fra
    |=  [b=@ c=@]
    (pro b (inv c))
  ::
  ++  inv
    |=  b=@
    =+  c=(dul:si u:(egcd b a) a)
    c
  ::
  ++  pro
    |=  [b=@ c=@]
    (sit (mul b c))
  ::
  ++  sit
    |=  b=@
    (mod b a)
  ::
  ++  sum
    |=  [b=@ c=@]
    (sit (add b c))
  --
::
++  ga                                                  ::  GF (bex p.a)
  |=  a=[p=@ q=@ r=@]                                   ::  dim poly gen
  =+  si=(bex p.a)
  =+  ma=(dec si)
  =>  |%
      ++  dif                                           ::  add and sub
        |=  [b=@ c=@]
        ~|  [%dif-ga a]
        ?>  &((lth b si) (lth c si))
        (mix b c)
      ::
      ++  dub                                           ::  mul by x
        |=  b=@
        ~|  [%dub-ga a]
        ?>  (lth b si)
        ?:  =(1 (cut 0 [(dec p.a) 1] b))
          (dif (sit q.a) (sit (lsh 0 1 b)))
        (lsh 0 1 b)
      ::
      ++  pro                                           ::  slow multiply
        |=  [b=@ c=@]
        ?:  =(0 b)
          0
        ?:  =(1 (dis 1 b))
          (dif c $(b (rsh 0 1 b), c (dub c)))
        $(b (rsh 0 1 b), c (dub c))
      ::
      ++  toe                                           ::  exp/log tables
        =+  ^=  nu
            |=  [b=@ c=@]
            ^-  (map ,@ ,@)
            =+  d=*(map ,@ ,@)
            |-
            ?:  =(0 c)
              d
            %=  $
              c  (dec c)
              d  (~(put by d) c b)
            ==
        =+  [p=(nu 0 (bex p.a)) q=(nu ma ma)]
        =+  [b=1 c=0]
        |-  ^-  [p=(map ,@ ,@) q=(map ,@ ,@)]
        ?:  =(ma c)
          [(~(put by p) c b) q]
        %=  $
          b  (pro r.a b)
          c  +(c)
          p  (~(put by p) c b)
          q  (~(put by q) b c)
        ==
      ::
      ++  sit                                           ::  reduce
        |=  b=@
        (mod b (bex p.a))
      --
  =+  toe
  |%
  ++  fra                                               ::  divide
    |=  [b=@ c=@]
    (pro b (inv c))
  ::
  ++  inv                                               ::  invert
    |=  b=@
    ~|  [%inv-ga a]
    =+  c=(~(get by q) b)
    ?~  c  !!
    =+  d=(~(get by p) (sub ma u.c))
    (need d)
  ::
  ++  pow                                               ::  exponent
    |=  [b=@ c=@]
    =+  [d=1 e=c f=0]
    |-
    ?:  =(p.a f)
      d
    ?:  =(1 (cut 0 [f 1] b))
      $(d (pro d e), e (pro e e), f +(f))
    $(e (pro e e), f +(f))
  ::
  ++  pro                                               ::  multiply
    |=  [b=@ c=@]
    ~|  [%pro-ga a]
    =+  d=(~(get by q) b)
    ?~  d  0
    =+  e=(~(get by q) c)
    ?~  e  0
    =+  f=(~(get by p) (mod (add u.d u.e) ma))
    (need f)
  --
::::::::::::::::::::::::::::::::::::::::::::::::::::::::::
::            section 2eX, jetted crypto                ::
::
++  aesc                                                ::  AES-256
  ~%  %aesc  +  ~
  |%
  ++  en                                                ::  ECB enc
    ~/  %en
    |=  [a=@I b=@H]  ^-  @uxH
    =+  ahem
    (be & (ex a) b)
  ++  de                                                ::  ECB dec
    ~/  %de
    |=  [a=@I b=@H]  ^-  @uxH
    =+  ahem
    (be | (ix (ex a)) b)
  --
++  ahem                                                ::  AES helpers
::  XX should be in aesc, isn't for performance reasons
  =>
    =+  =+  [gr=(ga 8 0x11b 3) few==>(fe .(a 5))]
        =+  [pro=pro.gr dif=dif.gr pow=pow.gr ror=ror.few]
        [pro=pro dif=dif pow=pow ror=ror nnk=8 nnb=4 nnr=14]
    =>  |%
        ++  cipa                                        ::  AES params
          $_  ^?  |%
          ++  co  _[p=@ q=@ r=@ s=@]                    ::  col coefs
          ++  ix  |+(a=@ _@)                            ::  key index
          ++  ro  _[p=@ q=@ r=@ s=@]                    ::  row shifts
          ++  su  _@                                    ::  s-box
          --
        --
    |%
    ++  pen                                             ::  encrypt
      ^-  cipa
      |%
      ++  co  [0x2 0x3 1 1]
      ++  ix  |+(a=@ a)
      ++  ro  [0 1 2 3]
      ++  su  0x16bb.54b0.0f2d.9941.6842.e6bf.0d89.a18c.
                df28.55ce.e987.1e9b.948e.d969.1198.f8e1.
                9e1d.c186.b957.3561.0ef6.0348.66b5.3e70.
                8a8b.bd4b.1f74.dde8.c6b4.a61c.2e25.78ba.
                08ae.7a65.eaf4.566c.a94e.d58d.6d37.c8e7.
                79e4.9591.62ac.d3c2.5c24.0649.0a3a.32e0.
                db0b.5ede.14b8.ee46.8890.2a22.dc4f.8160.
                7319.5d64.3d7e.a7c4.1744.975f.ec13.0ccd.
                d2f3.ff10.21da.b6bc.f538.9d92.8f40.a351.
                a89f.3c50.7f02.f945.8533.4d43.fbaa.efd0.
                cf58.4c4a.39be.cb6a.5bb1.fc20.ed00.d153.
                842f.e329.b3d6.3b52.a05a.6e1b.1a2c.8309.
                75b2.27eb.e280.1207.9a05.9618.c323.c704.
                1531.d871.f1e5.a534.ccf7.3f36.2693.fdb7.
                c072.a49c.afa2.d4ad.f047.59fa.7dc9.82ca.
                76ab.d7fe.2b67.0130.c56f.6bf2.7b77.7c63
      --
    ::
    ++  pin                                             :: decrypt
      ^-  cipa
      |%
      ++  co  [0xe 0xb 0xd 0x9]
      ++  ix  |+(a=@ (sub nnr a))
      ++  ro  [0 3 2 1]
      ++  su  0x7d0c.2155.6314.69e1.26d6.77ba.7e04.2b17.
                6199.5383.3cbb.ebc8.b0f5.2aae.4d3b.e0a0.
                ef9c.c993.9f7a.e52d.0d4a.b519.a97f.5160.
                5fec.8027.5910.12b1.31c7.0788.33a8.dd1f.
                f45a.cd78.fec0.db9a.2079.d2c6.4b3e.56fc.
                1bbe.18aa.0e62.b76f.89c5.291d.711a.f147.
                6edf.751c.e837.f9e2.8535.ade7.2274.ac96.
                73e6.b4f0.cecf.f297.eadc.674f.4111.913a.
                6b8a.1301.03bd.afc1.020f.3fca.8f1e.2cd0.
                0645.b3b8.0558.e4f7.0ad3.bc8c.00ab.d890.
                849d.8da7.5746.155e.dab9.edfd.5048.706c.
                92b6.655d.cc5c.a4d4.1698.6886.64f6.f872.
                25d1.8b6d.49a2.5b76.b224.d928.66a1.2e08.
                4ec3.fa42.0b95.4cee.3d23.c2a6.3294.7b54.
                cbe9.dec4.4443.8e34.87ff.2f9b.8239.e37c.
                fbd7.f381.9ea3.40bf.38a5.3630.d56a.0952
      --
    ::
    ++  mcol
      |=  [a=(list ,@) b=[p=@ q=@ r=@ s=@]]  ^-  (list ,@)
      =+  c=[p=_@ q=_@ r=_@ s=_@]
      |-  ^-  (list ,@)
      ?~  a  ~
      =>  .(p.c (cut 3 [0 1] i.a))
      =>  .(q.c (cut 3 [1 1] i.a))
      =>  .(r.c (cut 3 [2 1] i.a))
      =>  .(s.c (cut 3 [3 1] i.a))
      :_  $(a t.a)
      %+  rep  3
      %+  turn
        %-  limo
        :~  [[p.c p.b] [q.c q.b] [r.c r.b] [s.c s.b]]
            [[p.c s.b] [q.c p.b] [r.c q.b] [s.c r.b]]
            [[p.c r.b] [q.c s.b] [r.c p.b] [s.c q.b]]
            [[p.c q.b] [q.c r.b] [r.c s.b] [s.c p.b]]
        ==
      |=  [a=[@ @] b=[@ @] c=[@ @] d=[@ @]]
      :(dif (pro a) (pro b) (pro c) (pro d))
    ::
    ++  pode                                            ::  explode to block
      |=  [a=bloq b=@ c=@]  ^-  (list ,@)
      =+  d=(rip a c)
      =+  m=(met a c)
      |-
      ?:  =(m b)
        d
      $(m +(m), d (weld d (limo [0 ~])))
    ++  sube                                            ::  s-box word
      |=  [a=@ b=@]  ^-  @
      (rep 3 (turn (pode 3 4 a) |=(c=@ (cut 3 [c 1] b))))
    --
  |%
  ++  be                                                ::  block cipher
    |=  [a=? b=@ c=@H]  ^-  @uxH
    ~|  %be-aesc
    =>  %=    .
            +
          =>  +
          |%
          ++  ankh
            |=  [a=cipa b=@ c=@]
            (pode 5 nnb (cut 5 [(mul (ix.a b) nnb) nnb] c))
          ++  sark
            |=  [c=(list ,@) d=(list ,@)]  ^-  (list ,@)
            ?~  c  ~
            ?~  d  !!
            [(mix i.c i.d) $(c t.c, d t.d)]
          ++  srow
            |=  [a=cipa b=(list ,@)]  ^-  (list ,@)
            =+  [c=0 d=~ e=ro.a]
            |-
            ?:  =(c nnb)
              d
            :_  $(c +(c))
            %+  rep  3
            %+  turn
              (limo [0 p.e] [1 q.e] [2 r.e] [3 s.e] ~)
            |=  [f=@ g=@]
            (cut 3 [f 1] (snag (mod (add g c) nnb) b))
          ++  subs
            |=  [a=cipa b=(list ,@)]  ^-  (list ,@)
            ?~  b  ~
            [(sube i.b su.a) $(b t.b)]
          --
        ==
    =+  [d=?:(a pen pin) e=(pode 5 nnb c) f=1]
    =>  .(e (sark e (ankh d 0 b)))
    |-
    ?.  =(nnr f)
      =>  .(e (subs d e))
      =>  .(e (srow d e))
      =>  .(e (mcol e co.d))
      =>  .(e (sark e (ankh d f b)))
      $(f +(f))
    =>  .(e (subs d e))
    =>  .(e (srow d e))
    =>  .(e (sark e (ankh d nnr b)))
    (rep 5 e)
  ++  ex                                                ::  key expand
    |=  a=@I  ^-  @
    =+  [b=a c=0 d=su:pen i=nnk]
    |-
    ?:  =(i (mul nnb +(nnr)))
      b
    =>  .(c (cut 5 [(dec i) 1] b))
    =>  ?:  =(0 (mod i nnk))
          =>  .(c (ror 3 1 c))
          =>  .(c (sube c d))
          .(c (mix c (pow (dec (div i nnk)) 2)))
        ?:  &((gth nnk 6) =(4 (mod i nnk)))
          .(c (sube c d))
        .
    =>  .(c (mix c (cut 5 [(sub i nnk) 1] b)))
    =>  .(b (can 5 [i b] [1 c] ~))
    $(i +(i))
  ++  ix                                                ::  key expand, inv
    |=  a=@  ^-  @
    =+  [i=1 j=_@ b=_@ c=co:pin]
    |-
    ?:  =(nnr i)
      a
    =>  .(b (cut 7 [i 1] a))
    =>  .(b (rep 5 (mcol (pode 5 4 b) c)))
    =>  .(j (sub nnr i))
    %=    $
        i  +(i)
        a
      %+  can  7
      :~  [i (cut 7 [0 i] a)]
          [1 b]
          [j (cut 7 [+(i) j] a)]
      ==
    ==
  --
::
++  curt                                                ::  curve25519
  |=  [a=@ b=@]
  =>  %=    .
          +
        =>  +
        =+  =+  [p=486.662 q=(sub (bex 255) 19)]
            =+  fq=~(. fo q)
            [p=p q=q fq=fq]
        |%
        ++  cla
          |=  raw=@
          =+  low=(dis 248 (cut 3 [0 1] raw))
          =+  hih=(con 64 (dis 127 (cut 3 [31 1] raw)))
          =+  mid=(cut 3 [1 30] raw)
          (can 3 [[1 low] [30 mid] [1 hih] ~])
        ++  sqr  |=(a=@ (mul a a))
        ++  inv  |=(a=@ (~(exp fo q) (sub q 2) a))
        ++  cad
          |=  [n=[x=@ z=@] m=[x=@ z=@] d=[x=@ z=@]]
          =+  ^=  xx
              ;:  mul  4  z.d
                %-  sqr  %-  abs:si
                %+  dif:si
                  (sun:si (mul x.m x.n))
                (sun:si (mul z.m z.n))
              ==
          =+  ^=  zz
              ;:  mul  4  x.d
                %-  sqr  %-  abs:si
                %+  dif:si
                  (sun:si (mul x.m z.n))
                (sun:si (mul z.m x.n))
              ==
          [(sit.fq xx) (sit.fq zz)]
        ++  cub
          |=  [x=@ z=@]
          =+  ^=  xx
              %+  mul
                %-  sqr  %-  abs:si
                (dif:si (sun:si x) (sun:si z))
              (sqr (add x z))
          =+  ^=  zz
              ;:  mul  4  x  z
                :(add (sqr x) :(mul p x z) (sqr z))
              ==
          [(sit.fq xx) (sit.fq zz)]
        --
      ==
  =+  one=[b 1]
  =+  i=253
  =+  r=one
  =+  s=(cub one)
  |-
  ?:  =(i 0)
    =+  x=(cub r)
    (sit.fq (mul -.x (inv +.x)))
  =+  m=(rsh 0 i a)
  ?:  =(0 (mod m 2))
     $(i (dec i), s (cad r s one), r (cub r))
  $(i (dec i), r (cad r s one), s (cub s))
::
++  ed                                                  ::  ed25519
  =>
    =+  =+  [b=256 q=(sub (bex 255) 19)]
        =+  fq=~(. fo q)
        =+  ^=  l
             %+  add
               (bex 252)
             27.742.317.777.372.353.535.851.937.790.883.648.493
        =+  d=(dif.fq 0 (fra.fq 121.665 121.666))
        =+  ii=(exp.fq (div (dec q) 4) 2)
        [b=b q=q fq=fq l=l d=d ii=ii]
    ~%  %coed  +>  ~
    |%
    ++  norm  |=(x=@ ?:(=(0 (mod x 2)) x (sub q x)))
    ::
    ++  xrec                                            ::  recover x-coord
      |=  y=@  ^-  @
      =+  ^=  xx
          %+  mul  (dif.fq (mul y y) 1)
                   (inv.fq +(:(mul d y y)))
      =+  x=(exp.fq (div (add 3 q) 8) xx)
      ?:  !=(0 (dif.fq (mul x x) (sit.fq xx)))
        (norm (pro.fq x ii))
      (norm x)
    ::
    ++  ward                                            ::  edwards multiply
      |=  [pp=[@ @] qq=[@ @]]  ^-  [@ @]
      =+  dp=:(pro.fq d -.pp -.qq +.pp +.qq)
      =+  ^=  xt
          %+  pro.fq
            %+  sum.fq
              (pro.fq -.pp +.qq)
            (pro.fq -.qq +.pp)
          (inv.fq (sum.fq 1 dp))
      =+  ^=  yt
          %+  pro.fq
            %+  sum.fq
              (pro.fq +.pp +.qq)
            (pro.fq -.pp -.qq)
          (inv.fq (dif.fq 1 dp))
      [xt yt]
    ::
    ++  scam                                            ::  scalar multiply
      |=  [pp=[@ @] e=@]  ^-  [@ @]
      ?:  =(0 e)
        [0 1]
      =+  qq=$(e (div e 2))
      =>  .(qq (ward qq qq))
      ?:  =(1 (dis 1 e))
        (ward qq pp)
      qq
    ::
    ++  etch                                            ::  encode point
      |=  pp=[@ @]  ^-  @
      (can 0 ~[[(sub b 1) +.pp] [1 (dis 1 -.pp)]])
    ::
    ++  curv                                            ::  point on curve?
      |=  [x=@ y=@]  ^-  ?
      .=  0
          %+  dif.fq
            %+  sum.fq
              (pro.fq (sub q (sit.fq x)) x)
            (pro.fq y y)
          (sum.fq 1 :(pro.fq d x x y y))
    ::
    ++  deco                                            ::  decode point
      |=  s=@  ^-  (unit ,[@ @])
      =+  y=(cut 0 [0 (dec b)] s)
      =+  si=(cut 0 [(dec b) 1] s)
      =+  x=(xrec y)
      =>  .(x ?:(!=(si (dis 1 x)) (sub q x) x))
      =+  pp=[x y]
      ?.  (curv pp)
        ~
      [~ pp]
    ::
    ++  bb
      =+  bby=(pro.fq 4 (inv.fq 5))
    [(xrec bby) bby]
    ::
    --
  ~%  %ed  +  ~
  |%
  ++  puck                                                ::  public key
    ~/  %puck
    |=  sk=@I  ^-  @
    ?:  (gth (met 3 sk) 32)  !!
    =+  h=(shal (rsh 0 3 b) sk)
    =+  ^=  a
        %+  add
          (bex (sub b 2))
        (lsh 0 3 (cut 0 [3 (sub b 5)] h))
    =+  aa=(scam bb a)
    (etch aa)
  ++  suck                                                ::  keypair from seed
    |=  se=@I  ^-  @uJ
    =+  pu=(puck se)
    (can 0 ~[[b se] [b pu]])
  ::
  ++  sign                                                ::  certify
    ~/  %sign
    |=  [m=@ se=@]  ^-  @
    =+  sk=(suck se)
    =+  pk=(cut 0 [b b] sk)
    =+  h=(shal (rsh 0 3 b) sk)
    =+  ^=  a
        %+  add
          (bex (sub b 2))
        (lsh 0 3 (cut 0 [3 (sub b 5)] h))
    =+  ^=  r
        =+  hm=(cut 0 [b b] h)
        =+  ^=  i
            %+  can  0
            :~  [b hm]
                [(met 0 m) m]
            ==
        (shaz i)
    =+  rr=(scam bb r)
    =+  ^=  ss
        =+  er=(etch rr)
        =+  ^=  ha
            %+  can  0
            :~  [b er]
                [b pk]
                [(met 0 m) m]
            ==
        (~(sit fo l) (add r (mul (shaz ha) a)))
    (can 0 ~[[b (etch rr)] [b ss]])
  ::
  ++  veri                                                ::  validate
    ~/  %veri
    |=  [s=@ m=@ pk=@]  ^-  ?
    ?:  (gth (div b 4) (met 3 s))  |
    ?:  (gth (div b 8) (met 3 pk))  |
    =+  cb=(rsh 0 3 b)
    =+  rr=(deco (cut 0 [0 b] s))
    ?~  rr  |
    =+  aa=(deco pk)
    ?~  aa  |
    =+  ss=(cut 0 [b b] s)
    =+  ha=(can 3 ~[[cb (etch u.rr)] [cb pk] [(met 3 m) m]])
    =+  h=(shaz ha)
    =((scam bb ss) (ward u.rr (scam u.aa h)))
  ::
  --
::::::::::::::::::::::::::::::::::::::::::::::::::::::::::
::                section 2eY, SHA-256 (move me)        ::
::
++  shad  |=(ruz=@ (shax (shax ruz)))                   ::  double sha-256
++  shaf                                                ::  half sha-256
  |=  [sal=@ ruz=@]
  =+  haz=(shas sal ruz)
  (mix (end 7 1 haz) (rsh 7 1 haz))
::
++  shak                                                ::  XX shd be PBKDF
  |=  [who=@p wud=@]
  (shas (mix %shak who) wud)
::
++  sham                                                ::  noun hash
  |=  yux=*  ^-  @uvH  ^-  @
  ?@  yux
    (shaf %mash yux)
  (shaf %sham (jam yux))
::
++  shas                                                ::  salted hash
  |=  [sal=@ ruz=@]
  (shax (mix sal (shax ruz)))
::
++  shax                                                ::  sha-256
  ~/  %shax
  |=  ruz=@  ^-  @
  ~|  %sha
  =+  [few==>(fe .(a 5)) wac=|=([a=@ b=@] (cut 5 [a 1] b))]
  =+  [sum=sum.few ror=ror.few net=net.few inv=inv.few]
  =+  ral=(lsh 0 3 (met 3 ruz))
  =+  ^=  ful
      %+  can  0
      :~  [ral ruz]
          [8 128]
          [(mod (sub 960 (mod (add 8 ral) 512)) 512) 0]
          [64 (~(net fe 6) ral)]
      ==
  =+  lex=(met 9 ful)
  =+  ^=  kbx  0xc671.78f2.bef9.a3f7.a450.6ceb.90be.fffa.
                 8cc7.0208.84c8.7814.78a5.636f.748f.82ee.
                 682e.6ff3.5b9c.ca4f.4ed8.aa4a.391c.0cb3.
                 34b0.bcb5.2748.774c.1e37.6c08.19a4.c116.
                 106a.a070.f40e.3585.d699.0624.d192.e819.
                 c76c.51a3.c24b.8b70.a81a.664b.a2bf.e8a1.
                 9272.2c85.81c2.c92e.766a.0abb.650a.7354.
                 5338.0d13.4d2c.6dfc.2e1b.2138.27b7.0a85.
                 1429.2967.06ca.6351.d5a7.9147.c6e0.0bf3.
                 bf59.7fc7.b003.27c8.a831.c66d.983e.5152.
                 76f9.88da.5cb0.a9dc.4a74.84aa.2de9.2c6f.
                 240c.a1cc.0fc1.9dc6.efbe.4786.e49b.69c1.
                 c19b.f174.9bdc.06a7.80de.b1fe.72be.5d74.
                 550c.7dc3.2431.85be.1283.5b01.d807.aa98.
                 ab1c.5ed5.923f.82a4.59f1.11f1.3956.c25b.
                 e9b5.dba5.b5c0.fbcf.7137.4491.428a.2f98
  =+  ^=  hax  0x5be0.cd19.1f83.d9ab.9b05.688c.510e.527f.
                 a54f.f53a.3c6e.f372.bb67.ae85.6a09.e667
  =+  i=0
  |-  ^-  @
  ?:  =(i lex)
    (rep 5 (turn (rip 5 hax) net))
  =+  ^=  wox
      =+  dux=(cut 9 [i 1] ful)
      =+  wox=(rep 5 (turn (rip 5 dux) net))
      =+  j=16
      |-  ^-  @
      ?:  =(64 j)
        wox
      =+  :*  l=(wac (sub j 15) wox)
              m=(wac (sub j 2) wox)
              n=(wac (sub j 16) wox)
              o=(wac (sub j 7) wox)
          ==
      =+  x=:(mix (ror 0 7 l) (ror 0 18 l) (rsh 0 3 l))
      =+  y=:(mix (ror 0 17 m) (ror 0 19 m) (rsh 0 10 m))
      =+  z=:(sum n x o y)
      $(wox (con (lsh 5 j z) wox), j +(j))
  =+  j=0
  =+  :*  a=(wac 0 hax)
          b=(wac 1 hax)
          c=(wac 2 hax)
          d=(wac 3 hax)
          e=(wac 4 hax)
          f=(wac 5 hax)
          g=(wac 6 hax)
          h=(wac 7 hax)
      ==
  |-  ^-  @
  ?:  =(64 j)
    %=  ^$
      i  +(i)
      hax  %+  rep  5
           :~  (sum a (wac 0 hax))
               (sum b (wac 1 hax))
               (sum c (wac 2 hax))
               (sum d (wac 3 hax))
               (sum e (wac 4 hax))
               (sum f (wac 5 hax))
               (sum g (wac 6 hax))
               (sum h (wac 7 hax))
           ==
    ==
  =+  l=:(mix (ror 0 2 a) (ror 0 13 a) (ror 0 22 a))    ::  s0
  =+  m=:(mix (dis a b) (dis a c) (dis b c))            ::  maj
  =+  n=(sum l m)                                       ::  t2
  =+  o=:(mix (ror 0 6 e) (ror 0 11 e) (ror 0 25 e))    ::  s1
  =+  p=(mix (dis e f) (dis (inv e) g))                 ::  ch
  =+  q=:(sum h o p (wac j kbx) (wac j wox))            ::  t1
  $(j +(j), a (sum q n), b a, c b, d c, e (sum d q), f e, g f, h g)
::
++  shaw                                                ::  hash to nbits
  |=  [sal=@ len=@ ruz=@]
  (~(raw og (shas sal (mix len ruz))) len)
::
++  og                                                  ::  shax-powered rng
  ~/  %og
  |_  a=@
  ++  rad                                               ::  random in range
    |=  b=@  ^-  @
    =+  c=(raw (met 0 b))
    ?:((lth c b) c $(a +(a)))
    ::
  ++  rads                                              ::  random continuation
    |=  b=@
    =+  r=(rad b)
    [r +>.$(a (shas %og-s r))]
  ++  raw                                               ::  random bits
    ~/  %raw
    |=  b=@  ^-  @
    %+  can
      0
    =+  c=(shas %og-a (mix b a))
    |-  ^-  (list ,[@ @])
    ?:  =(0 b)
      ~
    =+  d=(shas %og-b (mix b (mix a c)))
    ?:  (lth b 256)
      [[b (end 0 b d)] ~]
    [[256 d] $(c d, b (sub b 256))]
  ++  raws                                              ::  random bits continuation
    |=  b=@
    =+  r=(raw b)
    [r +>.$(a (shas %og-s r))]
  --
++  shaz                                                ::  sha-512
  |=  ruz=@  ^-  @
  (shal [(met 3 ruz) ruz])
++  shal                                                ::  sha-512 with length
  ~/  %shal
  |=  [len=@ ruz=@]  ^-  @
  =>  .(ruz (cut 3 [0 len] ruz))
  =+  [few==>(fe .(a 6)) wac=|=([a=@ b=@] (cut 6 [a 1] b))]
  =+  [sum=sum.few ror=ror.few net=net.few inv=inv.few]
  =+  ral=(lsh 0 3 len)
  =+  ^=  ful
      %+  can  0
      :~  [ral ruz]
          [8 128]
          [(mod (sub 1.920 (mod (add 8 ral) 1.024)) 1.024) 0]
          [128 (~(net fe 7) ral)]
      ==
  =+  lex=(met 10 ful)
  =+  ^=  kbx  0x6c44.198c.4a47.5817.5fcb.6fab.3ad6.faec.
                 597f.299c.fc65.7e2a.4cc5.d4be.cb3e.42b6.
                 431d.67c4.9c10.0d4c.3c9e.be0a.15c9.bebc.
                 32ca.ab7b.40c7.2493.28db.77f5.2304.7d84.
                 1b71.0b35.131c.471b.113f.9804.bef9.0dae.
                 0a63.7dc5.a2c8.98a6.06f0.67aa.7217.6fba.
                 f57d.4f7f.ee6e.d178.eada.7dd6.cde0.eb1e.
                 d186.b8c7.21c0.c207.ca27.3ece.ea26.619c.
                 c671.78f2.e372.532b.bef9.a3f7.b2c6.7915.
                 a450.6ceb.de82.bde9.90be.fffa.2363.1e28.
                 8cc7.0208.1a64.39ec.84c8.7814.a1f0.ab72.
                 78a5.636f.4317.2f60.748f.82ee.5def.b2fc.
                 682e.6ff3.d6b2.b8a3.5b9c.ca4f.7763.e373.
                 4ed8.aa4a.e341.8acb.391c.0cb3.c5c9.5a63.
                 34b0.bcb5.e19b.48a8.2748.774c.df8e.eb99.
                 1e37.6c08.5141.ab53.19a4.c116.b8d2.d0c8.
                 106a.a070.32bb.d1b8.f40e.3585.5771.202a.
                 d699.0624.5565.a910.d192.e819.d6ef.5218.
                 c76c.51a3.0654.be30.c24b.8b70.d0f8.9791.
                 a81a.664b.bc42.3001.a2bf.e8a1.4cf1.0364.
                 9272.2c85.1482.353b.81c2.c92e.47ed.aee6.
                 766a.0abb.3c77.b2a8.650a.7354.8baf.63de.
                 5338.0d13.9d95.b3df.4d2c.6dfc.5ac4.2aed.
                 2e1b.2138.5c26.c926.27b7.0a85.46d2.2ffc.
                 1429.2967.0a0e.6e70.06ca.6351.e003.826f.
                 d5a7.9147.930a.a725.c6e0.0bf3.3da8.8fc2.
                 bf59.7fc7.beef.0ee4.b003.27c8.98fb.213f.
                 a831.c66d.2db4.3210.983e.5152.ee66.dfab.
                 76f9.88da.8311.53b5.5cb0.a9dc.bd41.fbd4.
                 4a74.84aa.6ea6.e483.2de9.2c6f.592b.0275.
                 240c.a1cc.77ac.9c65.0fc1.9dc6.8b8c.d5b5.
                 efbe.4786.384f.25e3.e49b.69c1.9ef1.4ad2.
                 c19b.f174.cf69.2694.9bdc.06a7.25c7.1235.
                 80de.b1fe.3b16.96b1.72be.5d74.f27b.896f.
                 550c.7dc3.d5ff.b4e2.2431.85be.4ee4.b28c.
                 1283.5b01.4570.6fbe.d807.aa98.a303.0242.
                 ab1c.5ed5.da6d.8118.923f.82a4.af19.4f9b.
                 59f1.11f1.b605.d019.3956.c25b.f348.b538.
                 e9b5.dba5.8189.dbbc.b5c0.fbcf.ec4d.3b2f.
                 7137.4491.23ef.65cd.428a.2f98.d728.ae22
  =+  ^=  hax  0x5be0.cd19.137e.2179.1f83.d9ab.fb41.bd6b.
                 9b05.688c.2b3e.6c1f.510e.527f.ade6.82d1.
                 a54f.f53a.5f1d.36f1.3c6e.f372.fe94.f82b.
                 bb67.ae85.84ca.a73b.6a09.e667.f3bc.c908
  =+  i=0
  |-  ^-  @
  ?:  =(i lex)
    (rep 6 (turn (rip 6 hax) net))
  =+  ^=  wox
      =+  dux=(cut 10 [i 1] ful)
      =+  wox=(rep 6 (turn (rip 6 dux) net))
      =+  j=16
      |-  ^-  @
      ?:  =(80 j)
        wox
      =+  :*  l=(wac (sub j 15) wox)
              m=(wac (sub j 2) wox)
              n=(wac (sub j 16) wox)
              o=(wac (sub j 7) wox)
          ==
      =+  x=:(mix (ror 0 1 l) (ror 0 8 l) (rsh 0 7 l))
      =+  y=:(mix (ror 0 19 m) (ror 0 61 m) (rsh 0 6 m))
      =+  z=:(sum n x o y)
      $(wox (con (lsh 6 j z) wox), j +(j))
  =+  j=0
  =+  :*  a=(wac 0 hax)
          b=(wac 1 hax)
          c=(wac 2 hax)
          d=(wac 3 hax)
          e=(wac 4 hax)
          f=(wac 5 hax)
          g=(wac 6 hax)
          h=(wac 7 hax)
      ==
  |-  ^-  @
  ?:  =(80 j)
    %=  ^$
      i  +(i)
      hax  %+  rep  6
           :~  (sum a (wac 0 hax))
               (sum b (wac 1 hax))
               (sum c (wac 2 hax))
               (sum d (wac 3 hax))
               (sum e (wac 4 hax))
               (sum f (wac 5 hax))
               (sum g (wac 6 hax))
               (sum h (wac 7 hax))
           ==
    ==
  =+  l=:(mix (ror 0 28 a) (ror 0 34 a) (ror 0 39 a))   ::  S0
  =+  m=:(mix (dis a b) (dis a c) (dis b c))            ::  maj
  =+  n=(sum l m)                                       ::  t2
  =+  o=:(mix (ror 0 14 e) (ror 0 18 e) (ror 0 41 e))   ::  S1
  =+  p=(mix (dis e f) (dis (inv e) g))                 ::  ch
  =+  q=:(sum h o p (wac j kbx) (wac j wox))            ::  t1
  $(j +(j), a (sum q n), b a, c b, d c, e (sum d q), f e, g f, h g)
::
++  shan                                                ::  sha-1 (deprecated)
  |=  ruz=@
  =+  [few==>(fe .(a 5)) wac=|=([a=@ b=@] (cut 5 [a 1] b))]
  =+  [sum=sum.few ror=ror.few rol=rol.few net=net.few inv=inv.few]
  =+  ral=(lsh 0 3 (met 3 ruz))
  =+  ^=  ful
      %+  can  0
      :~  [ral ruz]
          [8 128]
          [(mod (sub 960 (mod (add 8 ral) 512)) 512) 0]
          [64 (~(net fe 6) ral)]
      ==
  =+  lex=(met 9 ful)
  =+  kbx=0xca62.c1d6.8f1b.bcdc.6ed9.eba1.5a82.7999
  =+  hax=0xc3d2.e1f0.1032.5476.98ba.dcfe.efcd.ab89.6745.2301
  =+  i=0
  |-
  ?:  =(i lex)
    (rep 5 (flop (rip 5 hax)))
  =+  ^=  wox
      =+  dux=(cut 9 [i 1] ful)
      =+  wox=(rep 5 (turn (rip 5 dux) net))
      =+  j=16
      |-  ^-  @
      ?:  =(80 j)
        wox
      =+  :*  l=(wac (sub j 3) wox)
              m=(wac (sub j 8) wox)
              n=(wac (sub j 14) wox)
              o=(wac (sub j 16) wox)
          ==
      =+  z=(rol 0 1 :(mix l m n o))
      $(wox (con (lsh 5 j z) wox), j +(j))
  =+  j=0
  =+  :*  a=(wac 0 hax)
          b=(wac 1 hax)
          c=(wac 2 hax)
          d=(wac 3 hax)
          e=(wac 4 hax)
      ==
  |-  ^-  @
  ?:  =(80 j)
    %=  ^$
      i  +(i)
      hax  %+  rep  5
           :~
               (sum a (wac 0 hax))
               (sum b (wac 1 hax))
               (sum c (wac 2 hax))
               (sum d (wac 3 hax))
               (sum e (wac 4 hax))
           ==
    ==
  =+  fx=(con (dis b c) (dis (not 5 1 b) d))
  =+  fy=:(mix b c d)
  =+  fz=:(con (dis b c) (dis b d) (dis c d))
  =+  ^=  tem
      ?:  &((gte j 0) (lte j 19))
        :(sum (rol 0 5 a) fx e (wac 0 kbx) (wac j wox))
      ?:  &((gte j 20) (lte j 39))
        :(sum (rol 0 5 a) fy e (wac 1 kbx) (wac j wox))
      ?:  &((gte j 40) (lte j 59))
        :(sum (rol 0 5 a) fz e (wac 2 kbx) (wac j wox))
      :(sum (rol 0 5 a) fy e (wac 3 kbx) (wac j wox))
  $(j +(j), a tem, b a, c (rol 0 30 b), d c, e d)
::
::::::::::::::::::::::::::::::::::::::::::::::::::::::::::
::                section 2eZ, OLD rendering (kill me)  ::
::
++  show                            ::  XX deprecated, use type
  |=  vem=*
  |^  ^-  tank
      ?:  ?=(@ vem)
        [%leaf (mesc (trip vem))]
      ?-    vem
          [s=~ c=*]
        [%leaf '\'' (weld (mesc (tape +.vem)) `tape`['\'' ~])]
      ::
          [s=%a c=@]        [%leaf (mesc (trip c.vem))]
          [s=%b c=*]        (shop c.vem |=(a=@ ~(rub at a)))
          [s=[%c p=@] c=*]
        :+  %palm
          [['.' ~] ['-' ~] ~ ~]
        [[%leaf (mesc (trip p.s.vem))] $(vem c.vem) ~]
      ::
          [s=%d c=*]        (shop c.vem |=(a=@ ~(rud at a)))
          [s=%k c=*]        (tank c.vem)
          [s=%h c=*]
        ?:  =(0 c.vem)      ::  XX remove after 220
          [%leaf '#' ~]
        :+  %rose
          [['/' ~] ['/' ~] ~]
        =+  yol=((list ,@ta) c.vem)
        (turn yol |=(a=@ta [%leaf (trip a)]))
      ::
          [s=%o c=*]
        %=    $
            vem
          :-  [%m '%h:<[%d %d].[%d %d]>']
          [-.c.vem +<-.c.vem +<+.c.vem +>-.c.vem +>+.c.vem ~]
        ==
      ::
          [s=%p c=*]        (shop c.vem |=(a=@ ~(rup at a)))
          [s=%q c=*]        (shop c.vem |=(a=@ ~(r at a)))
          [s=%r c=*]        $(vem [[%r ' ' '{' '}'] c.vem])
          [s=%t c=*]        (shop c.vem |=(a=@ ~(rt at a)))
          [s=%v c=*]        (shop c.vem |=(a=@ ~(ruv at a)))
          [s=%x c=*]        (shop c.vem |=(a=@ ~(rux at a)))
          [s=[%m p=@] c=*]  (shep p.s.vem c.vem)
          [s=[%r p=@] c=*]
        $(vem [[%r ' ' (cut 3 [0 1] p.s.vem) (cut 3 [1 1] p.s.vem)] c.vem])
      ::
          [s=[%r p=@ q=@ r=@] c=*]
        :+  %rose
          :*  p=(mesc (trip p.s.vem))
              q=(mesc (trip q.s.vem))
              r=(mesc (trip r.s.vem))
          ==
        |-  ^-  (list tank)
        ?@  c.vem
          ~
        [^$(vem -.c.vem) $(c.vem +.c.vem)]
      ::
          [s=%z c=*]        $(vem [[%r %$ %$ %$] c.vem])
          *                 !!
      ==
  ++  shep
    |=  [fom=@ gar=*]
    ^-  tank
    =+  l=(met 3 fom)
    =+  i=0
    :-  %leaf
    |-  ^-  tape
    ?:  (gte i l)
      ~
    =+  c=(cut 3 [i 1] fom)
    ?.  =(37 c)
      (weld (mesc [c ~]) $(i +(i)))
    =+  d=(cut 3 [+(i) 1] fom)
    ?.  .?(gar)
      ['\\' '#' $(i (add 2 i))]
    (weld ~(ram re (show d -.gar)) $(i (add 2 i), gar +.gar))
  ::
  ++  shop
    |=  [aug=* vel=$+(a=@ tape)]
    ^-  tank
    ?:  ?=(@ aug)
      [%leaf (vel aug)]
    :+  %rose
      [[' ' ~] ['[' ~] [']' ~]]
    =>  .(aug `*`aug)
    |-  ^-  (list tank)
    ?:  ?=(@ aug)
      [^$ ~]
    [^$(aug -.aug) $(aug +.aug)]
  --
++  at
  |_  a=@
  ++  r
    ?:  ?&  (gte (met 3 a) 2)
            |-
            ?:  =(0 a)
              &
            =+  vis=(end 3 1 a)
            ?&  ?|(=('-' vis) ?&((gte vis 'a') (lte vis 'z')))
                $(a (rsh 3 1 a))
            ==
        ==
      rtam
    ?:  (lte (met 3 a) 2)
      rud
    rux
  ::
  ++  rf    `tape`[?-(a & '&', | '|', * !!) ~]
  ++  rn    `tape`[?>(=(0 a) '~') ~]
  ++  rt    `tape`['\'' (weld (mesc (trip a)) `tape`['\'' ~])]
  ++  rta   rt
  ++  rtam  `tape`['%' (trip a)]
  ++  rub   `tape`['0' 'b' (rum 2 ~ |=(b=@ (add '0' b)))]
  ++  rud   (rum 10 ~ |=(b=@ (add '0' b)))
  ++  rum
    |=  [b=@ c=tape d=$+(@ @)]
    ^-  tape
    ?:  =(0 a)
      [(d 0) c]
    =+  e=0
    |-  ^-  tape
    ?:  =(0 a)
      c
    =+  f=&(!=(0 e) =(0 (mod e ?:(=(10 b) 3 4))))
    %=  $
      a  (div a b)
      c  [(d (mod a b)) ?:(f [?:(=(10 b) ',' '-') c] c)]
      e  +(e)
    ==
  ::
  ++  rup
    =+  b=(met 3 a)
    ^-  tape
    :-  '-'
    |-  ^-  tape
    ?:  (gth (met 5 a) 1)
      %+  weld
        $(a (rsh 5 1 a), b (sub b 4))
      `tape`['-' '-' $(a (end 5 1 a), b 4)]
    ?:  =(0 b)
      ['~' ~]
    ?:  (lte b 1)
      (trip (tos:po a))
    |-  ^-  tape
    ?:  =(2 b)
      =+  c=(rsh 3 1 a)
      =+  d=(end 3 1 a)
      (weld (trip (tod:po c)) (trip (tos:po (mix c d))))
    =+  c=(rsh 3 2 a)
    =+  d=(end 3 2 a)
    (weld ^$(a c, b (met 3 c)) `tape`['-' $(a (mix c d), b 2)])
  ::
  ++  ruv
    ^-  tape
    :+  '0'
      'v'
    %^    rum
        64
      ~
    |=  b=@
    ?:  =(63 b)
      '+'
    ?:  =(62 b)
      '-'
    ?:((lth b 26) (add 65 b) ?:((lth b 52) (add 71 b) (sub b 4)))
  ::
  ++  rux  `tape`['0' 'x' (rum 16 ~ |=(b=@ (add b ?:((lth b 10) 48 87))))]
  --
  ::::::::::::::::::::::::::::::::::::::::::::::::::::::  ::
::::              chapter 2f, Hoon proper               ::::
::  ::::::::::::::::::::::::::::::::::::::::::::::::::::::
::                section 2fA, miscellaneous funs       ::
::                                                      ::
++  bull                                                ::  make %bull type       
  |=  [bid=twin der=type]
  ^-  type
  ?:(|(=(%void der) =(%void s.bid)) %void [%bull bid der])
::
++  cain  |=(vax=vase (sell vax))                       ::  $+(vase tank) for #>
++  cell                                                ::  make %cell type
  ~/  %cell
  |=  [hed=type tal=type]
  ^-  type
  ?:(=(%void hed) %void ?:(=(%void tal) %void [%cell hed tal]))
::
++  core                                                ::  make %core type
  ~/  %core
  |=  [pac=type con=coil]
  ^-  type
  ?:(=(%void pac) %void [%core pac con])
::
++  cube                                                ::  make %cube type
  ~/  %cube
  |=  [dil=* goq=type]
  ^-  type
  ?:  =(%void goq)
    %void
  [%cube dil goq]
::
++  face                                                ::  make %face type
  ~/  %face
  |=  [cog=term der=type]
  ^-  type
  ?:  =(%void der)
    %void
  [%face cog der]
::
++  bool  ^-(type [%fork [%cube 0 %atom %f] [%cube 1 %atom %f]])  :: -:!>(*?)
++  flay                                                
  ~/  %flay
  |=  pok=port
  ^-  [p=axis q=type]
  :-  p.pok
  ?-  -.q.pok
    &  p.q.pok
    |  (roll q.q.pok =+([p=[p=*type q=*foot] q=`type`%void] |.((fork p.p q))))
  ==
::
++  flee
  |=  poy=post
  ^-  port
  ?-  -.q.poy
    0  [p.poy %& p.q.poy]
    1  [p.poy %| p.q.poy q.q.poy]
    2  [(peg p.poy r.p.q.poy) %& s.p.q.poy]
  ==
::
++  foil
  ~/  %foil
  |=  pok=port
  ^-  prop
  ?-  -.q.pok
    &  [p.pok [~ [[p.q.pok [%elm ~ 1]] ~]]]
    |  [p.pok [p.q.pok q.q.pok]]
  ==
::
++  fork                                                ::  make %fork type
  ~/  %fork
  |=  [hoz=type bur=type]
  ^-  type
  ?:  =(hoz bur)
    hoz
  ?:  =(%void hoz)
    bur
  ?:  =(%void bur)
    hoz
  [%fork hoz bur]
::
++  cove                                                ::  extract [0 *] axis
  |=  nug=nock
  ?-    nug
      [0 *]   p.nug
      [10 *]  $(nug q.nug)
      *       ~|([%cove nug] !!)
  ==
++  comb                                                ::  combine two formulas
  ~/  %comb
  |=  [mal=nock buz=nock]
  ^-  nock
  ?:  ?&(?=([0 *] mal) !=(0 p.mal))
    ?:  ?&(?=([0 *] buz) !=(0 p.buz))
      [%0 (peg p.mal p.buz)]
    ?:  ?=([2 [0 *] [0 *]] buz)
      [%2 [%0 (peg p.mal p.p.buz)] [%0 (peg p.mal p.q.buz)]]
    [%7 mal buz]
  ?:  ?=([^ [0 1]] mal)
    [%8 p.mal buz]
  ?:  =([0 1] buz)
    mal
  [%7 mal buz]                                          ::  informative default
::
++  cond                                                ::  ?:  compile
  ~/  %cond
  |=  [pex=nock yom=nock woq=nock]
  ^-  nock
  ?-  pex
    [1 0]  yom
    [1 1]  woq
    *      [%6 pex yom woq]
  ==
::
++  cons                                                ::  make formula cell
  ~/  %cons
  |=  [vur=nock sed=nock]
  ^-  nock
  ?:  ?=([[0 *] [0 *]] +<)
    ?:  ?&(=(+(p.vur) p.sed) =((div p.vur 2) (div p.sed 2)))
      [%0 (div p.vur 2)]
    [vur sed]
  ?:  ?=([[1 *] [1 *]] +<)
    [%1 p.vur p.sed]
  [vur sed]
::
++  fitz                                                ::  odor compatibility
  ~/  %fitz
  |=  [yaz=term wix=term]
  =+  ^=  fiz
      |=  mot=@ta  ^-  [p=@ q=@ta]
      =+  len=(met 3 mot)
      ?:  =(0 len)
        [0 %$]
      =+  tyl=(rsh 3 (dec len) mot)
      ?:  &((gte tyl 'A') (lte tyl 'Z'))
        [(sub tyl 64) (end 3 (dec len) mot)]
      [0 mot]
  =+  [yoz=(fiz yaz) wux=(fiz wix)]
  ?&  ?|  =(0 p.yoz)
          =(0 p.wux)
          &(!=(0 p.wux) (lte p.wux p.yoz))
      ==
      |-  ?|  =(%$ p.yoz)
              =(%$ p.wux)
              ?&  =((end 3 1 p.yoz) (end 3 1 p.wux))
                  $(p.yoz (rsh 3 1 p.yoz), p.wux (rsh 3 1 p.wux))
              ==
          ==
  ==
::
++  flan                                                ::  loobean  &
  ~/  %flan
  |=  [bos=nock nif=nock]
  ^-  nock
  ?-    bos
      [1 1]   bos
      [1 0]   nif
      *
    ?-    nif
        [1 1]   nif
        [1 0]   bos
        *       [%6 bos nif [%1 1]]
    ==
  ==
::
++  flip                                                ::  loobean negation
  ~/  %flip
  |=  [dyr=nock]
  [%6 dyr [%1 1] [%1 0]]
::
++  flor                                                ::  loobean  |
  ~/  %flor
  |=  [bos=nock nif=nock]
  ^-  nock
  ?-  bos
      [1 1]   nif
      [1 0]   bos
      *
    ?-  nif
        [1 1]   bos
        [1 0]   nif
        *       [%6 bos [%1 0] nif]
    ==
  ==
::
++  hike
  ~/  %hike
  |=  [axe=axis pac=(list ,[p=axis q=nock])]
  ^-  nock
  ?~  pac
    [%0 axe]
  =+  zet=(skim pac.$ |=([p=axis q=nock] [=(1 p)]))
  ?~  zet
    =+  tum=(skim pac.$ |=([p=axis q=nock] ?&(!=(1 p) =(2 (cap p)))))
    =+  gam=(skim pac.$ |=([p=axis q=nock] ?&(!=(1 p) =(3 (cap p)))))
    %+  cons
      %=  $
        axe  (peg axe 2)
        pac  (turn tum |=([p=axis q=nock] [(mas p) q]))
      ==
    %=  $
      axe  (peg axe 3)
      pac  (turn gam |=([p=axis q=nock] [(mas p) q]))
    ==
  ?>(?=([* ~] zet) q.i.zet)
::
++  hoax                                                ::  invert ++hoof
  |=  a=@ta
  ?>  =(%ho (end 3 2 a))
  %+  add
    (mod (add 13 (sub (cut 3 [3 1] a) 'a')) 26)
  %+  mul  26
  =+  b=(cut 3 [2 1] a)
  ?+(b !! %o 0, %i 1, %u 2, %e 3, %a 4, %y 5, %w 6, %l 7)
::
++  hoof                                               ::  hash of some kind?
  |=  a=@  ^-  @ta
  (rap 3 'h' 'o' (snag (div a 26) "oiueaywl") (add 'a' (mod (add a 13) 26)) ~)
::
++  jock
  |=  rad=?
  |=  lot=coin  ^-  twig
  ?-    -.lot
      ~      ?:(rad [%dtzz p.lot] [%dtzy p.lot])
  ::
      %blob
    ?:  rad
      [%dtzz %$ p.lot]
    ?@(p.lot [%dtzy %$ p.lot] [$(p.lot -.p.lot) $(p.lot +.p.lot)])
  ::
      %many
    |-(^-(twig ?~(p.lot [%bczp %null] [^$(lot i.p.lot) $(p.lot t.p.lot)])))
  ==
::
++  look
  ~/  %look
  |=  [cog=term dab=(map term foot)]
  =+  axe=1
  |-
  ^-  (unit ,[p=axis q=foot])
  ?-  dab
      ~         ~
      [* ~ ~]
    ?:(=(cog p.n.dab) [~ axe q.n.dab] ~)
  ::
      [* ~ *]
    ?:  =(cog p.n.dab)
      [~ (peg axe 2) q.n.dab]
    ?:  (gor cog p.n.dab)
      ~
    $(axe (peg axe 3), dab r.dab)
  ::
      [* * ~]
    ?:  =(cog p.n.dab)
      [~ (peg axe 2) q.n.dab]
    ?:  (gor cog p.n.dab)
      $(axe (peg axe 3), dab l.dab)
    ~
  ::
      [* * *]
    ?:  =(cog p.n.dab)
      [~ (peg axe 2) q.n.dab]
    ?:  (gor cog p.n.dab)
      $(axe (peg axe 6), dab l.dab)
    $(axe (peg axe 7), dab r.dab)
  ==
::
++  make                                                ::  compile cord to nock
  |=  txt=@
  q:(~(mint ut %noun) %noun (ream txt))
::
++  noah  |=(vax=vase (pave vax))                       ::  $+(vase tape) for #<
++  onan  |=(vix=vise (seer vix))                       ::  $+(vise vase) for !>
++  rain                                                ::  parse with % path
  |=  [bon=path txt=@]
  ^-  twig
  =+  vaz=vast
  ~|  bon
  (scan (trip txt) (full (ifix [gay gay] tall:vaz(wer bon))))
::
++  ream                                                ::  parse cord to twig
  |=  txt=@
  ^-  twig
  (rash txt vest)
::
++  reck                                                ::  parse hoon file
  |=  bon=path
  (rain bon ((hard ,@t) .^(%cx (weld bon `path`[%hoon ~]))))
::
++  seed                                                ::  hoon/hoon core vase
  ^-  vase
  ~+
  !;(*type ..seed)
::
++  seem  |=(toy=typo `type`toy)                        ::  promote typo
++  seer  |=(vix=vise `vase`vix)                        ::  promote vise
++  sell                                                ::  tank pretty-print
  |=  vax=vase  ^-  tank
  ~|  %sell
  (dish:ut ~(dole ut p.vax) q.vax)
::
++  pave                                                ::  tape pretty-print
  |=  vax=vase  ^-  tape
  ~(ram re (sell vax))
::
++  loot                                                ::  cord pretty-print
  |=  vax=vase  ^-  @ta
  (rap 3 (pave vax))
::
++  slam                                                ::  slam a gate
  |=  [gat=vase sam=vase]  ^-  vase
  =+  :-  ^=  typ  ^-  type
          [%cell p.gat p.sam]
      ^=  gen  ^-  twig
      [%cncl [~ 2] [~ 3]]
  =+  gun=(~(mint ut typ) %noun gen)
  [p.gun .*([q.gat q.sam] q.gun)]
::
++  slim                                                ::  identical to seer?
  |=  old=vise  ^-  vase
  old
::
++  slit                                                ::  type of slam
  |=  [gat=type sam=type]
  ?>  (~(nest ut (~(peek ut gat) %free 6)) & sam)
  (~(play ut [%cell gat sam]) [%cncl [~ 2] [~ 3]])
::
++  slym                                                ::  slam w/o sample-type
  |=  [gat=vase sam=*]  ^-  vase
  (slap gat(+<.q sam) [%cnzy %$])
::
++  slap
  |=  [vax=vase gen=twig]  ^-  vase                     ::  untyped vase .*
  =+  gun=(~(mint ut p.vax) %noun gen)
  [p.gun .*(q.vax q.gun)]
::
++  slop                                                ::  cons two vases
  |=  [hed=vase tal=vase]
  ^-  vase
  [[%cell p.hed p.tal] [q.hed q.tal]]
::
++  skol                                                ::  $+(type tank) for ~!
  |=  typ=type  ^-  tank
  ~(duck ut typ)
::
++  spat  |=(pax=path (rap 3 (spud pax)))               ::  path to cord
++  spec                                                ::  reconstruct type
  |=  vax=vase
  ^-  vase
  :_  q.vax
  ?@  q.vax  (~(fuse ut p.vax) [%atom %$])
  ?@  -.q.vax
    ^=  typ
    %-  ~(play ut p.vax)
    [%wtgr [%wtts [%leaf %tas -.q.vax] [%$ 2]~] [%$ 1]]
  (~(fuse ut p.vax) [%cell %noun %noun])
::
++  spud  |=(pax=path ~(ram re (dish:ut [~ %path] pax)))  ::  path to tape
++  slew                                                ::  get axis in vase
  |=  [axe=@ vax=vase]  ^-  (unit vase)
  ?.  |-  ^-  ?
      ?:  =(1 axe)  &
      ?.  ?=(^ q.vax)  |
      $(axe (mas axe), q.vax .*(q.vax [0 (cap axe)]))
    ~
  `[(~(peek ut p.vax) %free axe) .*(q.vax [0 axe])]
::
++  slab                                                
  |=  [cog=@tas typ=type]
  !=(~ q:(~(fino ut typ) 0 %free cog))
::
++  sloe                                                ::  get arms in core
  |=  typ=type
  ^-  (list term)
  ?+    typ  ~
      [%hold *]  $(typ ~(repo ut typ))
      [%core *]
    (turn (~(tap by q.r.q.typ) ~) |=([a=term *] a))
  ==
++  slot                                                ::  got axis in vase
  |=  [axe=@ vax=vase]  ^-  vase
  [(~(peek ut p.vax) %free axe) .*(q.vax [0 axe])]
::
++  slum
  |=  [vax=vase wad=(map term vase)]  ^-  vase
  ?-  wad
    ~        vax
    [* ~ ~]  [[%cell p.vax [%face p.n.wad p.q.n.wad]] [q.vax q.q.n.wad]]
    [* ~ *]  $(wad [n.wad ~ ~], vax $(wad r.wad))
    [* * ~]  $(wad [n.wad ~ ~], vax $(wad l.wad))
    [* * *]  $(wad [n.wad ~ r.wad], vax $(wad l.wad))
  ==
::
++  stab                                                ::  parse cord to path
  |=  zep=@ta  ^-  path
  (need (rush zep ;~(pfix fas ;~(sfix (more fas urs:ab) fas))))
::
++  wash                                                ::  render tank at width
  |=  [[tab=@ edg=@] tac=tank]  ^-  wall
  (~(win re tac) tab edg)
::::::::::::::::::::::::::::::::::::::::::::::::::::::::::
::                section 2fB, macro expansion          ::
::
++  ah
  |_  tig=tiki
  ++  blue
    |=  gen=twig
    ^-  twig
    ?.  &(?=(| -.tig) ?=(~ p.tig))  gen
    [%tsgr [~ 3] gen]
  ::
  ++  gray
    |=  gen=twig
    ^-  twig
    ?-  -.tig
      &  ?~(p.tig gen [%tstr u.p.tig q.tig gen])
      |  [%tsls ?~(p.tig q.tig [%ktts u.p.tig q.tig]) gen]
    ==
  ::
  ++  puce
    ^-  wing
    ?-  -.tig
      &  ?~(p.tig q.tig [u.p.tig ~])
      |  [[%& 2] ~]
    ==
  --
::
++  al
  ~%    %al
      +>+
    ==
      %bunt  bunt
      %whip  whip
    ==
  =+  [nag=`*`& gom=`axis`1]
  |_  sec=tile
  ::::
  ++  blah  ^~  [%dtzz %$ 0]
  ++  home  |=(gen=twig ^-(twig ?:(=(1 gom) gen [%tsgr [~ gom] gen])))
  ::::
  ++  bunt
    |-  ^-  twig
    ?-    sec
        [^ *]
      [$(sec p.sec) $(sec q.sec)]
    ::
        [%axil *]
      ?-  p.sec
        [%atom *]  [%dtzy p.p.sec 0]
        %noun      [%dttr [%dtzz %$ 0] [[%dtzz %$ 0] [%dtzz %$ 1]]]
        %cell      =+(nec=$(sec [%axil %noun]) [nec nec])
        %bean      [%dtts [%dtzz %$ 0] [%dtzz %$ 0]]
        %null      [%dtzz %n %$]
      ==
    ::
        [%bark *]
      [%ktts p.sec $(sec q.sec)]
    ::
        [%bush *]
      [%wtcl [%bczp %bean] $(sec p.sec) $(sec q.sec)]
    ::
        [%fern *]
      |-  ^-  twig
      ?~  t.p.sec
        ^$(sec i.p.sec)
      [%wtcl [%bczp %bean] ^$(sec i.p.sec) $(p.sec t.p.sec)]
    ::
        [%herb *]
      (home [%tsgl [%cnzy %$] p.sec])
    ::
        [%kelp *]
      |-  ^-  twig
      ?~  t.p.sec
        ^$(sec i.p.sec)
      [%wtcl [%bczp %bean] ^$(sec i.p.sec) $(p.sec t.p.sec)]
    ::
        [%leaf *]
      [%dtzz p.sec q.sec]
    ::
        [%reed *]
      [%wtcl [%bczp %bean] $(sec p.sec) $(sec q.sec)]
    ::
        [%weed *]
      (home p.sec)
    ==
  ++  clam  ^-(twig [%brts [%axil %noun] (whip(gom 7) 6)])
  ++  cloq
    |-  ^-  [p=toga q=tile]
    ?:  ?=(^ -.sec)
      =+  [one=$(sec p.sec) two=$(sec q.sec)]
      [[%2 p.one p.two] [q.one q.two]]
    ?.  ?=(%bark -.sec)  [[%0 ~] sec]
    =+  got=$(sec q.sec)
    :_  q.got
    ?:(?=([%0 ~] p.got) p.sec [%1 p.sec p.got])
  ::
  ++  whip
    |=  axe=axis
    =+  ^=  tun
        |=  noy=$+(* twig)
        ^-  twig
        ?@  nag
          =+  luz=[%cnts [[~ 1] ~] [[[%& axe] ~] bunt(sec [%axil %cell])] ~]
          ?:  =(& nag)
            [%tsgr [%wtpt [[%& axe] ~] luz [~ 1]] (noy [& &])]
          [%tsgr luz (noy [& &])]
        (noy nag)
    ^-  twig
    ?-    sec
        [^ *]
      %-  tun  |=  gon=*  =>  .(nag gon)  ^-  twig
      :-  ^$(sec -.sec, nag -.nag, axe (peg axe 2))
      ^$(sec +.sec, nag +.nag, axe (peg axe 3))
    ::
        [%axil *]
      ?-    p.sec
          [%atom *]
        =+  buv=bunt
        |-  ^-  twig
        ?@  nag
          ?:(=(& nag) [%wtpt [[%& axe] ~] $(nag |) buv] [%ktls buv [~ axe]])
        buv
      ::
          %noun
        [%kthp [%axil %noun] [~ axe]]
      ::
          %cell
        =+  buv=bunt
        |-  ^-  twig
        ?@  nag
          ?:(=(& nag) [%wtpt [[%& axe] ~] buv $(nag [& &])] buv)
        [%ktls buv [~ axe]]
      ::
          %bean
        :^    %wtcl
            [%dtts [%dtzz %$ |] [~ axe]]
          [%dtzz %f |]
        [%dtzz %f &]
      ::
          %null
        bunt
      ==
    ::
        [%bark *]
      [%ktts p.sec $(sec q.sec)]
    ::
        [%bush *]
      %-  tun  |=  gon=*  =>  .(nag gon)  ^-  twig
      ?@  -.nag
        ?:  =(& -.nag)
          [%wtpt [[%& (peg axe 2)] ~] ^$(sec q.sec) ^$(sec p.sec)]
        ^$(sec q.sec)
      ^$(sec p.sec)
    ::
        [%fern *]
      |-  ^-  twig
      ?~  t.p.sec
        ^$(sec i.p.sec)
      :+  %tsls
        ^$(sec i.p.sec)
      =>  .(axe (peg 3 axe), gom (peg 3 gom))
      :^    %wtcl
          [%dtts [~ axe] [~ 2]]
        [~ 2]
      $(i.p.sec i.t.p.sec, t.p.sec t.t.p.sec)
    ::
        [%herb *]
      [%cnhp (home p.sec) [~ axe] ~]
    ::
        [%kelp *]
      %-  tun  |=  gon=*  =>  .(nag gon)
      |-  ^-  twig
      ?~  t.p.sec
        :-  [%dtzz +.p.i.p.sec]
        ^^$(axe (peg axe 3), sec q.i.p.sec, nag &)
      :^    %wtcl
          [%dtts [~ (peg axe 2)] [%dtzz +.p.i.p.sec]]
        :-  [%dtzz +.p.i.p.sec]
        ^^$(axe (peg axe 3), sec q.i.p.sec, nag &)
      $(i.p.sec i.t.p.sec, t.p.sec t.t.p.sec)
    ::
        [%leaf *]
      [%dtzz p.sec q.sec]
    ::
        [%reed *]
      ?-  nag
        &  [%wtpt [[%& axe] ~] $(sec p.sec, nag |) $(sec q.sec, nag [& &])]
        |  $(sec p.sec)
        ^  $(sec q.sec)
        *  !!
      ==
    ::
        [%weed *]
      (home p.sec)
    ==
  --
::
++  ap
  ~%    %ap
      +>
    ==
      %etch  etch
      %open  open
      %rake  rake
    ==
  |_  gen=twig
  ++  etch
    ~|  %etch
    |-  ^-  term
    ?:  ?=([%ktts *] gen)
      ?>(?=(@ p.gen) p.gen)
    =+  voq=~(open ap gen)
    ?<(=(gen voq) $(gen voq))
  ::
  ++  feck
    |-  ^-  (unit term)
    ?-  gen
      [%dtzy %tas *]  [~ q.gen]
      [%dtzz %tas @]  [~ q.gen]
      [%zpcb *]       $(gen q.gen)
      *               ~
    ==
  ::
  ++  hock
    |-  ^-  toga
    ?-  gen
      [^ *]            [%2 $(gen p.gen) $(gen q.gen)]
      [%cnts [@ ~] ~]  i.p.gen
      [%cnzy @]        p.gen
      [%cnzz [@ ~]]    i.p.gen
      [%zpcb *]        $(gen q.gen)
      *                =+(neg=open ?:(=(gen neg) [%0 ~] $(gen neg)))
    ==
  ::
  ++  open
    ^-  twig
    ?-    gen
        [~ *]      [%cnts [gen ~] ~]
        [%bccm *]  ~(clam al p.gen)
        [%bccb *]  ~(bunt al p.gen)
        [%bctr *]  [%ktsg ~(bunt al p.gen)]
        [%bczp *]  [%bccb %axil p.gen]
        [%brcb *]  [%tsls [%bctr p.gen] [%brcn q.gen]]
        [%brdt *]  [%brcn (~(put by *(map term foot)) %$ [%ash p.gen])]
        [%brtr *]  [%brfs p.gen (~(put by *(map term foot)) %$ [%elm q.gen])]
        [%brfs *]  ~|  %elm-tile
                   =+  lyg=~(cloq al p.gen)
                   :+  %brcb  q.lyg
                   %-  ~(run by q.gen)
                   |=  a=foot  ^-  foot
                   ?.  ?=(%elm -.a)  a
                   :-  -.a
                   :+  %tsgl  p.a
                   :+  %cnts  ~
                   :~  [[[%& 6] ~] [%ktts p.lyg [~ 6]]]
                   ==
        [%brkt *]  [%tsgr [%brcn (~(put by q.gen) %$ [%ash p.gen])] [%cnzy %$]]
        [%brls *]  [%ktbr [%brts p.gen q.gen]]
        [%brhp *]  [%tsgl [%cnzy %$] [%brdt p.gen]]
        [%brts *]  [%brcb p.gen (~(put by *(map term foot)) %$ [%ash q.gen])]
        [%brwt *]  [%ktwt %brdt p.gen]
        [%clkt *]  [p.gen q.gen r.gen s.gen]
        [%clfs *]  =+(zoy=[%dtzz %ta %$] [%clsg [zoy [%clsg [zoy p.gen] ~]] ~])
        [%clls *]  [p.gen q.gen r.gen]
        [%clcb *]  [q.gen p.gen]
        [%clcn *]  [[%clsg p.gen] [%bczp %null]]
        [%clhp *]  [p.gen q.gen]
        [%clsg *]
      |-  ^-  twig
      ?~  p.gen
        [%dtzz %n ~]
      [i.p.gen $(p.gen t.p.gen)]
    ::
        [%cltr *]
      |-  ^-  twig
      ?~  p.gen
        [%zpzp ~]
      ?~  t.p.gen
        i.p.gen
      [i.p.gen $(p.gen t.p.gen)]
    ::
        [%cncb *]  [%ktls [%cnzz p.gen] %cnts p.gen q.gen]
        [%cncl *]  [%cnsg [%$ ~] p.gen q.gen]
        [%cndt *]  [%cnhp q.gen [p.gen ~]]
        [%cnkt *]  [%cnhp p.gen q.gen r.gen s.gen ~]
        [%cnls *]  [%cnhp p.gen q.gen r.gen ~]
        [%cnhp *]
      ?~(q.gen [%tsgr p.gen [%cnzy %$]] [%cncl p.gen [%cltr q.gen]])
    ::
        [%cnsg *]  [%cntr p.gen q.gen [[[[%& 6] ~] r.gen] ~]]
        [%cntr *]
      :+  %tsls
        q.gen
      :+  %cnts
        (weld p.gen `wing`[[~ 2] ~])
      (turn r.gen |=([p=wing q=twig] [p [%tsgr [~ 3] q]]))
    ::
        [%cnzy *]  [%cnts [p.gen ~] ~]
        [%cnzz *]  [%cnts p.gen ~]
        [%hxgl *]  [%cnhp [%cnzy %noah] [%zpgr [%cltr p.gen]] ~]
        [%hxgr *]  [%cnhp [%cnzy %cain] [%zpgr [%cltr p.gen]] ~]
    ::
        [%ktdt *]  [%ktls [%cnhp p.gen q.gen ~] q.gen]
        [%kthp *]  [%ktls ~(bunt al p.gen) q.gen]
        [%sgbr *]
      :+  %sggr
        :-  %mean
        =+  fek=~(feck ap p.gen)
        ?^  fek  [%dtzz %tas u.fek]
        [%brdt [%cnhp [%cnzy %cain] [%zpgr p.gen] ~]]
      q.gen
    ::
        [%sgcb *]  [%sggr [%mean [%brdt p.gen]] q.gen]
        [%sgcn *]
      :+  %sggl
        :-  %fast
        :-  %clls
        :+  [%dtzz %$ p.gen]
          [%zpts q.gen]
        :-  %clsg
        =+  nob=`(list twig)`~
        |-  ^-  (list twig)
        ?~  r.gen
          nob
        [[[%dtzz %$ p.i.r.gen] [%zpts q.i.r.gen]] $(r.gen t.r.gen)]
      s.gen
    ::
        [%sgfs *]  [%sgcn p.gen [~ 7] ~ q.gen]
        [%sggl *]  [%tsgl [%sggr p.gen [~ 1]] q.gen]
        [%sgbc *]  [%sggr [%live [%dtzz %$ p.gen]] q.gen]
        [%sgls *]  [%sggr [%memo %dtzz %$ p.gen] q.gen]
        [%sgpm *]
      :+  %sggr
        [%slog [%dtzy %$ p.gen] [%cnhp [%cnzy %cain] [%zpgr q.gen] ~]]
      r.gen
    ::
        [%sgts *]  [%sggr [%germ p.gen] q.gen]
        [%sgwt *]  [%tsgl s.gen %wtdt q.gen [~ 1] %sgpm p.gen r.gen [~ 1]]
        [%smcl *]
      ?-    q.gen
          ~       [%zpzp ~]
          [* ~]   i.q.gen
          ^
        :+  %tsls
          p.gen
        =+  yex=`(list twig)`q.gen
        |-  ^-  twig
        ?-  yex
          [* ~]  [%tsgr [~ 3] i.yex]
          [* ^]  [%cnhp [~ 2] [%tsgr [~ 3] i.yex] $(yex t.yex) ~]
          ~      !!
        ==
      ==
    ::
        [%smdq *]                                       ::                  ;"
      :+  %tsgr  [%ktts %v ~ 1]                         ::  =>  v=.
      :-  %brhp                                         ::  |-
      :+  %ktls                                         ::  ^+
        :-  %brhp                                       ::  |-
        :^    %wtcl                                     ::  ?:
            [%bczp %bean]                               ::  ?
          [%bczp %null]                                 ::  ~
        :-  [%ktts %i [%dtzy 'tD' _@]]                  ::  :-  i=~~
        [%ktts %t [%cnzy %$]]                           ::  t=$
      |-  ^-  twig                                      ::
      ?~  p.gen                                         ::
        [%bczp %null]                                   ::  ~
      =+  res=$(p.gen t.p.gen)                          ::
      ^-  twig                                          ::
      ?@  i.p.gen                                       ::
        [[%dtzy 'tD' i.p.gen] res]                      ::  [~~{i.p.gen} {res}]
      :+  %tsls                                         ::
        :-  :+  %ktts                                   ::  ^=
              %a                                        ::  a
            :+  %ktls                                   ::  ^+
              [%cnzy %$]                                ::  $
            [%tsgr [%cnzy %v] p.i.p.gen]                ::  =>(v {p.i.p.gen})
        [%ktts %b res]                                  ::  b={res}
      ^-  twig                                          ::
      :-  %brhp                                         ::  |-
      :^    %wtpt                                       ::  ?@
          [%a ~]                                        ::  a
        [%cnzy %b]                                      ::  b
      :-  [%tsgl [~ 2] [%cnzy %a]]                      ::  :-  -.a
      :+  %cnts                                         ::  %=
        [%$ ~]                                          ::  $
      [[[%a ~] [%tsgl [~ 3] [%cnzy %a]]] ~]             ::  a  +.a
    ::
        [%smdt *]                                       ::                  ;.
      :+  %tsgr  [%ktts %v ~ 1]                         ::  =>  v=.
      :+  %tsls  [%ktts %a [%tsgr [%cnzy %v] p.gen]]    ::  =+  a==>(v {p.gen})
      |-  ^-  twig                                      ::
      ?~  q.gen                                         ::
        [%cnzy %a]                                      ::  a
      :^    %wtsg  [%a ~]                               ::  ?~  a
        [%bczp %null]                                   ::  ~
      :+  %tsgr                                         ::  =>
        :+  %cnts  [[~ 1] ~]                            ::  %=  .
        :~  :-  [%a ~]                                  ::  a
            :+  %tsgr                                   ::  =>
              [[%cnzy %v] [%tsgl [~ 3] [%cnzy %a]]]     ::  [v +.a]
            i.q.gen                                     ::
        ==                                              ::  ==
      $(q.gen t.q.gen)                                  ::
    ::
        [%smsg *]                                       ::                  ;~
      |-  ^-  twig
      ?-  q.gen
          ~       ~|(%open-smsg !!)
          ^
        :+  %tsgr  [%ktts %v ~ 1]                       ::  =>  v=.
        |-  ^-  twig                                    ::
        ?:  ?=(~ t.q.gen)                               ::
          [%tsgr [%cnzy %v] i.q.gen]                    ::  =>(v {i.q.gen})
        :+  %tsls  [%ktts %a $(q.gen t.q.gen)]          ::  =+  ^=  a
        :+  %tsls                                       ::    {$(q.gen t.q.gen)}
          [%ktts %b [%tsgr [%cnzy %v] i.q.gen]]         ::  =+  ^=  b
        :+  %tsls                                       ::    =>(v {i.q.gen})
          [%ktts %c [%tsgl [~ 6] [%cnzy %b]]]           ::  =+  c=+6.b
        :-  %brdt                                       ::  |.
        :^    %cnls                                     ::  %+
            [%tsgr [%cnzy %v] p.gen]                    ::      =>(v {p.gen})
          [%cnhp [%cnzy %b] [%cnzy %c] ~]               ::    (b c)
        [%cnts [%a ~] [[[[%& 6] ~] [%cnzy %c]] ~]]      ::  a(+6 c)
      ==
    ::
        [%smsm *]                                       ::                  ;;
      :+  %tsgr  [%ktts %v ~ 1]                         ::  =>  v=.
      :+  %tsls  [%ktts %a [%tsgr [%cnzy %v] p.gen]]    ::  =+  a==>(v {p.gen})
      :+  %tsls  [%ktts %b [%tsgr [%cnzy %v] q.gen]]    ::  =+  b==>(v {q.gen})
      :+  %tsls                                         ::  =+  c=(a b)
        [%ktts %c [%cnhp [%cnzy %a] [%cnzy %b] ~]]      ::
      [%wtgr [%dtts [%cnzy %c] [%cnzy %b]] [%cnzy %c]]  ::  ?>(=(c b) c)
    ::
        [%tsbr *]
      [%tsls ~(bunt al p.gen) q.gen]
    ::
        [%tscl *]
      [%tsgr [%cncb [[~ 1] ~] p.gen] q.gen]
    ::
        [%tsdt *]
      [%tsgr [%cncb [[~ 1] ~] [[p.gen q.gen] ~]] r.gen]
    ::
        [%tskt *]                                       ::                  =^
      =+  cog=rusk(gen p.gen)                           ::
      =+  wuy=(weld rake(gen q.gen) `wing`[%v ~])       ::
      :+  %tsgr  [%ktts %v ~ 1]                         ::  =>  v=.
      :+  %tsls  [%ktts %a %tsgr [%cnzy %v] r.gen]      ::  =+  a==>(v \r.gen)
      :^  %tsdt  wuy  [%tsgl [~ 3] [%cnzy %a]]          ::  =.  \wuy  +.a
      :+  %tsgr  :-  :+  %ktts  cog                     ::  =>  :-  ^=  \cog
                     [%tsgl [~ 2] [%cnzy %a]]           ::          -.a
                 [%cnzy %v]                             ::      v
      s.gen                                             ::  s.gen
    ::
        [%tsgl *]  [%tsgr q.gen p.gen]
        [%tsls *]  [%tsgr [p.gen [~ 1]] q.gen]
        [%tshp *]  [%tsls q.gen p.gen]
        [%tssg *]
      |-  ^-  twig
      ?~  p.gen    [%$ 1]
      ?~  t.p.gen  i.p.gen
      [%tsgr i.p.gen $(p.gen t.p.gen)]
    ::
        [%wtbr *]
      |-
      ?~(p.gen [%dtzz %f 1] [%wtcl i.p.gen [%dtzz %f 0] $(p.gen t.p.gen)])
    ::
        [%wtdt *]   [%wtcl p.gen r.gen q.gen]
        [%wtgl *]   [%wtcl p.gen [%zpzp ~] q.gen]
        [%wtgr *]   [%wtcl p.gen q.gen [%zpzp ~]]
        [%wtkt *]   [%wtcl [%wtts [%axil %atom %$] p.gen] r.gen q.gen]
        [%wthp *]
      |-
      ?~  q.gen
        [%zpfs [%cnzz p.gen]]
      :^    %wtcl
          [%wtts p.i.q.gen p.gen]
        q.i.q.gen
      $(q.gen t.q.gen)
    ::
        [%wtls *]   [%wthp p.gen (weld r.gen `_r.gen`[[[%axil %noun] q.gen] ~])]
        [%wtpm *]
      |-
      ?~(p.gen [%dtzz %f 0] [%wtcl i.p.gen $(p.gen t.p.gen) [%dtzz %f 1]])
    ::
        [%wtpt *]   [%wtcl [%wtts [%axil %atom %$] p.gen] q.gen r.gen]
        [%wtsg *]   [%wtcl [%wtts [%axil %null] p.gen] q.gen r.gen]
        [%wtzp *]   [%wtcl p.gen [%dtzz %f 1] [%dtzz %f 0]]
    ::
        [%wthz *]
      =+  vaw=~(. ah p.gen)
      %-  gray:vaw
      [%wthp puce:vaw (turn q.gen |=([a=tile b=twig] [a (blue:vaw b)]))]
    ::
        [%wtlz *]
      =+  vaw=~(. ah p.gen)
      %-  gray:vaw
      ^-  twig
      :+  %wtls  puce:vaw
      [(blue:vaw q.gen) (turn r.gen |=([a=tile b=twig] [a (blue:vaw b)]))]
    ::
        [%wtsz *]
      =+  vaw=~(. ah p.gen)
      %-  gray:vaw
      [%wtsg puce:vaw (blue:vaw q.gen) (blue:vaw r.gen)]
    ::
        [%wtkz *]
      =+  vaw=~(. ah p.gen)
      %-  gray:vaw
      [%wtkt puce:vaw (blue:vaw q.gen) (blue:vaw r.gen)]
    ::
        [%wtpz *]
      =+  vaw=~(. ah p.gen)
      %-  gray:vaw
      [%wtpt puce:vaw (blue:vaw q.gen) (blue:vaw r.gen)]
    ::
        [%zpcb *]   q.gen
        [%zpgr *]
      [%cnhp [%cnzy %onan] [%zpsm [%bctr [%herb [%cnzy %abel]]] p.gen] ~]
    ::
        [%zpwt *]
      ?:  ?:  ?=(@ p.gen)
            (lte hoon p.gen)
          &((lte hoon p.p.gen) (gte hoon q.p.gen))
        q.gen
      ~|([%hoon-fail hoon p.gen] !!)
    ::
        *           gen
    ==
  ::
  ++  rake
    ^-  wing
    ?-  gen
      [~ *]         [gen ~]
      [%cnzy *]     [p.gen ~]
      [%cnzz *]     p.gen
      [%cnts * ~]   p.gen
      [%zpcb *]     rake(gen q.gen)
      *             ~|(%rake-twig !!)
    ==
  ++  rusk
    ^-  term
    =+  wig=rake
    ?.  ?=([@ ~] wig)
      ~|(%rusk-twig !!)
    i.wig
  --
::::::::::::::::::::::::::::::::::::::::::::::::::::::::::
::                section 2fC, compilation proper       ::
::
++  ut
  ~%    %ut
      +>+
    ==
      %fan    fan
      %rib    rib
      %vet    vet
      %fab    fab
      %burn   burn
      %busk   busk
      %crop   crop
      %duck   duck
      %dune   dune
      %dunk   dunk
      %fink   fink
      %fire   fire
      %firm   firm
      %fish   fish
      %fuse   fuse
      %gain   gain
      %heal   heal
      %lose   lose
      %mint   mint
      %moot   moot
      %mull   mull
      %nest   nest
      %play   play
      %park   park
      %peek   peek
      %repo   repo
      %rest   rest
      %sift   sift
      %seek   seek
      %tack   tack
      %tock   tock
      %wrap   wrap
    ==
  =+  :*  fan=*(set ,[type twig])
          rib=*(set ,[type type twig])
          vet=`?`&
          fab=`?`&
      ==
  =+  sut=`type`%noun
  |%
  ++  burn
    =+  gil=*(set type)
    |-  ^-  *
    ?-    sut
        [%atom *]   0
        [%bull *]   $(sut repo)
        [%cell *]   [$(sut p.sut) $(sut q.sut)]
        [%core *]   [p.r.q.sut $(sut p.sut)]
        [%cube *]   p.sut
        [%face *]   $(sut repo)
        [%fork *]   $(sut p.sut)
        [%hold *]   ?:  (~(has in gil) sut)
                      ~_  (dunk %type)
                      ~|(%burn-loop !!)
                    $(sut repo, gil (~(put in gil) sut))
        %noun       0
        %void       ~|(%burn-void !!)
    ==
  ::
  ++  busk
    ~/  %busk
    |=  [cog=term hyp=wing]
    ^-  type
    (bull [cog hyp (seep %both hyp)] sut)
  ::
  ++  conk
    |=  got=toga
    ^-  type
    ?@  got  [%face got sut]
    ?-  -.got
      0  sut
      1  [%face p.got $(got q.got)]
      2  ?>  |(!vet (nest(sut [%cell %noun %noun]) & sut))
         :+  %cell
           $(got p.got, sut (peek %both 2))
         $(got q.got, sut (peek %both 3))
    ==
  ::
  ++  crop
    ~/  %crop
    |=  ref=type
    =+  bix=*(set ,[type type])
    =<  dext
    |%
    ++  dext
      ^-  type
      ~|  %crop-dext
      ::  ~_  (dunk 'dext: sut')
      ::  ~_  (dunk(sut ref) 'dext: ref')
      ?:  |(=(sut ref) =(%noun ref))
        %void
      ?:  =(%void ref)
        sut
      ?-    sut
          [%atom *]
        ?-    ref
            [%atom *]   %void
            [%cell *]   sut
            *           sint
        ==
      ::
          [%bull *]   (bull p.sut dext(sut q.sut))
          [%cell *]
        ?-  ref
          [%atom *]  sut
          [%cell *]  ?:  (nest(sut p.ref) | p.sut)
                       (cell p.sut dext(sut q.sut, ref q.ref))
                     sut
          *          sint
        ==
      ::
          [%core *]
        ?:  ?=(?([%atom *] [%cell *]) ref)
          sut
        sint
      ::
          [%cube *]
        ?:  &(?=([%cube *] ref) =(p.sut p.ref))
          %void
        ?:  ?=(?([%atom *] [%cell *]) ref)
          =+  foz=dext(sut q.sut)
          ?:  (firm(sut foz) p.sut)
            (cube p.sut foz)
          %void
        sint
      ::
          [%face *]   (face p.sut dext(sut q.sut))
          [%fork *]   (fork dext(sut p.sut) dext(sut q.sut))
          [%hold *]
        ?:  (~(has in bix) [sut ref])
          ~|(%crop-loop !!)
        (reco |=(a=type dext(sut a, bix (~(put in bix) [sut ref]))))
      ::
          %noun       (reco |=(a=type dext(sut a)))
          %void       %void
      ==
    ::
    ++  sint
      ^-  type
      ?-    ref
        [%core *]  sut
        [%cube *]  sut
        [%face *]  dext(ref repo(sut ref))
        [%fork *]  dext(sut dext(ref p.ref), ref q.ref)
        [%hold *]  dext(ref repo(sut ref))
        *          !!
      ==
    --
  ::
  ++  cool
    |=  [pol=? hyp=wing ref=type]
    ^-  type
    =+  peh=`wing`(flop hyp)
    |-  ^-  type
    ?~  peh
      ?:(pol (fuse ref) (crop ref))
    =>  .(i.peh ?^(i.peh i.peh [%| p=0 q=i.peh]))
    =+  ^=  poz  ^-  post
        ?-  -.i.peh
          &  [p.i.peh %& (peek %both p.i.peh)]
          |  (finq p.i.peh %both q.i.peh)
        ==
    |-  ^-  type
    ?:  =(1 p.poz)
      ?-  -.q.poz
        0  ?-  -.i.peh
              &  ^$(peh t.peh)
              |  (face q.i.peh ^$(peh t.peh, sut p.q.poz))
           ==
        1  ^$(peh t.peh)
        2  %+  bull
             [p.p.q.poz q.p.q.poz r.p.q.poz ^$(peh t.peh, sut s.p.q.poz)]
           q.q.poz
      ==
    =+  [now=(cap p.poz) lat=(mas p.poz)]
    =+  vil=*(set type)
    |-  ^-  type
    ?-    sut
        [%atom *]   %void
        [%bull *]   (reco |=(p=type (bull p.sut ^$(sut p))))
        [%cell *]
      ?:  =(2 now)
        (cell ^$(p.poz lat, sut p.sut) q.sut)
      (cell p.sut ^$(p.poz lat, sut q.sut))
    ::
        [%core *]   ?.(=(3 now) sut (core ^$(p.poz lat, sut p.sut) q.sut))
        [%cube *]   (reco |=(p=type ^$(sut p)))
        [%face *]   (reco |=(p=type (face p.sut ^$(sut p))))
        [%fork *]
      ?:  (~(has in vil) sut)
        %void
      =>  .(vil (~(put in vil) sut))
      (fork $(sut p.sut) $(sut q.sut))
    ::
        [%hold *]   (reco |=(p=type ^$(sut p)))
        %noun       (reco |=(p=type ^$(sut p)))
        %void       %void
    ==
  ::
  ++  dank  |=(pax=path ^-(tank (dish [~ %path] pax)))
  ++  dart  |=(pax=path ^-(tape ~(ram re (dank pax))))
  ++  deal  |=(lum=* (dish dole lum))
  ++  dial
    |=  ham=calf
    =+  gid=*(set ,@ud)
    |-  ^-  tank
    ?-    q.ham
        %noun      [%leaf '*' ~]
        %path      [%leaf '/' ~]
        %tank      [%leaf '*' 't' ~]
        %void      [%leaf '#' ~]
        %wool      [%leaf '*' '"' '"' ~]
        %wall      [%leaf '*' '\'' '\'' ~]
        %yarn      [%leaf '"' '"' ~]
        [%atom *]  [%leaf '@' (trip p.q.ham)]
        [%core *]
      :+  %rose
        [[' ' ~] ['<' ~] ['>' ~]]
      |-  ^-  (list tank)
      ?~  p.q.ham
        [^$(q.ham q.q.ham) ~]
      [[%leaf (rip 3 i.p.q.ham)] $(p.q.ham t.p.q.ham)]
    ::
        [%face *]
      [%palm [['=' ~] ~ ~ ~] [%leaf (trip p.q.ham)] $(q.ham q.q.ham) ~]
    ::
        [%list *]
      [%rose [" " (weld (trip p.q.ham) "(") ")"] $(q.ham q.q.ham) ~]
    ::
        [%pick *]
      :+  %rose
        [[' ' ~] ['{' ~] ['}' ~]]
      |-  ^-  (list tank)
      ?~(p.q.ham ~ [^$(q.ham i.p.q.ham) $(p.q.ham t.p.q.ham)])
    ::
        [%plot *]
      :+  %rose
        [[' ' ~] ['[' ~] [']' ~]]
      |-  ^-  (list tank)
      ?~(p.q.ham ~ [^$(q.ham i.p.q.ham) $(p.q.ham t.p.q.ham)])
    ::
        [%pear *]
      [%leaf '%' ~(rend co [~ p.q.ham q.q.ham])]
    ::
        [%stop *]
      ?:  (~(has in gid) p.q.ham)
        [%leaf '$' ~(rend co [~ %ud p.q.ham])]
      :+  %palm
        [['.' ~] ['^' '$' ~(rend co [~ %ud p.q.ham])] ~ ~]
      [$(gid (~(put in gid) p.q.ham), q.ham (need (~(get by p.ham) p.q.ham))) ~]
    ::
        [%tree *]
      [%rose [" " (weld (trip p.q.ham) "(") ")"] $(q.ham q.q.ham) ~]
    ::
        [%unit *]
      [%rose [" " (weld (trip p.q.ham) "(") ")"] $(q.ham q.q.ham) ~]
    ==
  ::
  ++  dish
    |=  [ham=calf lum=*]  ^-  tank
    ~|  [%dish-h ?@(q.ham q.ham -.q.ham)]
    ~|  [%lump lum]
    ~|  [%ham ham]
    %-  need
    =|  gil=(set ,[@ud *])
    |-  ^-  (unit tank)
    ?-    q.ham
        %noun
      %=    $
          q.ham
        ?:  ?=(@ lum)
          [%atom %$]
        :-  %plot
        |-  ^-  (list wine)
        [%noun ?:(?=(@ +.lum) [[%atom %$] ~] $(lum +.lum))]
      ==
    ::
        %path
      :-  ~
      :+  %rose
        [['/' ~] ['/' ~] ~]
      |-  ^-  (list tank)
      ?~  lum  ~
      ?@  lum  !!
      ?>  ?=(@ -.lum)
      [[%leaf (rip 3 -.lum)] $(lum +.lum)]
    ::
        %tank
      =+  cis=(tank lum)
      ?.(=(lum cis) ~ [~ cis])
    ::
        %wall
      :-  ~
      :+  %rose
        [[' ' ~] ['<' '|' ~] ['|' '>' ~]]
      |-  ^-  (list tank)
      ?~  lum  ~
      ?@  lum  !!
      [[%leaf (trip ((hard ,@) -.lum))] $(lum +.lum)]
    ::
        %wool
      :-  ~
      :+  %rose
        [[' ' ~] ['<' '<' ~] ['>' '>' ~]]
      |-  ^-  (list tank)
      ?~  lum  ~
      ?@  lum  !!
      [(need ^$(q.ham %yarn, lum -.lum)) $(lum +.lum)]
    ::
        %yarn
      [~ %leaf '"' (weld (tape lum) `tape`['"' ~])]
    ::
        %void
      ~
    ::
        [%atom *]
      ?.  ?=(@ lum)
        ~
      :+  ~
        %leaf
      ?:  =(%$ p.q.ham)    ~(rend co [~ %ud lum])
      ?:  =(%t p.q.ham)    ['\'' (weld (rip 3 lum) `tape`['\'' ~])]
      ?:  =(%tas p.q.ham)  ['%' ?.(=(0 lum) (rip 3 lum) ['$' ~])]
      ~(rend co [~ p.q.ham lum])
    ::
        [%core *]
      ::  XX  needs rethinking for core metal
      ::  ?.  ?=(^ lum)  ~
      ::  =>  .(lum `*`lum)
      ::  =-  ?~(tok ~ [~ %rose [[' ' ~] ['<' ~] ['>' ~]] u.tok])
      ::  ^=  tok
      ::  |-  ^-  (unit (list tank))
      ::  ?~  p.q.ham
      ::    =+  den=^$(q.ham q.q.ham)
      ::    ?~(den ~ [~ u.den ~])
      ::  =+  mur=$(p.q.ham t.p.q.ham, lum +.lum)
      ::  ?~(mur ~ [~ [[%leaf (rip 3 i.p.q.ham)] u.mur]])
      [~ (dial ham)]
    ::
        [%face *]
      =+  wal=$(q.ham q.q.ham)
      ?~  wal
        ~
      [~ %palm [['=' ~] ~ ~ ~] [%leaf (trip p.q.ham)] u.wal ~]
    ::
        [%list *]
      ?:  =(~ lum)
        [~ %leaf '~' ~]
      =-  ?~  tok
            ~
          [~ %rose [[' ' ~] ['~' '[' ~] [']' ~]] u.tok]
      ^=  tok
      |-  ^-  (unit (list tank))
      ?:  ?=(@ lum)
        ?.(=(~ lum) ~ [~ ~])
      =+  [for=^$(q.ham q.q.ham, lum -.lum) aft=$(lum +.lum)]
      ?.  &(?=(^ for) ?=(^ aft))
        ~
      [~ u.for u.aft]
    ::
        [%pick *]
      |-  ^-  (unit tank)
      ?~  p.q.ham
        ~
      =+  wal=^$(q.ham i.p.q.ham)
      ?~  wal
        $(p.q.ham t.p.q.ham)
      wal
    ::
        [%plot *]
      =-  ?~  tok
            ~
          [~ %rose [[' ' ~] ['[' ~] [']' ~]] u.tok]
      ^=  tok
      |-  ^-  (unit (list tank))
      ?~  p.q.ham
        ~
      ?:  ?=([* ~] p.q.ham)
        =+  wal=^$(q.ham i.p.q.ham)
        ?~(wal ~ [~ [u.wal ~]])
      ?@  lum
        ~
      =+  gim=^$(q.ham i.p.q.ham, lum -.lum)
      ?~  gim
        ~
      =+  myd=$(p.q.ham t.p.q.ham, lum +.lum)
      ?~  myd
        ~
      [~ u.gim u.myd]
    ::
        [%pear *]
      ?.  =(lum q.q.ham)
        ~
      =+  fox=~(rend co [~ p.q.ham q.q.ham])
      [~ %leaf ?:(=(['~' ~] fox) fox ['%' fox])]
    ::
        [%stop *]
      ?:  (~(has in gil) [p.q.ham lum])  ~
      =+  kep=(~(get by p.ham) p.q.ham)
      ?~  kep
        ~|([%stop-loss p.q.ham] !!)
      $(gil (~(put in gil) [p.q.ham lum]), q.ham u.kep)
    ::
        [%tree *]
      =-  ?~  tok
            ~
          [~ %rose [[' ' ~] ['{' ~] ['}' ~]] u.tok]
      ^=  tok
      =+  tuk=*(list tank)
      |-  ^-  (unit (list tank))
      ?:  =(~ lum)
        [~ tuk]
      ?.  ?=([n=* l=* r=*] lum)
        ~
      =+  rol=$(lum r.lum)
      ?~  rol
        ~
      =+  tim=^$(q.ham q.q.ham, lum n.lum)
      ?~  tim
        ~
      $(lum l.lum, tuk [u.tim u.rol])
    ::
        [%unit *]
      ?@  lum
        ?.(=(~ lum) ~ [~ %leaf '~' ~])
      ?.  =(~ -.lum)
        ~
      =+  wal=$(q.ham q.q.ham, lum +.lum)
      ?~  wal
        ~
      [~ %rose [[' ' ~] ['[' ~] [']' ~]] [%leaf '~' ~] u.wal ~]
    ==
  ::
  ++  doge
    |=  ham=calf
    =-  ?+  woz  woz
          [%list * [%atom %'ta']]  %path
          [%list * [%atom %'t']]   %wall
          [%list * [%atom %'tD']]  %yarn
          [%list * %yarn]         %wool
        ==
    ^=  woz
    ^-  wine
    ?.  ?=([%stop *] q.ham)
      ?:  ?&  ?=  [%pick [%pear %n 0] [%plot [%pear %n 0] [%face *] ~] ~]
                q.ham
              =(1 (met 3 p.i.t.p.i.t.p.q.ham))
          ==
        [%unit =<([p q] i.t.p.i.t.p.q.ham)]
      q.ham
    =+  may=(~(get by p.ham) p.q.ham)
    ?~  may
      q.ham
    ?.  ?&  ?=([%pick *] u.may)
            ?=(^ p.u.may)
            =([%pear %n 0] i.p.u.may)
        ==
      q.ham
    ?:  ?&  ?=([[%plot [%face *] [%face * %stop *] ~] ~] t.p.u.may)
            =(p.q.ham p.q.i.t.p.i.t.p.u.may)
            =(1 (met 3 p.i.p.i.t.p.u.may))
            =(1 (met 3 p.i.t.p.i.t.p.u.may))
        ==
      :+  %list
        (cat 3 p.i.p.i.t.p.u.may p.i.t.p.i.t.p.u.may)
      q.i.p.i.t.p.u.may
    ?:  ?&  ?=  $:  $:  %plot
                        [%face *]
                        [%face * %stop *]
                        [[%face * %stop *] ~]
                    ==
                    ~
                ==
                t.p.u.may
            =(p.q.ham p.q.i.t.p.i.t.p.u.may)
            =(p.q.ham p.q.i.t.t.p.i.t.p.u.may)
            =(1 (met 3 p.i.p.i.t.p.u.may))
            =(1 (met 3 p.i.t.p.i.t.p.u.may))
            =(1 (met 3 p.i.t.t.p.i.t.p.u.may))
        ==
      :+  %tree
        %^    cat
            3
          p.i.p.i.t.p.u.may
        (cat 3 p.i.t.p.i.t.p.u.may p.i.t.t.p.i.t.p.u.may)
      q.i.p.i.t.p.u.may
    q.ham
  ::
  ++  dole
    ^-  calf
    =+  gil=*(set type)
    =+  dex=[p=*(map type ,@) q=*(map ,@ wine)]
    =<  [q.p q]
    |-  ^-  [p=[p=(map type ,@) q=(map ,@ wine)] q=wine]
    =-  [p.tez (doge q.p.tez q.tez)]
    ^=  tez
    ^-  [p=[p=(map type ,@) q=(map ,@ wine)] q=wine]
    ?-    sut
        %noun      [dex sut]
        %void      [dex sut]
        [%atom *]  [dex sut]
        [%bull *]  $(sut q.sut)   ::  something better here
        [%cell *]
      =+  hin=$(sut p.sut)
      =+  yon=$(dex p.hin, sut q.sut)
      :-  p.yon
      :-  %plot
      ?:(?=([%plot *] q.yon) [q.hin p.q.yon] [q.hin q.yon ~])
    ::
        [%core *]
      =+  yad=$(sut p.sut)
      :-  p.yad
      =+  ^=  doy  ^-  [p=(list ,@ta) q=wine]
          ?:  ?=([%core *] q.yad)
            [p.q.yad q.q.yad]
          [~ q.yad]
      :-  %core
      :_  q.doy
      :_  p.doy
      %^  cat  3
        %~  rent  co
        :+  ~  %ud
        |-  ^-  @
        ?-  q.r.q.sut
          ~        0
          [* ~ ~]  1
          [* ~ *]  +($(q.r.q.sut r.q.r.q.sut))
          [* * ~]  +($(q.r.q.sut l.q.r.q.sut))
          [* * *]  .+  %+  add
                         $(q.r.q.sut l.q.r.q.sut)
                       $(q.r.q.sut r.q.r.q.sut)
        ==
      %^  cat  3
        ?-(p.q.sut %gold '.', %iron '|', %lead '?', %zinc '&')
      =+  gum=(mug q.r.q.sut)
      %+  can  3
      :~  [1 (add 'a' (mod gum 26))]
          [1 (add 'a' (mod (div gum 26) 26))]
          [1 (add 'a' (mod (div gum 676) 26))]
      ==
    ::
        [%cube *]
      ?.  ?=(@ p.sut)
        $(sut repo)
      =+  pum=$(sut q.sut)
      ?>  ?=([%atom *] q.pum)
      [p.pum [%pear p.q.pum p.sut]]
    ::
        [%face *]
      =+  yad=$(sut q.sut)
      [p.yad [%face p.sut q.yad]]
    ::
        [%fork *]
      =+  hin=$(sut p.sut)
      =+  yon=$(dex p.hin, sut q.sut)
      :-  p.yon
      ?:  =(%void q.hin)
        q.yon
      ?:  |(=(%void q.yon) =(q.hin q.yon))
        q.hin
      :-  %pick
      ?.  ?=([%pick *] q.yon)
        [q.hin q.yon ~]
      ?>  ?=(^ p.q.yon)
      ?:(=(q.hin i.p.q.yon) p.q.yon [q.hin p.q.yon])
    ::
        [%hold *]
      =+  hey=(~(get by p.dex) sut)
      ?^  hey
        [dex [%stop u.hey]]
      ?:  (~(has in gil) sut)
        =+  dyr=~(wyt by p.dex)
        [[(~(put by p.dex) sut dyr) q.dex] [%stop dyr]]
      =+  rom=$(gil (~(put in gil) sut), sut repo)
      =+  rey=(~(get by p.p.rom) sut)
      ?~  rey
        rom
      [[p.p.rom (~(put by q.p.rom) u.rey q.rom)] [%stop u.rey]]
    ==
  ::
  ++  duck  ^-(tank (dial dole))
  ++  dune  |.(duck)
  ++  dunk
    |=  paz=term  ^-  tank
    :+  %palm
      [['.' ~] ['-' ~] ~ ~]
    [[%leaf (mesc (trip paz))] duck ~]
  ::
  ++  fino
    |=  [dep=@ud way=?(%read %rite %both %free) cog=term]
    =+  gil=*(set type)
    |-  ^-  [p=@ud q=(unit post)]
    ?+    sut  [dep ~]
        [%bull *]
      ?.  =(cog p.p.sut)
        $(sut q.sut)
      ?.  ?=(0 dep)
        $(dep (dec dep), sut q.sut)
      [0 ~ 1 %2 p.sut q.sut]
    ::
        [%cell *]
      =+  taf=$(sut p.sut)
      ?~  q.taf
        =+  bov=$(dep p.taf, sut q.sut)
        ?~  q.bov
          bov
        [p.bov ~ (peg 3 p.u.q.bov) q.u.q.bov]
      [p.taf ~ (peg 2 p.u.q.taf) q.u.q.taf]
    ::
        [%core *]
      =+  zem=(look cog q.r.q.sut)
      =>  ^+(. ?:(|(=(~ zem) =(0 dep)) . .(dep (dec dep), zem ~)))
      ?^  zem
        [dep ~ 1 [%1 (peg 2 p.u.zem) [[sut(p.q %gold) q.u.zem] ~]]]
      =+  taf=$(sut p.sut)
      ?~  q.taf
        taf
      ?.  (park way p.u.q.taf)
        ~|(%find-park !!)
      [p.taf ~ (peg 3 p.u.q.taf) q.u.q.taf]
    ::
        [%cube *]
      $(sut repo)
    ::
        [%face *]
      ?:  =(cog p.sut)
        ?.  ?=(0 dep)
          [(dec dep) ~]
        [0 ~ 1 %0 q.sut]
      [dep ~]
    ::
        [%fork *]
      ~|  %fork
      ?:  (~(has in gil) q.sut)
        $(sut p.sut)
      ?:  (~(has in gil) p.sut)
        $(sut q.sut)
      =+  [hax=$(sut p.sut) yor=$(sut q.sut)]
      ~|  %find-fork
      ?:  =(hax yor)
        hax
      ?>  &(?=(^ q.hax) ?=(^ q.yor) =(p.hax p.yor) =(p.u.q.hax p.u.q.yor))
      :-   p.hax
      ?-  -.q.u.q.hax
        0  ?>  ?=(0 -.q.u.q.yor)
           [~ p.u.q.hax %0 (fork p.q.u.q.hax p.q.u.q.yor)]
        1  ?>  &(?=(1 -.q.u.q.yor) =(p.q.u.q.yor p.q.u.q.hax))
           [~ p.u.q.hax %1 p.q.u.q.hax (weld q.q.u.q.hax q.q.u.q.yor)]
        2  ?>  ?&  ?=(2 -.q.u.q.yor)
                   =(p.p.q.u.q.hax p.p.q.u.q.yor)
                   =(q.p.q.u.q.hax q.p.q.u.q.yor)
                   =(r.p.q.u.q.hax r.p.q.u.q.yor)
               ==
           :*  ~
               p.u.q.hax
               %2
               :*  p.p.q.u.q.hax
                   q.p.q.u.q.hax
                   r.p.q.u.q.hax
                   (fork s.p.q.u.q.hax s.p.q.u.q.yor)
               ==
               (fork q.q.u.q.hax q.q.u.q.yor)
           ==
      ==
    ::
        [%hold *]
      ?:  (~(has in gil) sut)
        [dep ~]
      $(gil (~(put in gil) sut), sut repo)
    ==
  ::
  ++  fink
    ~/  %fink
    |=  [dep=@ud way=?(%read %rite %both %free) cog=term]
    ^-  port
    ::  ~_  (dunk 'type')
    ~_  (show [%c 'find-limb'] ?:(=(%$ cog) '$' [%a cog]))
    =+  hoq=(fino dep way cog)
    ?~  q.hoq
      ~|(%find-none !!)
    (flee u.q.hoq)
  ::
  ++  finq
    |=  [dep=@ud way=?(%read %rite %both %free) cog=term]
    ^-  post
    ::  ~_  (dunk 'type')
    ~_  (show [%c 'find-limb'] ?:(=(%$ cog) '$' [%a cog]))
    =+  hoq=(fino dep way cog)
    ?~  q.hoq
      ~|(%find-none !!)
    u.q.hoq
  ::
  ++  fire
    ~/  %fire
    |=  hag=(list ,[p=type q=foot])
    ^-  type
    ?:  ?=([[* [%elm ~ 1]] ~] hag)
      p.i.hag
    :-  %hold
    %+  turn
      hag.$
    |=  [p=type q=foot]
    ?.  ?=([%core *] p)
      ~|(%fire-core !!)
    =+  dox=[%core q.q.p q.p]
    ?:  ?=(%ash -.q)
      ~|  %fire-ash
      ::  ~_  (dunk(sut [%cell q.q.p p.p]) %fire-dry)
      ?>  ?|(!vet (nest(sut q.q.p) & p.p))
      [dox p.q]
    ~|  [%fire-odd -.q]
    ?>  ?=(%elm -.q)
    ~|  %fire-elm
    ::  ~_  (dunk(sut [%cell q.q.p p.p]) %fire-wet)
    ?>  ?|  !vet
            (~(has in rib) [sut dox p.q])
            (mull(sut p, rib (~(put in rib) [sut dox p.q])) %noun dox p.q)
        ==
    [p p.q]
  ::
  ++  firm
    ~/  %firm
    |=  dib=*
    =+  bix=*(set ,[type *])
    |-  ^-  ?
    ?-    sut
        [%atom *]  !.?(dib)
        [%bull *]  &($(sut q.sut) $(sut s.p.sut, dib .*(dib [0 r.p.sut])))
        [%cell *]  &(.?(dib) $(sut p.sut, dib -.dib) $(sut q.sut, dib +.dib))
        [%core *]
      ?&  .?(dib)
          $(sut p.sut, dib -.dib)
          =(+.dib ?:(=(~ p.r.q.sut) ~|(%firm-core !!) p.r.q.sut))
      ==
    ::
        [%cube *]  =(dib p.sut)
        [%face *]  $(sut q.sut)
        [%fork *]  |($(sut p.sut) $(sut q.sut))
        [%hold *]
      ?|  (~(has in bix) [sut dib])
          $(bix (~(put in bix) [sut dib]), sut repo)
      ==
    ::
        %noun      &
        %void      |
    ==
  ::
  ++  fish
    ~/  %fish
    |=  axe=axis
    =+  vot=*(set type)
    |-  ^-  nock
    ?-  sut
        %void       [%1 1]
        %noun       [%1 0]
        [%atom *]   (flip [%3 %0 axe])
        [%bull *]   ~|(%bull-fish !!)
        [%cell *]
      %+  flan
        [%3 %0 axe]
      (flan $(sut p.sut, axe (peg axe 2)) $(sut q.sut, axe (peg axe 3)))
    ::
        [%core *]   [%0 0]
        [%cube *]   [%5 [%1 p.sut] [%0 axe]]
        [%face *]   $(sut q.sut)
        [%fork *]   (flor $(sut p.sut) $(sut q.sut))
        [%hold *]
      ?:  (~(has in vot) sut)
        [%0 0]
      =>  %=(. vot (~(put in vot) sut))
      $(sut repo)
    ==
  ::
  ++  fuse
    ~/  %fuse
    |=  ref=type
    =+  bix=*(set ,[type type])
    |-  ^-  type
    ?:  ?|(=(sut ref) =(%noun ref))
      sut
    ?-    sut
        [%atom *]
      ?-    ref
          [%atom *]   ?:((fitz p.ref p.sut) sut ref)
          [%cell *]   %void
          *           $(sut ref, ref sut)
      ==
        [%bull *]   (bull p.sut $(sut q.sut))
        [%cell *]
      ?-  ref
        [%cell *]   (cell $(sut p.sut, ref p.ref) $(sut q.sut, ref q.ref))
        *           $(sut ref, ref sut)
      ==
    ::
        [%core *]     $(sut repo)
        [%cube *]
      =+  foz=$(sut q.sut)
      ?:  (firm(sut foz) p.sut)
        (cube p.sut foz)
      %void
    ::
        [%face *]     (face p.sut $(sut q.sut))
        [%fork *]     (fork $(sut p.sut) $(sut q.sut))
        [%hold *]
      ?:  (~(has in bix) [sut ref])
        ~|(%fuse-loop !!)
      (reco |=(a=type ^$(sut a, bix (~(put in bix) [sut ref]))))
    ::
        %noun       ref
        %void       %void
    ==
  ::
  ++  gain
    ~/  %gain
    |=  gen=twig  ^-  type
    (chip & gen)
  ::
  ++  hang
    ~/  %hang
    |=  [dab=(map term foot) rud=(map term foot)]
    ^-  (map term foot)
    =+  goy=(~(tap by rud) ~)
    =+  waf=dab
    |-  ^+  dab
    ?~  goy
      waf
    ~|  [%hang-on p.i.goy]
    =+  yeq=(~(get by dab) p.i.goy)
    ?<  ?=(~ yeq)
    ?-    -.u.yeq
        %ash
      ?>  ?=([%ash *] q.i.goy)
      $(goy t.goy, waf (~(put by waf) p.i.goy q.i.goy))
    ::
        %elm
      ~|([%hang-elm p.i.goy] !!)
    ::
        %oak
      ?>  ?=([%yew *] q.i.goy)
      $(goy t.goy, waf (~(put by waf) p.i.goy q.i.goy))
    ::
        %yew
      ?>  ?=([%yew *] q.i.goy)
      %=    $
          goy  t.goy
          waf
        %+  ~(put by waf)
          p.i.goy
        [%yew ^$(dab p.u.yeq, rud p.q.i.goy)]
      ==
    ==
  ::
  ++  harp
    |=  dab=(map term foot)
    ^-  ?(~ ^)
    ?:  ?=(~ dab)
      ~
    =+  ^=  vad
        ?+  -.q.n.dab  !!
          %ash  q:(mint %noun p.q.n.dab)
          %elm  q:(mint(vet |) %noun p.q.n.dab)
        ==
    ?-    dab
        [* ~ ~]   vad
        [* ~ *]   [vad $(dab r.dab)]
        [* * ~]   [vad $(dab l.dab)]
        [* * *]   [vad $(dab l.dab) $(dab r.dab)]
    ==
  ::
  ++  lose
    ~/  %lose
    |=  gen=twig  ^-  type
    (chip | gen)
  ::
  ++  chip
    ~/  %chip
    |=  [way=? gen=twig]  ^-  type
    ?:  ?=([%wtts *] gen)
      (cool way q.gen (play ~(bunt al p.gen)))
    ?:  ?&(way ?=([%wtpm *] gen))
      |-(?~(p.gen sut $(p.gen t.p.gen, sut ^$(gen i.p.gen))))
    ?:  ?&(!way ?=([%wtbr *] gen))
      |-(?~(p.gen sut $(p.gen t.p.gen, sut ^$(gen i.p.gen))))
    =+  neg=~(open ap gen)
    ?:(=(neg gen) sut $(gen neg))
  ::
  ++  heal
    ~/  %heal
    |=  [qog=(unit term) axe=axis ref=type]
    ^-  type
    ?:  =(1 axe)
      ?~  qog
        ref
      |-  ^-  type
      ?-    sut
          [%bull *]   ~&  %heal-bull
                      ?:  =(u.qog p.p.sut)
                        ref
                      (busk(sut $(sut q.sut)) p.p.sut q.p.sut)
          [%core *]   ref
          [%face *]   ?.(=(u.qog p.sut) ~|('heal-name' !!) (face p.sut ref))
          [%fork *]   (fork $(sut p.sut) $(sut q.sut))
          [%hold *]   $(sut repo)
          *           ~|([%name u.qog] ~|('heal-name' !!))
      ==
    =+  [now=(cap axe) lat=(mas axe)]
    =+  gil=*(set type)
    |-  ^-  type
    ?-    sut
        [%atom *]   %void
        [%bull *]   (busk(sut $(sut q.sut)) p.p.sut q.p.sut)
        [%cell *]
      ?:  =(2 now)
        (cell ^$(sut p.sut, axe lat) q.sut)
      (cell p.sut ^$(sut q.sut, axe lat))
    ::
        [%core *]
      ?.  =(3 now)
        ~|(%heal-core !!)
      (core ^$(sut p.sut, axe lat) q.sut)
    ::
        [%face *]   (face p.sut $(sut q.sut))
        [%fork *]   (fork $(sut p.sut) $(sut q.sut))
        [%hold *]
      ?:((~(has in gil) sut) %void $(gil (~(put in gil) sut), sut repo))
    ::
        *           $(sut repo)
    ==
  ::
  ++  mint
    ~/  %mint
    |=  [gol=type gen=twig]
    ^-  [p=type q=nock]
    |^  ^-  [p=type q=nock]
    ?:  ?&(=(%void sut) !?=([%zpcb *] gen))
      ?.  |(!vet ?=([%zpfs *] gen) ?=([%zpzp *] gen))
        ~|(%mint-vain !!)
      [%void %0 0]
    ?-    gen
    ::
        [^ *]
      =+  hed=$(gen p.gen, gol %noun)
      =+  tal=$(gen q.gen, gol %noun)
      [(nice (cell p.hed p.tal)) (cons q.hed q.tal)]
    ::
        [%bcpt *]  $(gen (~(whip al q.gen) p:(seep %read p.gen)))
        [%brcn *]  (grow %gold [~ 1] p.gen)
    ::
        [%cnts *]
      =+  lar=(foil (seek %read p.gen))
      =+  mew=(snub q.gen)
      =-  [(nice p.yom) ?:(=(0 p.q.lar) q.yom [%9 p.q.lar q.yom])]
      ^=  yom
      =+  hej=*(list ,[p=axis q=nock])
      |-  ^-  [p=type q=nock]
      ?~  mew
        [(fire q.q.lar) (hike p.lar hej)]
      =+  zil=^$(gen q.i.mew, gol %noun)
      =+  wip=(tock p.i.mew p.zil q.q.lar)
      $(mew t.mew, q.q.lar q.wip, hej [[p.wip q.zil] hej])
    ::
        [%dtkt *]  [(nice %noun) [%11 q:$(gen p.gen, gol %noun)]]
        [%dtls *]  [(nice [%atom %$]) [%4 q:$(gen p.gen, gol [%atom %$])]]
        [%dtzy *]  [(nice (play gen)) [%1 q.gen]]
        [%dtzz *]  [(nice (play gen)) [%1 q.gen]]
        [%dttr *]
      [(nice %noun) [%2 q:$(gen p.gen, gol %noun) q:$(gen q.gen, gol %noun)]]
    ::
        [%dtts *]
      [(nice bool) [%5 q:$(gen p.gen, gol %noun) q:$(gen q.gen, gol %noun)]]
    ::
        [%dtwt *]  [(nice bool) [%3 q:$(gen p.gen, gol %noun)]]
        [%ktbr *]  =+(vat=$(gen p.gen) [(wrap(sut p.vat) %iron) q.vat])
    ::
        [%ktls *]
      =+(hif=(nice (play p.gen)) [hif q:$(gen q.gen, gol hif)])
    ::
        [%kthx *]
      =+(hif=(nice (play p.gen)) [hif q:$(gen q.gen, gol hif)])
    ::
        [%ktpm *]  =+(vat=$(gen p.gen) [(wrap(sut p.vat) %zinc) q.vat])
        [%ktsg *]
      =+  nef=$(gen p.gen)
      =+  moc=(mink [burn q.nef] |=(* ~))
      [p.nef ?:(?=(0 -.moc) [%1 p.moc] q.nef)]
    ::
        [%ktts *]  =+(vat=$(gen q.gen) [(conk(sut p.vat) p.gen) q.vat])
        [%ktwt *]  =+(vat=$(gen p.gen) [(wrap(sut p.vat) %lead) q.vat])
        [%sgzp *]  ~_(duck(sut (play p.gen)) $(gen q.gen))
        [%sggr *]
      =+  hum=$(gen q.gen)
      :-  p.hum
      :+  %10
        ?-    p.gen
            @   p.gen
            ^   [p.p.gen q:$(gen q.p.gen, gol %noun)]
        ==
      q.hum
    ::
        [%tsgr *]
      =+  fid=$(gen p.gen, gol %noun)
      =+  dov=$(sut p.fid, gen q.gen)
      [p.dov (comb q.fid q.dov)]
    ::
        [%tstr *]
      $(gen r.gen, sut (busk p.gen q.gen))
    ::
        [%wtcl *]
      =+  nor=$(gen p.gen, gol bool)
      =+  fex=(gain p.gen)
      =+  wux=(lose p.gen)
      =+  ^=  duy
          ?:  =(%void fex)
            ?:(=(%void wux) [%0 0] [%1 1])
          ?:(=(%void wux) [%1 0] q.nor)
      =+  hiq=$(sut fex, gen q.gen)
      =+  ran=$(sut wux, gen r.gen)
      [(fork p.hiq p.ran) (cond duy q.hiq q.ran)]
    ::
        [%wtts *]
      :-  (nice bool)
      %-  fish(sut (play ~(bunt al p.gen)))
      (cove q:$(gen [%cnzz q.gen], gol %noun))
    ::
        [%zpcb *]
      ~_  (show %o p.gen)
      =+  hum=$(gen q.gen)
      [p.hum [%10 [%spot %1 p.gen] q.hum]]
    ::
        [%zpcm *]  [(nice (play p.gen)) [%1 q.gen]]   ::  XX validate!
        [%zpcn ~]  =+(pet=seed [(nice p.pet) [%1 q.pet]])
        [%zpfs *]
      ?:  vet
        ~_  (dunk(sut (play p.gen)) 'lost')
        ~|(%mint-lost !!)
      [%void [%0 0]]
    ::
        [%zpsm *]
      =+  vos=$(gol %noun, gen q.gen)       ::  XX validate!
      ::  [(nice (cell (sift (play p.gen)) p.vos)) (cons [%1 p.vos] q.vos)]
      [(nice (cell (play p.gen) p.vos)) (cons [%1 p.vos] q.vos)]
    ::
        [%zpts *]  [(nice %noun) [%1 q:$(vet |, gen p.gen)]]
        [%zpzp ~]  [%void [%0 0]]
        *
      =+  doz=~(open ap gen)
      ?:  =(doz gen)
        ~_  (show [%c 'hoon'] [%q gen])
        ~|(%mint-open !!)
      $(gen doz)
    ==
    ::
    ++  nice
      |=  typ=type
      ~|  %mint-nice
      ?>  ?|(!vet (nest(sut gol) & typ))
      typ
    ::
    ++  grow
      |=  [mel=?(%gold %iron %lead %zinc) ruf=twig dab=(map term foot)]
      ^-  [p=type q=nock]
      =+  dan=^$(gen ruf, gol %noun)
      =+  toc=(core p.dan [%gold p.dan [~ dab]])
      =+  dez=(harp(sut toc) dab)
      :-  (nice (core p.dan mel p.dan [dez dab]))
      (cons [%1 dez] q.dan)
    --
  ::
  ++  moot
    =+  gil=*(set type)
    |-  ^-  ?
    ?-  sut
      [%atom *]  |
      [%bull *]  $(sut q.sut)
      [%cell *]  |($(sut p.sut) $(sut q.sut))
      [%core *]  $(sut p.sut)
      [%cube *]  |
      [%face *]  $(sut q.sut)
      [%fork *]  &($(sut p.sut) $(sut q.sut))
      [%hold *]  |((~(has in gil) sut) $(gil (~(put in gil) sut), sut repo))
      %noun      |
      %void      &
    ==
  ::
  ++  mull
    ~/  %mull
    |=  [gol=type dox=type gen=twig]
    ^-  ?
    ?.  vet
      &
    =<  &
    |^  ^-  [p=type q=type]
    ?:  =(%void sut)
      ~|(%mull-none !!)
    ?-    gen
    ::
        [^ *]
      =+  hed=$(gen p.gen, gol %noun)
      =+  tal=$(gen q.gen, gol %noun)
      [(nice (cell p.hed p.tal)) (cell q.hed q.tal)]
    ::
        [%bcpt *]
      =+  sep=(seep %read p.gen)
      =+  pox=(seep(sut dox) %read p.gen)
      ?.  =(p.pox p.sep)  ~|(%mull-bonk-wing !!)
      $(gen (~(whip al q.gen) p.sep))
    ::
        [%brcn *]  (grow %gold [~ 1] p.gen)
        [%cnts *]
      =+  lar=(foil (seek %read p.gen))
      =+  vug=(foil (seek(sut dox) %read p.gen))
      ?.  &(=(p.lar p.vug) =(p.q.lar p.q.vug))
        ~|(%mull-bonk-e !!)
      =+  mew=(snub q.gen)
      =-  [(nice (fire p.yom)) (fire(vet |) q.yom)]
      ^=  yom
      |-  ^-  [p=(list ,[p=type q=foot]) q=(list ,[p=type q=foot])]
      ?~  mew
        [q.q.lar q.q.vug]
      =+  zil=^$(gen q.i.mew, gol %noun)
      =+  cuf=(tock p.i.mew p.zil q.q.lar)
      =+  dof=(tock p.i.mew q.zil q.q.vug)
      ?.  .=(p.cuf p.dof)
        ~|(%mull-bonk-f !!)
      $(mew t.mew, q.q.lar q.cuf, q.q.vug q.dof)
    ::
        [%dtkt *]  =+($(gen p.gen, gol %noun) (beth %noun))
        [%dtls *]  =+($(gen p.gen, gol [%atom %$]) (beth [%atom %$]))
        [%dtzy *]  (beth (play gen))
        [%dtzz *]  (beth (play gen))
        [%dttr *]
      =+([$(gen p.gen, gol %noun) $(gen q.gen, gol %noun)] (beth %noun))
    ::
        [%dtts *]
      =+([$(gen p.gen, gol %noun) $(gen q.gen, gol %noun)] (beth bool))
    ::
        [%dtwt *]  =+($(gen p.gen, gol %noun) (beth bool))    ::  XX  =|
        [%ktbr *]
      =+(vat=$(gen p.gen) [(wrap(sut p.vat) %iron) (wrap(sut q.vat) %iron)])
    ::
        [%ktls *]
      =+  hif=[p=(nice (play p.gen)) q=(play(sut dox) p.gen)]
      =+($(gen q.gen, gol p.hif) hif)
    ::
        [%kthx *]
      =+  hif=[p=(nice (play p.gen)) q=(play(sut dox) p.gen)]
      =+($(gen q.gen, gol p.hif) hif)
    ::
        [%ktpm *]
      =+(vat=$(gen p.gen) [(wrap(sut p.vat) %zinc) (wrap(sut q.vat) %zinc)])
    ::
        [%ktts *]
      =+(vat=$(gen q.gen) [(conk(sut p.vat) p.gen) (conk(sut q.vat) p.gen)])
    ::
        [%ktwt *]
      =+(vat=$(gen p.gen) [(wrap(sut p.vat) %lead) (wrap(sut q.vat) %lead)])
    ::
        [%ktsg *]  $(gen p.gen)
        [%sgzp *]  ~_(duck(sut (play p.gen)) $(gen q.gen))
        [%sggr *]  $(gen q.gen)
        [%tsgr *]
      =+  lem=$(gen p.gen, gol %noun)
      $(gen q.gen, sut p.lem, dox q.lem)
    ::
        [%tstr *]
      %=  $
        gen  r.gen
        sut  (busk p.gen q.gen)
        dox  (busk(sut dox) p.gen q.gen)
      ==
    ::
        [%wtcl *]
      =+  nor=$(gen p.gen, gol bool)
      =+  ^=  hiq  ^-  [p=type q=type]
          =+  fex=[p=(gain p.gen) q=(gain(sut dox) p.gen)]
          ?:  =(%void p.fex)
            [%void ?:(=(%void q.fex) %void ~|(%wtcl-z (play(sut q.fex) q.gen)))]
          ?:  =(%void q.fex)
            ~|(%mull-bonk-b !!)
          $(sut p.fex, dox q.fex, gen q.gen)
      =+  ^=  ran  ^-  [p=type q=type]
          =+  wux=[p=(lose p.gen) q=(lose(sut dox) p.gen)]
          ?:  =(%void p.wux)
            [%void ?:(=(%void q.wux) %void ~|(%wtcl-a (play(sut q.wux) r.gen)))]
          ?:  =(%void q.wux)
            ~|(%mull-bonk-c !!)
          $(sut p.wux, dox q.wux, gen r.gen)
      [(nice (fork p.hiq p.ran)) (fork q.hiq q.ran)]
    ::
        [%wtts *]
      =+  nob=~(bunt al p.gen)
      =+  waz=[p=(play nob) q=(play(sut dox) nob)]
      =+  ^=  syx  :-  p=(cove q:(mint %noun [%cnzz q.gen]))
                   q=(cove q:(mint(sut dox) %noun [%cnzz q.gen]))
      =+  pov=[p=(fish(sut p.waz) p.syx) q=(fish(sut q.waz) q.syx)]
      ?.  &(=(p.syx q.syx) =(p.pov q.pov))
        ~|(%mull-bonk-a !!)
      (beth bool)
    ::
        [%zpcb *]  ~_((show %o p.gen) $(gen q.gen))
        [%zpcm *]  [(nice (play p.gen)) (play(sut dox) p.gen)]
        [%zpcn ~]  =+(pet=seed [(nice p.pet) p.pet])
        [%zpfs *]
      ?:  vet
        ::  ~_  (dunk(sut (play p.gen)) 'also')
        ~|(%mull-skip !!)
      (beth %void)
    ::
        [%zpts *]  (beth %noun)
        [%zpsm *]
      =+  vos=$(gol %noun, gen q.gen)       ::  XX validate!
      [(nice (cell (play p.gen) p.vos)) (cell (play(sut dox) p.gen) q.vos)]
    ::
        [%zpzp ~]  (beth %void)
        *
      =+  doz=~(open ap gen)
      ?:  =(doz gen)
        ~_  (show [%c 'hoon'] [%q gen])
        ~|(%mull-open !!)
      $(gen doz)
    ==
    ::
    ++  beth
      |=  typ=type
      [(nice typ) typ]
    ::
    ++  nice
      |=  typ=type
      ::  ~_  (dunk(sut gol) 'need')
      ::  ~_  (dunk(sut typ) 'have')
      ~|  %mull-nice
      ?>  ?|(!vet (nest(sut gol) & typ))
      typ
    ::
    ++  grow
      |=  [mel=?(%gold %iron %lead %zinc) ruf=twig dab=(map term foot)]
      ~|  %mull-grow
      ^-  [p=type q=type]
      =+  dan=^$(gen ruf, gol %noun)
      =+  ^=  toc  :-  p=(core p.dan [%gold p.dan [~ dab]])
                   q=(core q.dan [%gold q.dan [~ dab]])
      =+  (bake(sut p.toc, dox q.toc) dab)
      :-  (nice (core p.dan mel p.dan [[%0 0] dab]))
      (core q.dan [mel q.dan [[%0 0] dab]])
    ::
    ++  bake
      |=  dab=(map term foot)
      ^-  *
      ?:  ?=(~ dab)
        ~
      =+  ^=  vad
          ?+  -.q.n.dab  !!
            %ash  ^$(gol %noun, gen p.q.n.dab)
            %elm  ~
          ==
      ?-    dab
          [* ~ ~]   vad
          [* ~ *]   [vad $(dab r.dab)]
          [* * ~]   [vad $(dab l.dab)]
          [* * *]   [vad $(dab l.dab) $(dab r.dab)]
      ==
    --
  ::
  ++  meet  |=(ref=type &((nest | ref) (nest(sut ref) | sut)))
  ++  nest
    ~/  %nest
    |=  [tel=? ref=type]
    ^-  ?
    =+  gil=*(set ,[p=type q=type])
    =<  dext
    |%
    ++  cong
      ^-  ?
      ?>  ?&(?=([%core *] sut) ?=([%core *] ref))
      ?:  =(q.sut q.ref)
        dext(sut p.sut, ref p.ref)
      ?.  ?&  dext(sut q.q.sut, ref p.sut)
              dext(sut p.sut, ref q.q.sut)
              dext(sut q.q.ref, ref p.ref)
          ==
        |
      ?&
        ?|(=(p.q.sut p.q.ref) =(%gold p.q.ref))
      ::
        ?|  (~(has in gil) [sut ref])
            %+  %=  cram
                  gil  (~(put in gil) [sut ref])
                  sut  sut(p q.q.sut)
                  ref  ref(p q.q.ref)
                ==
              q.r.q.sut
            q.r.q.ref
        ==
      ::
        ?-    p.q.sut
            %gold
          =+  pac=[s=q.q.sut r=q.q.ref]
          ?&  dext(sut s.pac, ref r.pac)
              dext(sut r.pac, ref s.pac)
          ==
        ::
            %iron
          =+  sam=[s=(peek(sut q.q.sut) %rite 2) r=(peek(sut q.q.ref) %rite 2)]
          dext(sut r.sam, ref s.sam)
        ::
            %lead  &
            %zinc
          =+  pal=[s=(peek(sut q.q.sut) %read 2) r=(peek(sut q.q.ref) %read 2)]
          dext(sut s.pal, ref r.pal)
        ==
      ==
    ::
    ++  cram
      |=  [dab=(map term foot) hem=(map term foot)]
      ^-  ?
      ?-    dab
          ~   =(hem ~)
          ^
        ?&  ?=(^ hem)
            =(p.n.dab p.n.hem)
            $(dab l.dab, hem l.hem)
            $(dab r.dab, hem r.hem)
            ?-    -.q.n.dab
                %ash
              ?&  ?=(%ash -.q.n.hem)
                  dext(sut (play p.q.n.dab), ref (play(sut ref) p.q.n.hem))
              ==
                %elm  =(q.n.dab q.n.hem)
                %oak  ?=(?(%oak %yew) -.q.n.hem)
                %yew
              ?&  ?=(%yew -.q.n.hem)
                  $(dab p.q.n.dab, hem p.q.n.hem)
              ==
            ==
        ==
      ==
    ::
    ++  dext
      ^-  ?
      =-  ?:  tyn
            &
          ?:  tel
            ::  ~_  (dunk %need)
            ::  ~_  (dunk(sut ref) %have)
            ~|(%type-fail !!)
          |
      ^=  tyn
      ?:  =(sut ref)
        &
      ?-    sut
          %void       sint
          %noun       &
      ::
          [%atom *]
        ?.  ?=([%atom *] ref)
          sint
        (fitz p.sut p.ref)
      ::
          [%cell *]
        ?.  ?=([%cell *] ref)
          sint
        ?&
          dext(sut p.sut, ref p.ref)
          dext(sut q.sut, ref q.ref)
        ==
      ::
          [%core *]
        ?.  ?=([%core *] ref)
          sint
        cong
      ::
          [%cube *]
        ?:  ?=([%cube *] ref)
          =(p.sut p.ref)
        sint
      ::
          [%bull *]
        ?&  dext(sut q.sut)
            dext(sut s.p.sut, ref (peek(sut ref) %free r.p.sut))
        ==
          [%face *]   dext(sut q.sut)
          [%fork *]
        ?.  ?=(?([%atom *] %noun [%cell *] [%cube *] [%core *]) ref)
          sint
        ?|(dext(tel |, sut p.sut) dext(tel |, sut q.sut))
      ::
          [%hold *]
        ?|
          (~(has in gil) [sut ref])
          dext(gil (~(put in gil) [sut ref]), sut repo)
        ==
      ==
    ::
    ++  sint
      ^-  ?
      ?-  ref
          [%atom *]   |
          [%cell *]   |
          [%fork *]   ?&(dext(ref p.ref) dext(ref q.ref))
          [%hold *]
        ?|
          (~(has in gil) [sut ref])
          dext(gil (~(put in gil) [sut ref]), ref repo(sut ref))
        ==
      ::
          %noun       |
          %void       &
          *           dext(ref repo(sut ref))
      ==
    --
  ::
  ++  park
    ~/  %park
    |=  [way=?(%read %rite %both %free) axe=axis]
    ^-  ?
    ?>  ?=([%core *] sut)
    ?|
      !vet
      ?-    way
          %both  =(%gold p.q.sut)
          %free  &
          %read
        ?-    p.q.sut
            %gold   &
            %iron   |
            %lead   |
            %zinc   =(2 (cap axe))
        ==
      ::
          %rite
        ?-    p.q.sut
            %gold   &
            %iron   =(2 (cap axe))
            %lead   |
            %zinc   |
        ==
      ==
    ==
  ::
  ++  peek
    ~/  %peek
    |=  [way=?(%read %rite %both %free) axe=axis]
    ^-  type
    ?:  =(1 axe)
      sut
    =+  [now=(cap axe) lat=(mas axe)]
    =+  gil=*(set type)
    |-  ^-  type
    ?-    sut
        [%atom *]   %void
        [%cell *]   ?:(=(2 now) ^$(sut p.sut, axe lat) ^$(sut q.sut, axe lat))
        [%core *]
      ?:  =(3 now)
        ?.  (park way lat)
          ::  ~_  (dunk 'type')
          ~_  (show [%c 'axis'] [%d axe])
          ~|(%peek-park !!)
        ^$(sut p.sut, axe lat)
      %noun
    ::
        [%fork *]   (fork $(sut p.sut) $(sut q.sut))
        [%hold *]
      ?:  (~(has in gil) sut)
        %void
      $(gil (~(put in gil) sut), sut repo)
    ::
        %void       %void
        %noun       %noun
        *           $(sut repo)
    ==
  ::
  ++  play
    ~/  %play
    =>  .(vet |)
    |=  gen=twig
    ^-  type
    ?-  gen
      [^ *]      (cell $(gen p.gen) $(gen q.gen))
      [%bcpt *]  $(gen (~(whip al q.gen) p:(seep %read p.gen)))
      [%brcn *]  (core sut %gold sut [[%0 0] p.gen])
      [%cnts *]  =+  lar=(foil (seek %read p.gen))
                 =+  mew=(snub q.gen)
                 =+  rag=q.q.lar
                 %-  fire
                 |-  ^-  (list ,[p=type q=foot])
                 ?~  mew
                   rag
                 $(mew t.mew, rag q:(tock p.i.mew ^$(gen q.i.mew) rag))
      [%dtkt *]  %noun
      [%dtls *]  [%atom %$]
      [%dtzy *]  ?:(=(%f p.gen) ?>((lte q.gen 1) bool) [%atom p.gen])
      [%dtzz *]  [%cube q.gen ?:(.?(q.gen) %noun [%atom p.gen])]
      [%dttr *]  %noun
      [%dtts *]  bool
      [%dtwt *]  bool
      [%ktbr *]  (wrap(sut $(gen p.gen)) %iron)
      [%kthx *]  $(gen p.gen)
      [%ktls *]  $(gen p.gen)
      [%ktpm *]  (wrap(sut $(gen p.gen)) %zinc)
      [%ktsg *]  $(gen p.gen)
      [%ktts *]  (conk(sut $(gen q.gen)) p.gen)
      [%ktwt *]  (wrap(sut $(gen p.gen)) %lead)
      [%sgzp *]  ~_(duck(sut ^$(gen p.gen)) $(gen q.gen))
      [%sggr *]  $(gen q.gen)
      [%tsgr *]  $(gen q.gen, sut $(gen p.gen))
      [%tstr *]  $(gen r.gen, sut (busk p.gen q.gen))
      [%wtcl *]  =+  [fex=(gain p.gen) wux=(lose p.gen)]
                 %+  fork
                   ?:(=(%void fex) %void $(sut fex, gen q.gen))
                 ?:(=(%void wux) %void $(sut wux, gen r.gen))
      [%zpcb *]  ~_((show %o p.gen) $(gen q.gen))
      [%zpcm *]  (play p.gen)
      [%zpcn ~]  p:seed
      [%zpfs *]  %void
      [%zpsm *]  (cell $(gen p.gen) $(gen q.gen))
      [%zpts *]  %noun
      [%zpzp ~]  %void
      *          =+  doz=~(open ap gen)
                 ?:  =(doz gen)
                   ~_  (show [%c 'hoon'] [%q gen])
                   ~|(%play-open !!)
                 $(gen doz)
    ==
  ::
  ++  reco
    |*  fuy=_|=(p=type p)
    =+  por=repo
    =+  yot=(fuy por)
    ?:  =(yot por)
      ?:(=(%void por) por sut)
    yot
  ::
  ++  repo
    ^-  type
    ?-  sut
      [%bull *]   q.sut
      [%core *]   [%cell %noun p.sut]
      [%cube *]   q.sut
      [%face *]   q.sut
      [%hold *]   (rest p.sut)
      %noun       [%fork [%atom %$] [%cell %noun %noun]]
      *           ~|(%repo-fltt !!)
    ==
  ::
  ++  rest
    ~/  %rest
    |=  leg=(list ,[p=type q=twig])
    ^-  type
    ?:  (lien leg |=([p=type q=twig] (~(has in fan) [p q])))
      ~|(%rest-loop !!)
    =>  .(fan (~(gas in fan) leg))
    %+  roll
      %-  %~  tap
            in
          %-  ~(gas in *(set type))
          (turn leg |=([p=type q=twig] (play(sut p) q)))
      ~
    =+([p=*type q=`type`%void] |.((fork p q)))
  ::
  ++  seek
    ~/  %seek
    |=  [way=?(%read %rite %both %free) hyp=wing]
    ^-  port
    ?~  hyp
      [1 %& sut]
    =>  .(i.hyp ?^(i.hyp i.hyp [%| p=0 q=i.hyp]))
    =+  zar=$(hyp t.hyp)
    =+  ^=  syp
        ?-    -.q.zar
            &  p.q.zar
            |  (fire (turn q.q.zar |=([p=type q=foot] [p [%ash ~ 1]])))
        ==
    ?-    i.hyp
        [& *]
      [(peg p.zar p.i.hyp) %& (peek(sut syp) way p.i.hyp)]
    ::
        [| *]
      =>  .(sut syp)
      =+  hud=(fink p.i.hyp way q.i.hyp)
      [(peg p.zar p.hud) q.hud]
    ==
  ::
  ++  seep
    |=  [way=?(%read %rite %both %free) hyp=wing]
    ^-  [p=axis q=type]
    =+  zar=(seek way hyp)
    ?>(?=(& -.q.zar) [p.zar p.q.zar])
  ::
  ++  sift
    |=  ref=type
    ~+
    ^-  type
    ~|(%sift-lose ?>((nest(sut ref) & -:!>(*typo)) ref))
  ::
  ++  snub
    ~/  %snub
    |=  har=(list ,[p=wing q=twig])
    ^-  (list ,[p=wing q=twig])
    (turn har |=([a=wing b=twig] [(flop a) b]))
  ::
  ++  tack
    ~/  %tack
    |=  [peh=wing mur=type]
    =+  axe=1
    |-  ^-  [p=axis q=type]
    ?~  peh
      [axe mur]
    =>  .(i.peh ?^(i.peh i.peh [%| p=0 q=i.peh]))
    ?-    i.peh
        [& *]
      =+  ^=  sap  ^-  (unit term)
          ?.(&(=(1 p.i.peh) ?=([%face *] sut)) ~ [~ p.sut])
      =+  vas=(peek %rite p.i.peh)
      =+  gav=$(peh t.peh, sut vas, axe (peg axe p.i.peh))
      =+  heh=(heal ~ p.i.peh q.gav)
      [p.gav ?~(sap heh (face u.sap heh))]
    ::
        [| *]
      =+  dob=`post`(need q:(fino p.i.peh %rite q.i.peh))
      ~|  [%tack-limb q.i.peh]
      ?:  ?=(%2 -.q.dob)
        =+  hoc=(peg axe p.dob)
        =+  guh=$(peh t.peh, sut s.p.q.dob, axe (peg hoc r.p.q.dob))
        =+  zig=$(peh q.p.q.dob, sut q.q.dob, mur q.guh)
        =+  zug=(heal [~ q.i.peh] p.dob (busk(sut q.zig) p.p.q.dob q.p.q.dob))
        [p.guh zug]
      =+  wuf=(flay (flee dob))
      =+  gav=$(peh t.peh, sut q.wuf, axe (peg axe p.wuf))
      [p.gav (heal [~ q.i.peh] p.wuf q.gav)]
    ==
  ::
  ++  tock
    ~/  %tock
    |=  [peh=wing mur=type men=(list ,[p=type q=foot])]
    ^-  [p=axis q=(list ,[p=type q=foot])]
    =-  [(need p.wib) q.wib]
    ^=  wib
    |-  ^-  [p=(unit axis) q=(list ,[p=type q=foot])]
    ?~  men
      [*(unit axis) ~]
    =+  geq=(tack(sut p.i.men) peh mur)
    =+  mox=$(men t.men)
    [(mate p.mox `_p.mox`[~ p.geq]) [[q.geq q.i.men] q.mox]]
  ::
  ++  wrap
    ~/  %wrap
    |=  yoz=?(%lead %iron %zinc)
    ^-  type
    ?-  sut
      [%core *]  ?.(=(%gold p.q.sut) ~|(%wrap-metl !!) sut(p.q yoz))
      [%fork *]  (fork $(sut p.sut) $(sut q.sut))
      [%hold *]  $(sut repo)
      *          ~|(%wrap-type !!)
    ==
  --
::::::::::::::::::::::::::::::::::::::::::::::::::::::::::
::                section 2fD, grammar                  ::
::
++  vang
  |=  [bug=? wer=path]
  %*(. vast bug bug, wer wer)
::
++  vast
  =+  [bug=`?`| was=*(set path) wer=*path]
  |%
  ++  gash  %+  cook
              |=  a=(list tyke)  ^-  tyke
              ?~(a ~ (weld i.a $(a t.a)))
            (more fas gasp)
  ++  gasp  ;~  pose
              %+  cook
                |=([a=tyke b=tyke c=tyke] :(weld a b c))
              ;~  plug
                (cook |=(a=(list) (turn a |=(b=* ~))) (star tis))
                (cook |=(a=twig [[~ a] ~]) hasp)
                (cook |=(a=(list) (turn a |=(b=* ~))) (star tis))
              ==
              (cook |=(a=(list) (turn a |=(b=* ~))) (plus tis))
            ==
  ++  glam  ~+((glue ace))
  ++  hasp  ;~  pose
              (ifix [sel ser] wide)
              (stag %cnhp (ifix [pel per] (most ace wide)))
              %+  cook
                |=(a=coin [%dtzy ?:(?=([~ %tas *] a) %tas %ta) ~(rent co a)])
              nuck:so
            ==
  ++  mota  %+  cook
              |=([a=tape b=tape] (rap 3 (weld a b)))
            ;~(plug (star low) (star hig))
  ::
  ++  plex
    |=  gen=twig  ~|  [%plex gen]  ^-  path
    ?:  ?=([%zpcb *] gen)
      $(gen q.gen)
    ?>  ?=([%clsg *] gen)
    (turn p.gen |=(a=twig ?>(?=(%dtzy -.a) q.a)))
  ::
  ++  pray
    |=  gen=twig  ~|  %pray  ^-  twig
    =+  rev=(plex gen)
    ?:  (~(has in was) rev)
      ~|(%pray-loop !!)
    =+  ruv=`path`(weld rev `path`[%hoon ~])
    =+  txt=(,@ta .^(%cx ruv))
    ~|  ruv
    %+  rash  txt
    (ifix [gay gay] tall(was (~(put in was) rev), wer rev))
  ::
  ++  prey
    |=  gun=(list twig)  ^-  twig
    ?~  gun    [~ 1]
    ?~  t.gun  (pray i.gun)
    [%tsgr (pray i.gun) $(gun t.gun)]
  ::
  ++  phax
    |=  ruw=(list (list beer))
    =+  [yun=*(list twig) cah=*(list ,@)]
    =+  wod=|=([a=tape b=(list twig)] ^+(b ?~(a b [[%clfs %smdq (flop a)] b])))
    |-  ^+  yun
    ?~  ruw
      (flop (wod cah yun))
    ?~  i.ruw  $(ruw t.ruw)
    ?@  i.i.ruw
      $(i.ruw t.i.ruw, cah [i.i.ruw cah])
    $(i.ruw t.i.ruw, cah ~, yun [p.i.i.ruw (wod cah yun)])
  ::
  ++  posh
    |=  [pre=(unit tyke) pof=(unit ,[p=@ud q=tyke])]
    ^-  (list twig)
    ~|  %posh-fail
    =+  wom=(poof wer)
    =+  ^=  yez
        ?~  pre  wom
        =+  moz=(poon wom u.pre)
        ?~(pof moz (weld moz (slag (lent u.pre) wom)))
    ?~  pof  yez
    =+  zey=(flop yez)
    =+  [moz=(scag p.u.pof zey) gul=(slag p.u.pof zey)]
    (weld (flop gul) (poon (flop moz) q.u.pof))
  ::
  ++  poof  |=(pax=path ^-(tusk (turn pax |=(a=@ta [%dtzy %ta a]))))
  ++  poon
    |=  [pag=tusk goo=tyke]
    ^-  tusk
    ?~  goo  ~
    :-  ?^(i.goo u.i.goo ?>(?=(^ pag) i.pag))
    $(goo t.goo, pag ?~(pag ~ t.pag))
  ::
  ++  poor
    %+  cook  posh
    ;~  plug
      (stag ~ gash)
      ;~(pose (stag ~ ;~(pfix cen porc)) (easy ~))
    ==
  ::
  ++  porc
    ;~  plug
      (cook |=(a=(list) (lent a)) (star cen))
      ;~(pfix fas gash)
    ==
  ::
  ++  rump
    %+  sear
      |=  [a=wing b=(unit twig)]  ^-  (unit twig)
      ?~(b [~ %cnzz a] ?.(?=([@ ~] a) ~ [~ [%dtzz %tas i.a] u.b]))
    ;~(plug rope ;~(pose (stag ~ ;~(pfix fas wide)) (easy ~)))
  ::
  ++  rood
    ;~  pfix  fas
      (stag %clsg poor)
    ==
  ::
  ++  rupl
    %+  cook
      |=  [a=? b=(list twig) c=?]
      ?:  a
        ?:  c
          [%clsg [%clsg b] ~]
        [%clsg b]
      ?:  c
        [%clsg [%cltr b] ~]
      [%cltr b]
    ;~  plug
      ;~  pose
        (cold | (just '['))
        (cold & (jest '~['))
      ==
    ::
      ;~  pose
        (ifix [ace gap] (most gap tall))
        (most ace wide)
      ==
    ::
      ;~  pose
        (cold & (jest ']~'))
        (cold | (just ']'))
      ==
    ==
  ::
  ++  sail                                              ::  template language
    |=  tol=?  =|  lin=?
    |%
    ++  ape                                             ::  product twig
      %-  cook
      :_  amp
      |=  tum=tuna  ^-  twig
      ?:  ?=([%e *] tum)
        [p.tum (sag q.tum)]
      (sag tum ~)
    ::
    ++  amp                                             ::  entry point
      ;~(pfix sem ?:(tol bam bat))
    ::
    ++  bam                                             ::  tall top
      %+  knee  *tuna  |.  ~+
      ;~  pose
        (stag %f ;~(pfix (plus ace) (cook rab puv)))
        (stag %e ;~(plug hag nal))
        (stag %e hul)
        (stag %f nup)
        ;~(pfix tis (stag %f nol))
        ;~(pfix hep (stag %a ;~(pfix gap tall)))
        ;~(pfix lus (stag %b ;~(pfix gap tall)))
        ;~(pfix tar (stag %c ;~(pfix gap tall)))
        ;~(pfix cen (stag %d ;~(pfix gap tall)))
        (easy [%f [%a [%smdq 10 ~]] ~])
      ==
    ::
    ++  bat                                             ::  wide outer top
      %+  knee  *tuna  |.  ~+
      ;~  pose
        (stag %f nup)
        (stag %f ped)
        (stag %e ;~(plug hig lif))
      ==
    ::
    ++  bet                                             ::  wide inner top
      %+  knee  *tuna  |.  ~+
      ;~  pose
        bat
        ;~(pfix hep (stag %a wide))
        ;~(pfix lus (stag %b wide))
        ;~(pfix tar (stag %c wide))
        ;~(pfix cen (stag %d wide))
      ==
    ::
    ++  fry                                             ::  mane as twig
      %+  cook
        |=  [a=@tas b=(unit ,@tas)]
        ?~  b
          [%dtzz %tas a]
        [[%dtzz %tas a] [%dtzz %tas u.b]]
      ;~(plug sym ;~(pose (stag ~ ;~(pfix cab sym)) (easy ~)))
    ::
    ++  hag                                             ::  script or style
      %+  cook  |=(a=twig a)
      ;~  plug
        (stag %dtzz (stag %tas ;~(pose (jest %script) (jest %style))))
        (stag %clsg jaw)
      ==
    ::
    ++  hig                                             ::  simple head
      (cook |=([a=twig b=(list twig)] [a %clsg b]) hog)
    ::
    ++  hog                                             ::  tag head
      %+  cook
        |=  $:  a=twig
                b=(unit ,@tas)
                c=(unit ,@tas)
                d=(unit twig)
                e=(list twig)
            ==
        ^-  [twig (list twig)]
        =.  e  ?~(b e [[[%dtzz %tas %class] [%smdq (trip u.b)]] e])
        =.  e  ?~(c e [[[%dtzz %tas %id] [%smdq (trip u.c)]] e])
        =.  e  ?~(d e [[[%dtzz %tas %href] u.d] e])
        [a e]
      ;~  plug
        fry
        ;~(pose (stag ~ ;~(pfix dot sym)) (easy ~))
        ;~(pose (stag ~ ;~(pfix hax sym)) (easy ~))
        ;~(pose (stag ~ ;~(pfix fas (stag %smdq soil))) (easy ~))
        ;~  pose
          %+  ifix  [pel per]
          %+  more  ;~(plug com ace)
          ;~(plug fry ;~(pfix ace wide))
        ::
          (easy ~)
        ==
      ==
    ::
    ++  hoy                                             ::  tall attributes
      %-  star
      ;~  pfix  ;~(plug gap tis)
        ;~(plug fry ;~(pfix gap tall))
      ==
    ::
    ++  hul                                             ::  tall preface
      %+  cook
        |=  [a=[p=twig q=(list twig)] b=(list twig) c=(list tuna)]
        ^-  [twig (list tuna)]
        [[p.a %clsg (weld q.a b)] c]
      ;~(plug hog hoy nol)
    ::
    ++  jaw                                             ::  wide attributes
      ;~  pose
        %+  ifix  [pel per]
        %+  more  ;~(plug com ace)
        ;~(plug fry ;~(pfix ace wide))
      ::
        (easy ~)
      ==
    ::
    ++  lif                                             ::  wide elements
      %+  cook  |=(a=(list tuna) a)
      ;~(pose ;~(pfix col pep) (cold ~ sem) (easy ~))
    ::
    ++  luf                                             ::  wide elements
      %+  cook  |=(a=(list tuna) a)
      (star ;~(pfix ace bet))
    ::
    ++  nal                                             ::  unescaped tall tail
      %+  cook  |=(a=(list tuna) a)
      %+  ifix  [gap ;~(plug gap duz)]
      %+  most  gap
      ;~  pfix  sem
        ;~  pose
          ;~  pfix  ace
            %+  cook
              |=  a=tape
              [%a %smdq (weld a `tape`[`@`10 ~])]
            (star (shim 32 255))
          ==
          (easy [%a %smdq `@`10 ~])
        ==
      ==
    ::
    ++  nol                                             ::  tall tail
      ?>  tol
      %+  cook  |=(a=(list tuna) a)
      ;~  pose
        (cold ~ sem)
        ;~(pfix col pep(tol |))
        ;~(pfix ;~(plug col ace) (cook rab(tol |) puv))
        (ifix [gap ;~(plug gap duz)] (most gap amp))
      ==
    ::
    ++  nup                                             ::  wide quote
      %+  cook  |=(a=(list tuna) a)
      ;~  pose
        ;~(less (jest '"""') (ifix [doq doq] (cook rab puv)))
        (inde (ifix [(jest '"""\0a') (jest '\0a"""')] (cook rab puv(lin |))))
      ==
    ::
    ++  pab  (ifix [kel ker] ;~(plug hig luf))          ::  bracketed element
    ++  ped                                             ::  wide flow
      %+  cook  |=(a=(list tuna) a)
      (ifix [pel per] (more ace bet))
    ::
    ++  pep                                             ::  wrapped tuna
      %+  cook  |=(a=(list tuna) a)
      ;~  pose
        ped
        (ifix [pel per] (more ace bet))
        (cook |=(@t [%a %smdq (trip +<)]~) qut)
        ;~  plug
          bat
          (easy ~)
        ==
      ==
    ::
    ++  puv                                             ::  wide/tall flow
      %+  cook  |=(a=(list beet) a)
      %-  star
      ;~  pose
        ;~(pfix bas ;~(pose (mask "-+*%;\{") bas doq bix:ab))
        ;~(pfix hep (stag %a sump))
        ;~(pfix lus (stag %b sump))
        ;~(pfix tar (stag %c sump))
        ;~(pfix cen (stag %d sump))
        ;~(pfix sem (stag %e pab(tol |)))
        ;~(less bas kel ?:(tol fail doq) prn)
        ?:(lin fail ;~(less (jest '\0a"""') (just '\0a')))
        (stag %a sump)
      ==
    ::
    ++  rab                                             ::  beet to tuna
      |=  reb=(list beet)
      ^-  (list tuna)
      =|  [sim=(list ,@) tuz=(list tuna)]
      |-  ^-  (list tuna)
      ?~  reb
        =.  sim
          ?.  tol   sim
          [10 |-(?~(sim sim ?:(=(32 i.sim) $(sim t.sim) sim)))]
        ?~(sim tuz [[%a %smdq (flop sim)] tuz])
      ?@  i.reb
        $(reb t.reb, sim [i.reb sim])
      =+  zut=$(reb t.reb, sim ~)
      ?~  sim  [i.reb zut]
      [[%a %smdq (flop sim)] i.reb zut]
    ::
    ++  sag                                             ::  tuna to twig
      |=  [lut=(list tuna)]
      ^-  twig
      :-  %cltr
      |-  ^-  (list twig)
      ?~  lut  [[%dtzz %n ~] ~]
      ?-  -.i.lut
        %a  [[%clfs p.i.lut] $(lut t.lut)]
        %b  [p.i.lut $(lut t.lut)]
        %c  :_  ~
            :+  %cndt  `twig`[p.i.lut [%cltr $(lut t.lut)]]
            :+  %tsbr  `tile`[[%axil %noun] [%axil %noun]]
            :-  %brcn
            ^-  (map term foot)
            :_  [~ ~]
            =+  sug=[[%& 12] ~]
            :+  %$  %elm
            :^  %wtsg  sug
              [%cnts sug [[[[%& 1] ~] [~ 13]] ~]]
            [%cnts sug [[[[%& 3] ~] [%cnts [%$ ~] [[sug [~ 25]] ~]]] ~]]
        %d  [[%cnhp p.i.lut [%cltr $(lut t.lut)] ~] ~]
        %e  [[p.i.lut ^$(lut [[%f q.i.lut] ~])] $(lut t.lut)]
        %f  $(lut (weld p.i.lut t.lut))
      ==
    --
  ::
  ++  scat
    %+  knee  *twig  |.  ~+
    %-  stew
    ^.  stet  ^.  limo
    :~
      :-  '!'
        ;~  pose
          (stag %wtzp ;~(pfix zap wide))
          (stag %zpzp (cold ~ ;~(plug zap zap)))
          (stag %zpcn (cold ~ ;~(plug zap cen)))
        ==
      :-  '$'
        rump
        ::  (cook |=(a=wing [%cnts a ~]) rope)
      :-  '%'
        ;~  pfix  cen
          ;~  pose
            (cook |=([a=@ud b=tyke] [%clsg (posh ~ ~ a b)]) porc)
            (stag %dtzz (stag %tas (cold %$ buc)))
            (stag %dtzz (stag %f (cold & pam)))
            (stag %dtzz (stag %f (cold | bar)))
            (stag %dtzz (stag %ta qut))
            (cook (jock &) nuck:so)
            (cook |=(a=(list) [%clsg (posh ~ ~ (lent a) ~)]) (star cen))
            ::  (easy [%clsg (poof wer)])
          ==
        ==
      :-  '&'
        ;~  pose
          (cook |=(a=wing [%cnts a ~]) rope)
          (stag %wtpm ;~(pfix pam (ifix [pel per] (most ace wide))))
          (stag %dtzy (stag %f (cold & pam)))
        ==
      :-  '\''
        (stag %dtzy (stag %t qut))
      :-  '('
        (stag %cnhp (ifix [pel per] (most ace wide)))
      :-  '*'
        ;~  pose
          (stag %bctr ;~(pfix tar hill))
        ==
      :-  '+'
        ;~  pose
          (stag %dtls ;~(pfix lus (ifix [pel per] wide)))
        ::
          %+  cook
            |=  a=(list (list beer))
            :-  %clfs
            [%smdq |-(?~(a ~ (weld i.a $(a t.a))))]
          (most dog ;~(pfix lus soil))
        ::
          (cook |=(a=wing [%cnts a ~]) rope)
        ==
      :-  '-'
        ;~  pose
          (stag %dtzy tash:so)
        ::
          %+  cook
            |=  a=(list (list beer))
            [%clsg (phax a)]
          (most dog ;~(pfix hep soil))
        ::
          (cook |=(a=wing [%cnts a ~]) rope)
        ==
      :-  '.'
        ;~  pose
          %+  cook
            |=  a=coin  ^-  twig
            ?-  -.a
              ~      [%dtzy p.a]
              %blob  [%dtzz %$ p.a]
              %many  [%cltr (turn p.a |=(b=coin ^$(a b)))]
            ==
          ;~(pfix dot perd:so)
        ::
          (cook |=(a=wing [%cnts a ~]) rope)
        ==
      :-  ['0' '9']
        (stag %dtzy bisk:so)
      :-  ':'
        ;~  pfix  col
          ;~  pose
            (stag %smcl (ifix [pel per] (most ace wide)))
            ;~(pfix fas (stag %clfs wide))
          ==
        ==
      :-  '='
        (stag %dtts ;~(pfix tis (ifix [pel per] ;~(glam wide wide))))
      :-  '?'
        (stag %bccm (stag %fern ;~(pfix wut (ifix [pel per] (most ace toil)))))
      :-  '['
        rupl
      :-  ','
        (stag %bccm ;~(pfix com hill))
      :-  '^'
        ;~  pose
          ;~  pfix  ket
            ;~  pose
              ;~  pfix  col
                %+  cook
                  |=  [a=tile b=twig]                     ::  XX shd be static
                  =+  rev=(plex b)
                  :+  %smsm  ~(clam al a)
                  [%dtkt %dtzz %$ %cx rev]
                ;~(plug hill rood)
              ==
              (cook prey (most ket rood))
            ==
          ==
          (stag %cnzz rope)
          (stag %bczp (cold %cell ket))
        ==
      :-  '_'
        (stag %bccb ;~(pfix cab hill))
      :-  '`'
        ;~  pfix  tec
          ;~  pose
            %+  cook
              |=([a=@ta b=twig] [%ktls [%dtzy a 0] [%ktls [%dtzy %$ 0] b]])
            ;~(pfix pat ;~(plug mota ;~(pfix tec wide)))
            (stag %kthp ;~(plug toil ;~(pfix tec wide)))
            (stag %ktls ;~(pfix lus ;~(plug wide ;~(pfix tec wide))))
            (cook |=(a=twig [[%dtzz %n ~] a]) wide)
          ==
        ==
      :-  '#'
        ;~(pfix hax rupl)
      :-  '"'
        %+  cook
          |=  a=(list (list beer))
          [%smdq |-(?~(a ~ (weld i.a $(a t.a))))]
        (most dog soil)
      :-  ['a' 'z']
        rump
      :-  '|'
        ;~  pose
          (cook |=(a=wing [%cnts a ~]) rope)
          (stag %wtbr ;~(pfix bar (ifix [pel per] (most ace wide))))
          (stag %dtzy (stag %f (cold | bar)))
        ==
      :-  '~'
        ;~  pose
          rupl
        ::
          ;~  pfix  sig
            ;~  pose
              (stag %clsg (ifix [sel ser] (most ace wide)))
            ::
              %+  stag  %cnsg
              %+  ifix
                [pel per]
              ;~(glam rope wide (stag %cltr (most ace wide)))
            ::
              (cook (jock |) twid:so)
              (easy [%bczp %null])
            ==
          ==
        ==
      :-  '/'
        rood
      :-  '<'
        (ifix [gal gar] (stag %hxgl (most ace wide)))
      :-  '>'
        (ifix [gar gal] (stag %hxgr (most ace wide)))
    ==
  ++  soil
    ;~  pose
      ;~  less  (jest '"""')
        %+  ifix  [doq doq]
        %-  star  
        ;~  pose
          ;~(pfix bas ;~(pose bas doq kel bix:ab))
          ;~(less doq bas kel prn)
          (stag ~ sump)
        ==
      ==
    ::
      %-  inde  %+  ifix
        [(jest '"""\0a') (jest '\0a"""')]
      %-  star  
      ;~  pose
        ;~(pfix bas ;~(pose bas kel bix:ab))
        ;~(less bas kel prn)
        ;~(less (jest '\0a"""') (just `@`10))
        (stag ~ sump)
      ==
    ==
  ++  sump  (ifix [kel ker] (stag %cltr (most ace wide)))
  ++  noil
    |=  tol=?
    =<  ;~  pfix  buc
          %-  stew
          ^.  stet  ^.  limo
          :~
            ['|' (rung bar %reed exqb)]
            ['&' (rung pam %bush exqb)]
            ['?' (rung wut %fern exqc)]
            ['_' (rung cab %weed exqd)]
            ['^' (rung ket %herb exqd)]
            ['=' (rung tis %bark exqe)]
            :-  '+'
              %+  cook
                |=([a=tile b=tile] [%weed [%brls a [%bccb b]]])
              ;~(pfix lus (toad exqb))
            :-  '%'
              ;~  pfix  cen
                %+  sear
                  |=  a=(list tile)  ^-  (unit tile)
                  =-  ?~(b ~ ?~(u.b ~ [~ %kelp i.u.b t.u.b]))
                  ^=  b
                  |-  ^-  (unit (list line))
                  ?~  a  [~ ~]
                  =+  c=$(a t.a)
                  ?~  c  ~
                  ?.  ?=([[%leaf *] *] i.a)  ~
                  [~ [p.i.a q.i.a] u.c]
                (toad exqc)
              ==
            :-  ':'
              ;~  pfix  col
                %+  cook
                  |=(a=(list tile) ?~(a !! ?~(t.a i.a [i.a $(a t.a)])))
                (toad exqc)
              ==
          ==
        ==
    |%
    ++  toad
      |*  har=_exqa
      =+  dur=(ifix [pel per] $:har(tol |))
      ?:(tol ;~(pose ;~(pfix gap $:har(tol &)) dur) dur)
    ::
    ++  rung
      |*  [dif=_rule tuq=* har=_exqa]
      ;~(pfix dif (stag tuq (toad har)))
    ::
    ++  gunk  ~+((glue muck))
    ++  muck  ?:(tol gap ace)
    ++  butt  |*(zor=_rule ?:(tol ;~(sfix zor ;~(plug gap duz)) zor))
    ++  loaf  ?:(tol howl toil)
    ++  lobe  ?:(tol tall wide)
    ++  exqa  |.(loaf)
    ++  exqb  |.(;~(gunk loaf loaf))
    ++  exqc  |.((butt (most muck loaf)))
    ++  exqd  |.(lobe)
    ++  exqe  |.(;~(gunk sym loaf))
    --
  ++  norm                                              ::  rune regular form
    |=  tol=?
    =<  %-  stew
        ^.  stet  ^.  limo
        :~  :-  '|'
              ;~  pfix  bar
                %-  stew
                ^.  stet  ^.  limo
                :~  ['_' (rune cab %brcb expu)]
                    ['%' (rune cen %brcn expe)]
                    ['.' (rune dot %brdt expa)]
                    ['/' (rune fas %brfs expu)]
                    ['-' (rune hep %brhp expa)]
                    ['^' (rune ket %brkt expr)]
                    ['+' (rune lus %brls expo)]
                    ['*' (rune tar %brtr expo)]
                    ['=' (rune tis %brts expo)]
                    ['?' (rune wut %brwt expa)]
                ==
              ==
            :-  '%'
              ;~  pfix  cen
                %-  stew
                ^.  stet  ^.  limo
                :~  ['_' (rune cab %cncb exph)]
                    [':' (rune col %cncl expb)]
                    ['.' (rune dot %cndt expb)]
                    ['^' (rune ket %cnkt expd)]
                    ['+' (rune lus %cnls expc)]
                    ['-' (rune hep %cnhp expk)]
                    ['~' (rune sig %cnsg expq)]
                    ['*' (rune tar %cntr expm)]
                    ['=' (rune tis %cnts exph)]
                ==
              ==
            :-  '$'
              ;~  pose
                (rune cab %bccb expv)
                (rune com %bccm expv)
                (stag %bccm (noil tol))
              ==
            :-  ':'
              ;~  pfix  col
                %-  stew
                ^.  stet  ^.  limo
                :~  ['_' (rune cab %clcb expb)]
                    ::  ['~' (rune cen %clcn exps)]
                    ['/' (rune fas %clfs expa)]
                    ['^' (rune ket %clkt expd)]
                    ['+' (rune lus %clls expc)]
                    ['-' (rune hep %clhp expb)]
                    ['~' (rune sig %clsg exps)]
                    ['*' (rune tar %cltr exps)]
                ==
              ==
            :-  '.'
              ;~  pfix  dot
                %-  stew
                ^.  stet  ^.  limo
                :~  ['+' (rune lus %dtls expa)]
                    ['*' (rune tar %dttr expb)]
                    ['=' (rune tis %dtts expb)]
                    ['?' (rune wut %dtwt expa)]
                    ['^' (rune ket %dtkt expn)]
                ==
              ==
            :-  '^'
              ;~  pfix  ket
                %-  stew
                ^.  stet  ^.  limo
                :~  ['|' (rune bar %ktbr expa)]
                    ['.' (rune dot %ktdt expb)]
                    ['-' (rune hep %kthp expo)]
                    ['+' (rune lus %ktls expb)]
                    ['#' (rune hax %kthx expb)]
                    ['&' (rune pam %ktpm expa)]
                    ['~' (rune sig %ktsg expa)]
                    ['=' (rune tis %ktts expg)]
                    ['?' (rune wut %ktwt expa)]
                ==
              ==
            :-  '~'
              ;~  pfix  sig
                %-  stew
                ^.  stet  ^.  limo
                :~  ['|' (rune bar %sgbr expb)]
                    ['$' (rune buc %sgbc expg)]
                    ['_' (rune cab %sgcb expb)]
                    ['%' (rune cen %sgcn hind)]
                    ['/' (rune fas %sgfs hine)]
                    ['<' (rune gal %sggl hinb)]
                    ['>' (rune gar %sggr hinb)]
                    ['+' (rune lus %sgls hinc)]
                    ['&' (rune pam %sgpm hinf)]
                    ['?' (rune wut %sgwt hing)]
                    ['=' (rune tis %sgts expb)]
                    ['!' (rune zap %sgzp expb)]
                ==
              ==
            :-  ';'
              ;~  pfix  sem
                %-  stew
                ^.  stet  ^.  limo
                :~  [':' (rune col %smcl expi)]
                    ['.' (rune dot %smdt expi)]
                    ['~' (rune sig %smsg expi)]
                    [';' (rune sem %smsm expb)]
                ==
              ==
            :-  '='
              ;~  pfix  tis
                %-  stew
                ^.  stet  ^.  limo
                :~  ['|' (rune bar %tsbr expo)]
                    ['.' (rune dot %tsdt expq)]
                    ['^' (rune ket %tskt expd)]
                    [':' (rune col %tscl expp)]
                    ['<' (rune gal %tsgl expb)]
                    ['>' (rune gar %tsgr expb)]
                    ['-' (rune hep %tshp expb)]
                    ['*' (rune tar %tstr expj)]
                    ['+' (rune lus %tsls expb)]
                    ['~' (rune sig %tssg expi)]
                ==
              ==
            :-  '?'
              ;~  pfix  wut
                %-  stew
                ^.  stet  ^.  limo
                :~  ['|' (rune bar %wtbr exps)]
                    [':' (rune col %wtcl expc)]
                    ['.' (rune dot %wtdt expc)]
                    ['<' (rune gal %wtgl expb)]
                    ['>' (rune gar %wtgr expb)]
                    ['-' (rune hep %wthz expx)]
                    ['^' (rune ket %wtkz expf)]
                    ['=' (rune tis %wtts expw)]
                    ['+' (rune lus %wtlz expy)]
                    ['&' (rune pam %wtpm exps)]
                    ['@' (rune pat %wtpz expf)]
                    ['~' (rune sig %wtsz expf)]
                    ['!' (rune zap %wtzp expa)]
                ==
              ==
            :-  '!'
              ;~  pfix  zap
                %-  stew
                ^.  stet  ^.  limo
                :~  [':' ;~(pfix col (toad expz))]
                    [',' (rune com %zpcm expb)]
                    [';' (rune sem %zpsm expb)]
                    ['^' ;~(pfix ket (cook prey (toad exps)))]
                    ['>' (rune gar %zpgr expa)]
                    ['=' (rune tis %zpts expa)]
                    ['?' (rune wut %zpwt hinh)]
                ==
              ==
        ==
    |%
    ++  boog                                            ::  core arms
      %+  knee  [p=*term q=*foot]  |.  ~+
      ;~  pfix  lus
        ;~  pose
          %+  cook
            |=([a=%ash b=term c=twig] [b a c])
          ;~  gunk
            (cold %ash (just '+'))
            ;~(pose (cold %$ buc) sym)
            loaf
          ==
        ::
          %+  cook
            |=([a=%elm b=term c=twig] [b a c])
          ;~  gunk
            (cold %elm (just '-'))
            ;~(pose (cold %$ buc) sym)
            loaf
          ==
        ::
          %+  cook
            |=([a=%oak b=term] [b a ~])
          ;~  gunk
            (cold %oak (just '|'))
            ;~(pose (cold %$ buc) sym)
          ==
        ==
      ==
    ::
    ++  wisp                                            ::  core tail
      %-  ulva
      %+  cook
        |=(a=(list ,[p=term q=foot]) (~(gas by *(map term foot)) a))
      (most muck boog)
    ::
    ++  toad                                            ::  untrap parser exp
      |*  har=_expa
      =+  dur=(ifix [pel per] $:har(tol |))
      ?:(tol ;~(pose ;~(pfix gap $:har(tol &)) dur) dur)
    ::
    ++  rune                                            ::  build rune
      |*  [dif=_rule tuq=* har=_expa]
      ;~(pfix dif (stag tuq (toad har)))
    ::
    ++  glop  ~+((glue mash))                           ::  separated by space
    ++  gunk  ~+((glue muck))                           ::  separated list
    ++  butt  |*  zor=_rule                             ::  closing == if tall
              ?:(tol ;~(sfix zor ;~(plug gap duz)) zor)
    ++  ulva  |*  zor=_rule                             ::  closing -- and tall
              ?.(tol fail ;~(sfix zor ;~(plug gap dun)))
    ++  hank  (most muck loaf)                          ::  gapped twigs
    ++  loaf  ?:(tol tall wide)                         ::  hoon, current width
    ++  lobe  ?:(tol howl toil)                         ::  tile form
    ++  mash  ?:(tol gap ;~(plug com ace))              ::  list separator
    ++  muck  ?:(tol gap ace)                           ::  general separator
    ++  teak  %+  knee  *tiki  |.  ~+                   ::  wing or twig
              =+  ^=  gub
                  |=  [a=term b=$%([& p=wing] [| p=twig])]
                  ^-  tiki
                  ?-(-.b %& [%& [~ a] p.b], %| [%| [~ a] p.b])
              =+  ^=  wyp
                  ;~  pose
                     %+  cook  gub
                     ;~  plug
                       sym
                       ;~(pfix tis ;~(pose (stag %& rope) (stag %| wide)))
                     ==
                  ::
                     (stag %& (stag ~ rope))
                     (stag %| (stag ~ wide))
                  ==
              ?.  tol  wyp
              ;~  pose
                wyp
              ::
                ;~  pfix
                  ;~(plug ket tis gap)
                  %+  cook  gub
                  ;~  plug
                    sym
                    ;~(pfix gap ;~(pose (stag %& rope) (stag %| tall)))
                  ==
                ==
              ::
                (stag %| (stag ~ tall))
              ==
    ++  race  (most mash ;~(gunk lobe loaf))            ::  list [tile twig]
    ++  rack  (most mash ;~(gunk loaf loaf))            ::  list [twig twig]
    ++  rick  (most mash ;~(gunk rope loaf))            ::  list [wing twig]
    ::    Rune  contents
    ++  expa  |.(loaf)                                  ::  one twig
    ++  expb  |.(;~(gunk loaf loaf))                    ::  two twigs
    ++  expc  |.(;~(gunk loaf loaf loaf))               ::  three twigs
    ++  expd  |.(;~(gunk loaf loaf loaf loaf))          ::  four twigs
    ++  expe  |.(wisp)                                  ::  core tail
    ++  expf  |.(;~(gunk teak loaf loaf))               ::  tiki and two twigs
    ++  expg  |.(;~(gunk sym loaf))                     ::  term and twig
    ++  exph  |.((butt ;~(gunk rope rick)))             ::  wing, [tile twig]s
    ++  expi  |.((butt ;~(gunk loaf hank)))             ::  one or more twigs
    ++  expj  |.(;~(gunk sym rope loaf))                ::  term, wing, and twig
    ++  expk  |.(;~(gunk loaf ;~(plug loaf (easy ~))))  ::  list of two twigs
    ++  expm  |.((butt ;~(gunk rope loaf rick)))        ::  several [tile twig]s
    ++  expn  |.((stag %cltr (butt hank)))              ::  autoconsed twigs
    ++  expo  |.(;~(gunk lobe loaf))                    ::  tile and twig
    ++  expp  |.(;~(gunk (butt rick) loaf))             ::  [wing twig]s, twig
    ++  expq  |.(;~(gunk rope loaf loaf))               ::  wing and two twigs
    ++  expr  |.(;~(gunk loaf wisp))                    ::  twig and core tail
    ++  exps  |.((butt hank))                           ::  closed gapped twigs
    ++  expt  |.((butt ;~(gunk loaf race)))             ::  twig, [tile twig]s
    ++  expu  |.(;~(gunk lobe wisp))                    ::  tile, core tail
    ++  expv  |.(lobe)                                  ::  tile
    ++  expw  |.(;~(gunk lobe rope))                    ::  tile and wing
    ++  expx  |.((butt ;~(gunk teak race)))             ::  tiki, [tile twig]s
    ++  expy  |.((butt ;~(gunk teak loaf race)))        :: tiki twig [tile twig]s
    ++  expz  |.(loaf(bug &))                           ::  twig with tracing
    ::    Hint syntaces  (nock 10)
    ++  hina  |.                                        ::  unused
              ;~(gunk (ifix [sel ser] ;~(gunk dem dem)) loaf)
    ++  hinb  |.(;~(gunk bont loaf))                    ::  hint and twig
    ++  hinc  |.                                        ::  optional =en, twig
              ;~(pose ;~(gunk bony loaf) ;~(plug (easy ~) loaf))
    ++  hind  |.(;~(gunk bonk loaf bonz loaf))          ::  jet twig "bon"s twig
    ++  hine  |.(;~(gunk bonk loaf))                    ::  jet-hint and twig
    ++  hinf  |.                                        ::  0-3 >s, two twigs
      ;~  pose
        ;~(gunk (cook lent (stun [1 3] gar)) loaf loaf)
        (stag 0 ;~(gunk loaf loaf))
      ==
    ++  hing  |.                                        ::  0-3 >s, three twigs
      ;~  pose
        ;~(gunk (cook lent (stun [1 3] gar)) loaf loaf loaf)
        (stag 0 ;~(gunk loaf loaf loaf))
      ==
    ++  bonk                                            ::  jet signature
      ;~  pfix  cen
        ;~  pose
          ;~(plug sym ;~(pfix col ;~(plug sym ;~(pfix dot ;~(pfix dot dem)))))
          ;~(plug sym ;~(pfix col ;~(plug sym ;~(pfix dot dem))))
          ;~(plug sym ;~(pfix dot dem))
          sym
        ==
      ==
    ++  hinh  |.                                        ::  1/2 numbers, twig
        ;~  gunk
          ;~  pose
            dem
            (ifix [sel ser] ;~(plug dem ;~(pfix ace dem)))
          ==
          loaf
        ==
    ++  bont  ;~  (bend)                                ::  term, optional twig
                ;~(pfix cen sym)
                ;~(pfix dot ;~(pose wide ;~(pfix muck loaf)))
              ==
    ++  bony  (cook |=(a=(list) (lent a)) (plus tis))   ::  base 1 =en count
    ++  bonz                                            ::  term-labelled twigs
      ;~  pose
        (cold ~ sig)
        %+  ifix
          ?:(tol [;~(plug duz gap) ;~(plug gap duz)] [pel per])
        (more mash ;~(gunk ;~(pfix cen sym) loaf))
      ==
    --
  ::
  ++  lung
    ~+
    %-  bend
    |=  $:  ros=twig
            $=  vil
            $%  [%tis p=twig]
                [%col p=twig]
                [%ket p=twig]
                [%pat p=tile]
                [%pel p=tram]
            ==
        ==
    ^-  (unit twig)
    ?-    -.vil
        %tis  [~ %ktts ~(hock ap ros) p.vil]
        %col  [~ %tsgl ros p.vil]
        %pel  [~ %cnts ~(rake ap ros) p.vil]
        %pat  [~ %bcpt ~(rake ap ros) p.vil]
        %ket  [~ ros p.vil]
    ==
  ::
  ++  long
    %+  knee  *twig  |.  ~+
    ;~  lung
      scat
      ;~  pose
        ;~(plug (cold %tis tis) wide)
        ;~(plug (cold %col col) wide)
        ;~(plug (cold %ket ket) wide)
        ;~(plug (cold %pat pat) hill)
        ;~  plug
          (easy %pel)
          (ifix [pel per] lobo)
        ==
      ==
    ==
  ::
  ++  lobo  (most ;~(plug com ace) ;~(glam rope wide))
  ++  loon  (most ;~(plug com ace) ;~(glam wide wide))
  ++  lute                                              ::  tall [] noun
    ~+
    %+  stag  %cltr
    %+  ifix
      [;~(plug sel gap) ;~(plug gap ser)]
    (most gap tall)
  ::
  ++  rope                                              ::  wing form
    %+  knee  *wing
    |.  ~+
    %+  (slug `wing`~ |=([a=wing b=wing] (weld a b)))
      dot
    ;~  pose
      %+  cook
        |=([a=(list) b=term] [?~(a b [%| (lent a) b]) ~])
      ;~(plug (star ket) ;~(pose sym (cold %$ buc)))
    ::
      %+  cook
        |=(a=limb [a ~])
      %+  cook
        |=(a=axis [%& a])
      ;~  pose
        ;~(pfix lus dim:ag)
        ;~(pfix pam (cook |=(a=@ ?:(=(0 a) 0 (mul 2 +($(a (dec a)))))) dim:ag))
        ;~(pfix bar (cook |=(a=@ ?:(=(0 a) 1 +((mul 2 $(a (dec a)))))) dim:ag))
        ven
        (cold 1 dot)
      ==
    ==
  ::
  ++  tall  %+  knee  *twig                             ::  full tall form
            |.(~+((wart ;~(pose (norm &) long lute ape:(sail &)))))
  ++  wide  %+  knee  *twig                             ::  full wide form
            |.(~+((wart ;~(pose (norm |) long ape:(sail |)))))
  ++  hill  (knee *tile |.(~+(;~(pose (noil |) toil))))
  ++  howl  (knee *tile |.(~+(;~(pose (noil &) toil))))
  ++  toil
    %+  knee  *tile  |.  ~+
    %-  stew
    ^.  stet  ^.  limo
    :~
      :-  '%'
        ;~  pfix  cen
          ;~  pose
            (stag %leaf (stag %tas (cold %$ buc)))
            (stag %leaf (stag %f (cold & pam)))
            (stag %leaf (stag %f (cold | bar)))
            (stag %leaf (stag %ta qut))
            %+  cook
              |=  lot=coin  ^-  tile
              ?-    -.lot
                  ~   [%leaf p.lot]
                  %blob
                ?@(p.lot [%leaf %$ p.lot] [$(p.lot -.p.lot) $(p.lot +.p.lot)])
              ::
                  %many
                ?~(p.lot [%leaf %n ~] [$(lot i.p.lot) $(p.lot t.p.lot)])
              ==
            nuck:so
          ==
        ==
      :-  '&'
        (stag %leaf (stag %f (cold & pam)))
      :-  '*'
        (cold [%axil %noun] tar)
      :-  '?'
        ;~  pose
          (stag %fern ;~(pfix wut (ifix [pel per] (most ace toil))))
          (stag %axil (cold %bean wut))
        ==
      :-  '@'
        ;~(pfix pat (stag %axil (stag %atom mota)))
      :-  '^'
        ;~  pose
          (stag %herb (stag %cnzz rope))
          (cold [%axil %cell] ket)
        ==
      :-  '('
        (stag %herb wide)
      :-  '.'
        (stag %herb (stag %cnzz rope))
      :-  '['
        %+  ifix  [sel ser]
        %+  cook
          |=  a=(list tile)
          ?~(a !! ?~(t.a i.a [i.a $(a t.a)]))
        (most ace toil)
      :-  '_'
        (stag %weed ;~(pfix cab wide))
      :-  ['0' '9']
        (stag %leaf bisk:so)
      :-  ['a' 'z']
        ;~  pose
          (stag %bark ;~(plug sym ;~(pfix tis toil)))
          (stag %herb wide)
        ==
      :-  '$'
        ;~  pose
          (noil |)
          (stag %herb wide)
        ==
      :-  '|'
        (stag %leaf (stag %f (cold | bar)))
      :-  '~'
        (stag %leaf (stag %n (cold ~ sig)))
    ==
  ++  wart
    |*  zor=_rule
    %+  here
      |=  [a=pint b=twig]
      ?:(bug [%zpcb [wer a] b] b)
    zor
  --
::
++  vest
  ~/  %vest
  |=  tub=nail
  ~|  %vest
  ^-  (like twig)
  %.  tub
  %-  full
  (ifix [gay gay] tall:vast)
::
++  vice
  |=  txt=@ta
  ^-  twig
  (rash txt wide:vast)
--
::::::  ::::::::::::::::::::::::::::::::::::::::::::::::::::::
::::::  ::::::    volume 3, Arvo models and skeleton    ::::::
::::::  ::::::::::::::::::::::::::::::::::::::::::::::::::::::
|%
++  arch  ,[p=@uvI q=(unit ,@uvI) r=(map ,@ta ,~)]      ::  fundamental node
++  arvo  (mold ,[p=term q=mill] mill)                  ::  arvo card
++  beam  ,[[p=ship q=desk r=case] s=path]              ::  global name
++  beak  ,[p=ship q=desk r=case]                       ::  garnish with beak
++  bone  ,@ud                                          ::  opaque duct
++  care  ?(%$ %u %v %w %x %y %z)                       ::  namespace mode
++  case                                                ::  version
          $%  [%da p=@da]                               ::  date
              [%tas p=@tas]                             ::  label
              [%ud p=@ud]                               ::  sequence
          ==                                            ::
++  desk  ,@tas                                         ::  ship desk case spur
++  cage  (cask vase)                                   ::  global metadata
++  cask  |*(a=$+(* *) (pair mark a))                   ::  global data
++  cuff                                                ::  permissions
          $:  p=kirk                                    ::  readers
              q=(set monk)                              ::  authors
          ==                                            ::
++  curd  ,[p=@tas q=*]                                 ::  typeless card
++  duct  (list wire)                                   ::  causal history
++  herd  (hypo curd)                                   ::  typed card
++  hide                                                ::  standard app state
        $:  $:  our=ship                                ::  owner/operator
                app=@tas                                ::  app identity
            ==                                          ::  
            sup=(map bone (pair ship path))             ::  subscription set
            pus=(jug path bone)                         ::  noitpircsbus set
            $:  act=@ud                                 ::  change number
                eny=@uvI                                ::  entropy
                lat=@da                                 ::  date of last tick
        ==  ==                                          ::
++  hilt  ?(0 1 2)                                      ::  lead iron gold
++  hypo  |*(a=$+(* *) (pair type a))                   ::  type associated
++  hobo  |*  a=$+(* *)                                 ::  kiss wrapper
          $?  $%  [%soft p=*]                           ::
              ==                                        ::
              a                                         ::
          ==                                            ::
++  kirk  (unit (set monk))                             ::  audience
++  khan  ,[p=@tas q=path]                              ::  foreign identity
++  lens                                                ::  observation core
  $_  ^?                                                ::
  |%  ++  u  *(unit (unit ,~))                          ::  existence
      ++  v  *(unit (unit cage))                        ::  full history
      ++  w  *(unit (unit (unit cage)))                 ::  latest diff
      ++  x  *(unit (unit cage))                        ::  data at path
      ++  y  *(unit (unit arch))                        ::  directory
      ++  z  *(unit (unit cage))                        ::  current subtree
  --                                                    ::
++  mark  ,@tas                                         ::  content type
++  mill  (each vase milt)                              ::  vase/metavase
++  milt  ,[p=* q=*]                                    ::  metavase
++  monk  (each ship khan)                              ::  general identity
++  mold                                                ::  new kernel action
          |*  [a=$+(* *) b=$+(* *)]                     ::  forward/reverse
          $%  [%pass p=path q=a]                        ::  advance
              [%slip p=a]                               ::  lateral
              [%sick p=b]                               ::  lame refactoring
              [%give p=b]                               ::  retreat
          ==                                            ::
++  muse  ,[p=@tas q=duct r=arvo]                       ::  sourced move
++  move  ,[p=duct q=arvo]                              ::  arvo move
++  ovum  ,[p=wire q=curd]                              ::  typeless ovum
++  pane  (list ,[p=@tas q=vase])                       ::  kernel modules
++  pone  (list ,[p=@tas q=vise])                       ::  kernel modules, old
++  ship  ,@p                                           ::  network identity
++  sled  $+  [(unit (set monk)) term beam]             ::  namespace function
          (unit (unit cage))                            ::
++  slut  $+(* (unit (unit)))                           ::  old namespace
++  vile                                                ::  reflexive constants
          $:  typ=type                                  ::  -:!>(*type)
              duc=type                                  ::  -:!>(*duct)
              pah=type                                  ::  -:!>(*path)
              mev=type                                  ::  -:!>([%meta *vase])
          ==                                            ::
++  wire  path                                          ::  event pretext
::::: hacks
++  slod  
  |=  sed=sled
  ^-  slut
  |=  raw=*
  =+  pux=((soft path) raw)
  ?~  pux  ~
  ?.  ?=([@ @ @ @ *] u.pux)  ~
  =+  :*  hyr=(slay i.u.pux)
          fal=(slay i.t.u.pux)
          dyc=(slay i.t.t.u.pux)
          ved=(slay i.t.t.t.u.pux)
          tyl=t.t.t.t.u.pux
      ==
  ?.  ?=([~ %$ %tas @] hyr)  ~
  ?.  ?=([~ %$ %p @] fal)  ~
  ?.  ?=([~ %$ %tas @] dyc)  ~
  ?.  ?=(^ ved)  ~
  =+  ron=q.p.u.hyr
  =+  bed=[[q.p.u.fal q.p.u.dyc (case p.u.ved)] (flop tyl)]
  =+  bop=(sed ~ ron bed)
  ?~  bop  ~
  ?~  u.bop  [~ ~]
  [~ ~ q.q.u.u.bop]
::::::::::::::::::::::::::::::::::::::::::::::::::::::::::
::                section 3bE, Arvo core                ::
::
++  vent  !:                                            ::  vane core 
  |=  [lal=@tas vil=vile bud=vase ves=vase]
  |%
  ++  ruck                                              ::  update vase
    |=  [pax=path txt=@ta]
    ^+  +>
    =+  arg=[~2000.1.1 0 =>(~ |+(* ~))]
    =+  rig=(slym ves arg)
    =+  rev=(slym (slap bud (rain pax txt)) bud)
    =+  syg=(slym rev arg)
    +>.$(ves (slam (slap syg [%cnzy %load]) (slap rig [%cnzy %stay])))
  ::
  ++  wink                                              ::  deploy
    |=  [now=@da eny=@ ski=sled]
    =+  rig=(slym ves +<)                               ::  activate vane
    |%
    ++  doze
      |=  [now=@da hen=duct]
      ^-  (unit ,@da)
      ((hard (unit ,@da)) q:(slym (slap rig [%cnzy %doze]) +<))
    ::
    ++  sike                                            ::  check metatype
      |=  [sub=type ref=*]
      ^-  ?
      ::  ?:  =(~ ~)  &
      =+  gat=|=([a=type b=type] (~(nest ut a) | b))
      (,? .*(gat(+< [sub ref]) -.gat))
    ::
    ++  slid
      |=  [hed=mill tal=mill]
      ^-  mill
      ?:  &(?=(& -.hed) ?=(& -.tal))
        [%& (slop p.hed p.tal)]
      [%| [%cell p.p.hed p.p.tal] [q.p.hed q.p.tal]]
    ::
    ++  slix
      |=  hil=mill
      ^-  mill
      ?-  -.hil
        &  [%& (slop [typ.vil p.p.hil] p.hil)]
        |  [%| [%cell typ.vil p.p.hil] p.hil]
      ==
    ::
    ++  slur
      |=  [gat=vase hil=mill]
      ^-  (unit vase)
      =+  sam=(slot 6 gat)
      ?.  ?-  -.hil
            &  (souk p.sam p.p.hil)
            |  (sike p.sam p.p.hil)
          ==   ~
      `(slym gat +>.hil)
    ::
    ++  souk                                            ::  check type
      |=  [sub=type ref=type]
      ::  ?:  =(~ ~)  &
      (~(nest ut sub) | ref)
    ::
    ++  sunk                                            ::  type is cell
      |=  ref=type
      ::  ?:  =(~ ~)  &
      (souk [%cell %noun %noun] ref)
    ::
    ++  song                                            ::  reduce metacard
      |=  mex=vase                                      ::  mex: vase of card
      ^-  (unit mill)                                   ::
      ?.  (sunk p.mex)  ~                               ::  a card is a cell
      ?.  ?=(%meta -.q.mex)  `[%& mex]                  ::  ordinary card
      =+  tiv=(slot 3 mex)                              ::  tiv: vase of vase
      ?.  (sunk p.tiv)  ~                               ::  a vase is a cell
      ?.  (souk typ.vil p:(slot 2 tiv))  ~              ::  vase head is type
      %-  biff  :_  |=(a=milt `[%| a])                  ::  milt to mill
      =+  mut=(milt q.tiv)                              ::  card type, value
      |-  ^-  (unit milt)                               ::
      ?.  ?=([%meta p=* q=milt] q.mut)  `mut            ::  ordinary metacard
      ?.  (sike mev.vil p.mut)  ~                       ::  meta-metacard
      $(mut q.mut)                                      ::  descend into meta
    ::
    ++  sump                                            ::  vase to move
      |=  wec=vase
      ^-  (unit move)
      %+  biff  ((soft duct) -.q.wec)
      |=  a=duct
      %-  bind  :_  |=(b=arvo `move`[a b])
      =-  ?-  -.har
            |  ~&  [%dead-card p.har]  ~                ::  XX properly log?
            &  (some p.har)
          ==
      ^=  har  ^-  (each arvo term)
      =+  caq=(spec (slot 3 wec))
      ?+    q.caq   [%| (cat 3 %funk (,@tas q.caq))]
      ::
          [%pass p=* q=@tas r=[p=@tas q=*]]
        %-  (bond |.([%| p.r.q.caq]))
        %+  biff  ((soft ,@) q.q.caq)
        |=  lal=@tas
        ?.  ((sane %tas) lal)  ~
        %+  biff  ((soft path) p.q.caq)
        |=  pax=path
        %+  bind  (song (spec (slot 15 caq)))
        |=  hil=mill
        [%& %pass pax lal hil]
      ::
          [%give p=[p=@tas q=*]]
        %-  (bond |.([%| p.p.q.caq]))
        %+  bind  (song (spec (slot 3 caq)))
        |=  hil=mill
        [%& %give hil]
      ::
          [%sick p=[p=@tas q=*]]
        %-  (bond |.([%| p.p.q.caq]))
        %+  bind  (song (spec (slot 3 caq)))
        |=  hil=mill
        [%& %sick hil]
      ::
          [%slip p=@tas q=[p=@tas q=*]]
        %-  (bond |.([%| p.q.q.caq]))
        %+  biff  ((soft ,@) p.q.caq)
        |=  lal=@tas
        ?.  ((sane %tas) lal)  ~
        %+  bind  (song (spec (slot 7 caq)))
        |=  hil=mill
        [%& %slip lal hil]
      ==
    ::
    ++  said                                            ::  vase to (list move)
      |=  vud=vase
      |-  ^-  (list move)
      ?:  =(~ q.vud)  ~
      [(need (sump (slot 2 vud))) $(vud (slot 3 vud))]
    ::
    ++  scry                                            ::  read namespace
      |=  $:  fur=(unit (set monk))
              ren=care
              bed=beam
          ==
      ^-  (unit (unit cage))
      =+  ^=  old
          :*  fur
              ren
              p.bed
             q.bed
              `coin`[%$ r.bed]
              (flop s.bed)
          ==
      ^-  (unit (unit cage))
      =+  pro=(slym (slap rig [%cnzy %scry]) old)
      ?~  q.pro  ~
      ?~  +.q.pro  [~ ~]
      =+  dat=(slot 7 pro)
      [~ ~ (mark q.dat) (slot 3 dat)]
    ::
    ++  soar                                            ::  scrub vane
      |=  sev=vase
      ^-  vase
      ?:  &(=(-.q.ves -.q.sev) =(+>.q.ves +>.q.sev))
        ves                                             ::  unchanged, use old
      sev(+<.q [_@da _@ =>(~ |+(* ~))])                 ::  clear to stop leak
    ::
    ++  swim
      |=  $:  org=@tas
              pux=(unit wire)
              hen=duct
              hil=mill
          ==
      ^-  [p=(list move) q=vase]
      =+  ^=  pru
          ?~  pux
            ~|  [%swim-call-vane lal]
            %+  slur  (slap rig [%cnzy %call]) 
            (slid [%& duc.vil hen] (slix hil))
          ~|  [%swim-take-vane lal]
          %+  slur   (slap rig [%cnzy %take]) 
          ;:  slid
            [%& pah.vil u.pux] 
            [%& duc.vil hen] 
            (slix (slid [%& [%cube org %atom %tas] org] hil))
          ==
      ?~  pru
        ~&  [%swim-lost lal (,@tas +>-.hil)]
        [~ ves]
      =+  pro=(need pru)
      :-  (said (slap pro [%cnzy %p]))
      (soar (slap pro [%cnzy %q]))
    --
  --
::
++  vint                                                ::  create vane
  |=  [lal=@tas vil=vile bud=vase pax=path txt=@ta]     ::
  (vent lal vil bud (slym (slap bud (rain pax txt)) bud))
::
++  viol                                                ::  vane tools
  |=  but=type
  ^-  vile
  =+  pal=|=(a=@t ^-(type (~(play ut but) (vice a))))
  :*  typ=(pal '_type')
      duc=(pal '_duct')
      pah=(pal '_path')
      mev=(pal '_[%meta vase]')
  ==
::
++  is                                                  ::  operate in time
  |=  [vil=vile eny=@ bud=vase fan=(list ,[p=@tas q=vase])]
  |_  now=@da
  ++  beck
    ^-  sled
    |=  [fur=(unit (set monk)) ron=term bed=beam]
    ^-  (unit (unit cage))
    =>  .(fur ?^(fur fur `[[%& p.bed] ~ ~]))            ::  XX heinous
    =+  lal=(end 3 1 ron)
    =+  ren=(care (rsh 3 1 ron))
    |-  ^-  (unit (unit cage))
    ?~  fan  ~
    ?.  =(lal p.i.fan)  $(fan t.fan)
    %-  scry:(wink:(vent lal vil bud q.i.fan) now (shax now) ..^$)
    [fur ren bed]
  ::
  ++  dink                                              ::  vase by char
    |=  din=@tas  ^-  vase
    ?~(fan !! ?:(=(din p.i.fan) q.i.fan $(fan t.fan)))
  ::
  ++  dint                                              ::  input routing
    |=  hap=path  ^-  @tas
    ?+  hap  !!
      [@ %ames *]  %a
      [@ %newt *]  %a
      [@ %batz *]  %b
      [@ %clay *]  %c
      [@ %sync *]  %c
      [@ %term *]  %d
      [@ %http *]  %e
    ==
  ::
  ++  doos                                              ::  sleep until
    |=  hap=path  ^-  (unit ,@da)
    =+  lal=(dint hap)
    (doze:(wink:(vent lal vil bud (dink lal)) now 0 beck) now [hap ~])
  ::
  ++  hurl                                              ::  start loop
    |=  [lac=? ovo=ovum]
    ~?  &(!lac !=(%belt -.q.ovo))  [%unix -.q.ovo p.ovo]
    ^-  [p=(list ovum) q=(list ,[p=@tas q=vase])]
    ?>  ?=(^ p.ovo)
    %+  kick  lac
    :~  :*  i.p.ovo
            ~
            :^  %pass  t.p.ovo
              (dint p.ovo)
            :+  %&
              [%cell [%cube %soft [%atom %tas]] %noun]
            [%soft q.ovo]
        ==
    ==
  ::
  ++  race                                              ::  take
    |=  [org=@tas lal=@tas pux=(unit wire) hen=duct hil=mill ves=vase]
    ^-  [p=(list move) q=vase]
    =+  ven=(vent lal vil bud ves)
    =+  win=(wink:ven now (shax now) beck)
    (swim:win org pux hen hil)
  ::
  ++  fire                                              ::  execute
    |=  [org=term lal=term pux=(unit wire) hen=duct hil=mill]
    ?:  &(?=(^ pux) ?=(~ hen))
      [[[[lal u.pux] (curd +>.hil)]~ ~] fan]
    =+  naf=fan
    |-  ^-  [[p=(list ovum) q=(list muse)] _fan]
    ?~  naf  [[~ ~] ~]
    ?.  =(lal p.i.naf)
      =+  tuh=$(naf t.naf)
      [-.tuh [i.naf +.tuh]]
    =+  fiq=(race org lal pux hen hil q.i.naf)
    [[~ (turn p.fiq |=(a=move [lal a]))] [[p.i.naf q.fiq] t.naf]]
  ::
  ++  jack                                              ::  dispatch card
    |=  [lac=? gum=muse]
    ^-  [[p=(list ovum) q=(list muse)] _fan]
    %+  fire
      p.gum 
    ?-    -.r.gum
        %pass
      ~?  &(!lac !=(%$ p.gum))
        :^  %pass  [p.gum p.q.r.gum]
          [(,@tas +>-.q.q.r.gum) p.r.gum]
        q.gum
      [p.q.r.gum ~ [[p.gum p.r.gum] q.gum] q.q.r.gum]
    ::
        %give
      ?>  ?=(^ q.gum)
      ?>  ?=(^ i.q.gum)
      ~?  &(!lac |(!=(%blit +>-.p.r.gum) !=(%d p.gum)))
        [%give p.gum (,@tas +>-.p.r.gum) `duct`q.gum]
      [i.i.q.gum [~ t.i.q.gum] t.q.gum p.r.gum]
    ::
        %slip
      ~?  !lac  [%slip p.gum (,@tas +>-.q.p.r.gum) q.gum]
      [p.p.r.gum ~ q.gum q.p.r.gum]
    ::
        %sick
      ?>  ?=(^ q.gum)
      ?>  ?=(^ i.q.gum)
      ~?  !lac  [%sick p.gum (,@tas +>-.p.r.gum) `duct`q.gum]
      [i.i.q.gum ?~(t.i.q.gum ~ [~ t.i.q.gum]) t.q.gum p.r.gum]
    ==
  ::
  ++  kick                                              ::  new main loop
    |=  [lac=? mor=(list muse)]
    =|  ova=(list ovum)
    |-  ^-  [p=(list ovum) q=(list ,[p=@tas q=vase])]
    ?~  mor  [(flop ova) fan]
    =^  nyx  fan  (jack lac i.mor)
    $(ova (weld p.nyx ova), mor (weld q.nyx t.mor))
  --
--
::::::  ::::::::::::::::::::::::::::::::::::::::::::::::::::::
::::::  ::::::    Postface                              ::::::
::::::  ::::::::::::::::::::::::::::::::::::::::::::::::::::::
!:
=+  pit=`vase`!>(.)                                     ::
=+  bud=pit                                             ::  becomes tang
=+  vil=(viol p.bud)                                    ::  cached reflexives
=|  $:  lac=?                                           ::  laconic bit
        eny=@                                           ::  entropy
        fan=(list ,[p=@tas q=vase])                     ::  modules
    ==                                                  ::
=<  |%
    ++  come  |=  [@ (list ovum) pone]                  ::  11
              ^-  [(list ovum) _+>]
              ~&  %hoon-come
              =^  rey  +>+  (^come +<)
              [rey +>.$]
    ++  keep  |=(* (^keep ((hard ,[@da path]) +<)))     ::  4
    ++  load  |=  [@ (list ovum) pane]                  ::  86
              ^-  [(list ovum) _+>]
              ~&  %hoon-load
              =^  rey  +>+  (^load +<)
              [rey +>.$]
    ++  peek  |=(* (^peek ((hard ,[@da path]) +<)))     ::  87
    ++  poke  |=  *                                     ::  42
              ^-  [(list ovum) *]
              =>  .(+< ((hard ,[now=@da ovo=ovum]) +<))
              ?:  =(%verb -.q.ovo)
                [~ +>.$(lac !lac)]
              ?:  ?=(%veer -.q.ovo)
                [~ +>.$(+ (veer now q.ovo))]
              =^  ova  +>+  (^poke now ovo)
              |-  ^-  [(list ovum) *]
              ?~  ova
                [~ +>.^$]
              ?:  ?=(%verb -.q.i.ova)
                $(ova t.ova, lac !lac)
              ?:  ?=(%veer -.q.i.ova)
                $(ova t.ova, +>+.^$ (veer now q.i.ova))
              ?:  ?=(%vega -.q.i.ova)
                (vega now t.ova (path +.q.i.ova))
              =+(avo=$(ova t.ova) [[i.ova -.avo] +.avo])
    ++  wish  |=(* (^wish ((hard ,@ta) +<)))            ::  20
    --
|%
++  come                                                ::  load incompatible
  |=  [yen=@ ova=(list ovum) nyf=pone]
  ^+  [ova +>]
  (load yen ova (turn nyf |=([a=@tas b=vise] [a (slim b)])))
::
++  keep                                                ::  wakeup delay
  |=  [now=@da hap=path]
  =>  .(+< ((hard ,[now=@da hap=path]) +<))
  (~(doos (is vil eny bud fan) now) hap)
::
++  load                                                ::  load compatible
  |=  [yen=@ ova=(list ovum) nyf=pane]
  ^+  [ova +>]
  =:  eny  yen
      fan  nyf
    ==
  |-  ^+  [ova +>.^$]
  ?~  ova
    [~ +>.^$]
  ?:  ?=(%verb -.q.i.ova)
    $(ova t.ova, lac !lac)
  ?:  ?=(%veer -.q.i.ova)
    $(ova t.ova, +>.^$ (veer _@da q.i.ova))
  =+(avo=$(ova t.ova) [[i.ova -.avo] +.avo])
::
++  peek                                                ::  external inspect
  |=  [now=@da hap=path]
  ^-  (unit)
  ?~  hap  [~ hoon]
  =+  rob=((slod ~(beck (is vil eny bud fan) now)) hap)
  ?~  rob  ~
  ?~  u.rob  ~
  [~ u.u.rob]
::
++  poke                                                ::  external apply
  |=  [now=@da ovo=ovum]
  =.  eny  (mix eny (shax now))
  ::  ~&  [%poke -.q.ovo]
  ^-  [(list ovum) _+>]
  =^  zef  fan
    (~(hurl (is vil eny bud fan) now) lac ovo)
  [zef +>.$]
::
++  vega                                                ::  reboot kernel
  |=  [now=@da ova=(list ovum) hap=path]
  ^-  [p=(list ovum) q=*]
  =+  pax=(weld hap `path`[%hoon ~])
  ~&  [%vega-start hap]
  =+  src=((hard ,@t) (need (peek now cx/pax)))
  =+  saz=(shax src)
  =+  gen=(rain hap src)
  ~&  %vega-parsed
  =+  ken=.*(0 q:(~(mint ut %noun) %noun gen))
  =+  ^=  nex
      =+  gat=.*(ken .*(ken [0 87]))
      (need ((hard (unit ,@)) .*([-.gat [[now ~] +>.gat]] -.gat)))
  ~&  [%vega-compiled hoon nex]
  ?>  (lte nex hoon)
  =+  gat=.*(ken .*(ken [0 ?:(=(nex hoon) 86 11)]))
  =+  sam=[eny ova fan]
  =+  raw=.*([-.gat [sam +>.gat]] -.gat)
  [[[~ %vega hap] ((list ovum) -.raw)] +.raw]
::
++  veer                                                ::  install vane/tang
  |=  [now=@da fav=curd]
  =>  .(fav ((hard ,[%veer lal=@ta pax=path txt=@t]) fav))
  ?:  =(%$ lal.fav)
    ~&  [%tang pax.fav `@p`(mug txt.fav)]
    =+  gen=(rain pax.fav txt.fav)
    =+  vax=(slap pit gen)
    +>.$(bud vax)
  %_    +>
      fan
    |-  ^+  fan
    ?~  fan
      ~&  [%vane `@tas`lal.fav pax.fav `@p`(mug txt.fav)]
      [[lal.fav ves:(vint lal.fav vil bud pax.fav txt.fav)] fan]
    ?.  =(lal.fav p.i.fan)
      [i.fan $(fan t.fan)]
      ~&  [%vane `@tas`lal.fav pax.fav `@p`(mug txt.fav)]
    [[p.i.fan ves:(ruck:(vent lal.fav vil bud q.i.fan) pax.fav txt.fav)] t.fan]
  ==
::
++  wish                                                ::  external compute
 |=  txt=@
  q:(slap bud (ream txt))
--
.  ==<|MERGE_RESOLUTION|>--- conflicted
+++ resolved
@@ -1037,37 +1037,6 @@
 ::                section 2cD, insecure hashing         ::
 ::
 ++  fnv  |=(a=@ (end 5 1 (mul 16.777.619 a)))           ::  FNV scrambler
-<<<<<<< HEAD
-++  mur
-  ~/  %mur
-  |=  [key=@ syd=@]
-  ?>  (lte (met 5 syd) 1)
-  =+  ^=  row
-      |=  [a=@ b=@] 
-      %+  con 
-        (end 5 1 (lsh 0 a b)) 
-        (rsh 0 (sub 32 a) b)
-  =+  mow=|=([a=@ b=@] (end 5 1 (mul a b)))
-  =+  len=(met 5 key)
-  =-  =.  goc  (mix goc len)
-      =.  goc  (mix goc (rsh 4 1 goc))
-      =.  goc  (mow goc 0x85eb.ca6b)
-      =.  goc  (mix goc (rsh 0 13 goc))
-      =.  goc  (mow goc 0xc2b2.ae35)
-      (mix goc (rsh 4 1 goc))
-  ^=  goc
-  =+  [inx=0 goc=syd]
-  |-  ^-  @
-  ?:  =(inx len)  goc
-  =+  kop=(cut 5 [inx 1] key)
-  =.  kop  (mow kop 0xcc9e.2d51)
-  =.  kop  (row 15 kop) 
-  =.  kop  (mow kop 0x1b87.3593)
-  =.  goc  (mix kop goc)
-  =.  goc  (row 13 goc)
-  =.  goc  (end 5 1 (add 0xe654.6b64 (mul 5 goc)))
-  $(inx +(inx))
-=======
 ::
 ++  mum                                                 ::  mug with murmur3
   ~/  %mum
@@ -1108,7 +1077,6 @@
     =+  ham=(mix (rsh 0 31 haz) (end 0 31 haz))
     ?.(=(0 ham) ham $(syd +(syd)))
   --
->>>>>>> aaf45361
 ::
 ++  mug                                                 ::  31bit nonzero FNV1a
   ~/  %mug
