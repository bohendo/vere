--- conflicted
+++ resolved
@@ -121,12 +121,8 @@
     |=  wed=deed
     ^-  &
     ?>  =+  rac=(clan r.p.q.wed)
-<<<<<<< HEAD
         =+  loy=(hail r.q.wed)
-=======
-        =+  loy=(haul r.q.wed)
         ?:  &(r.wed =(rac %czar))  %&
->>>>>>> 03c714af
         ?>  =(0 p.p.q.wed)
         ?>  =(fig:ex:loy ?+(rac !! %czar (zeno r.p.q.wed), %pawn r.p.q.wed))
         ?>  =((shaf %self (sham q.wed)) (need (sure:as:loy *code p.wed)))
@@ -1011,15 +1007,9 @@
         ==
       ==
     ++  come                                            ::    come:am
-<<<<<<< HEAD
-      |=  [ges=(unit ,@t) wid=@ bur=@]                  ::  instantiate pawn
+      |=  [ges=(unit ,@t) wid=@ bur=@ fak=?]                  ::  instantiate pawn
       ^-  [p=[p=ship q=@uvG] q=furt]
       =+  loy=(brew wid bur)
-=======
-      |=  [ges=(unit ,@t) wid=@ bur=@ fak=?]            ::  instantiate pawn
-      ^-  [p=[p=ship q=@uvG] q=fort]
-      =+  loy=(bruw wid bur)
->>>>>>> 03c714af
       =+  rig=sec:ex:loy
       =+  our=`@p`fig:ex:loy
       =+  syp=[[0 ~ our now] [%en %pawn ges] pub:ex:loy]
@@ -1034,20 +1024,12 @@
         fak
       ==
     ::
-<<<<<<< HEAD
     ++  czar                                            ::    czar:am
       |=  [our=ship ger=@uw]                            ::  instantiate emperor
       ^-  [p=(list boon) q=furt]
       =+  loy=(brew 2.048 ger)
-      ?>  =(fig:ex:loy (zeno our))
-=======
-    ++  czar  !:                                        ::    czar:am
-      |=  [our=ship ger=@uw fak=?]                      ::  instantiate emperor
-      ^-  [p=(list boon) q=fort]
-      =+  loy=?:(fak (bruw 2.048 our) (bruw 2.048 ger)) ::  fake uses carrier #
       =+  fim==(fig:ex:loy (zeno our))
-      ?:  &(!fak !fim)  !!                              ::  not fake & bad fig
->>>>>>> 03c714af
+      ?:  &(!fak !fim)  !!
       =+  mac=`mace`[[0 sec:ex:loy] ~]
       =+  syp=`step`[`bray`[0 ~ our now] [%en %czar ~] pub:ex:loy]
       =+  ded=`deed`[(sign:as:loy _@ (shaf %self (sham syp))) syp fak]
