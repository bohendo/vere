!:
::  ames (4a), networking
::
  |=  pit=vase
  ^-  vane
  =>  =~
  ::::::::::::::::::::::::::::::::::::::::::::::::::::::::
  ::              section 4aA, identity logic           ::
  ::
  |%
  ::
  ++  grip                                              ::  extend will
    |=  [wet=will law=will]
    ^-  will
    ?~  wet  law
    ?:  =(wet law)  law
    ?^  t.wet
      ?>((meld i.wet i.t.wet) [i.wet $(wet t.wet)])
    ?~  law
      ?>((pier i.wet) [i.wet ~])
    ?~  q.p.q.i.wet
      ?>((meld i.wet i.law) [i.wet law])
    =+  rul=(sein r.p.q.i.wet)
    |-  ^-  will
    ?:  ?&  =(rul r.p.q.i.law)
            =(p.p.q.i.law u.q.p.q.i.wet)
        ==
      ?>((meld i.wet i.law) [i.wet law])
    ?>(?=(^ t.law) $(law t.law))
  ::
  ++  meld                                              ::  verify connect
    |=  [new=deed old=deed]
    ^-  &
    ?>  (melt new old)
    ?>  =((shaf %meld (sham q.new)) (need (sure:as:(haul r.q.old) *code p.new)))
    %&
  ::
  ++  melt                                              ::  proper connect
    |=  [new=deed old=deed]
    ^-  ?
    =+  rac=(clan r.p.q.new)
    ?&  ?~  q.p.q.new
          ?&  =(r.p.q.old r.p.q.new)
              &(!=(%earl rac) =(p.p.q.old (dec p.p.q.new)))
          ==
        ?&  &(!=(%pawn rac) !=(%czar rac))
            |(=(0 p.p.q.new) =(%earl rac))
            =(r.p.q.old (sein r.p.q.new))
            =(p.p.q.old u.q.p.q.new)
        ==
    ==
  ::
  ++  pare                                              ::  shorten against
    |=  [fou=will law=will]
    ::  ~&  [%pare-fou fou]
    ::  ~&  [%pare-law law]
    ^-  will
    =+  [ouf=(flop fou) wal=(flop law)]
    %-  flop
    |-  ^-  will
    ?~  ouf  wal
    ?~  wal  ?>(=(~ ouf) ~)
    ?.  =(i.wal i.ouf)  ouf
    $(wal t.wal, ouf t.ouf)
  ::
  ++  pier                                              ::  initial deed
    |=  wed=deed
    ^-  &
    ?>  =+  rac=(clan r.p.q.wed)
        =+  loy=(haul r.q.wed)
        ?>  =(0 p.p.q.wed)
        ?>  =(fig:ex:loy ?+(rac !! %czar (zeno r.p.q.wed), %pawn r.p.q.wed))
        ?>  =((shaf %self (sham q.wed)) (need (sure:as:loy *code p.wed)))
        %&
    %&
  ::
  ++  real                                              ::  validate
    |=  [mac=mace law=will]
    ?>  ?&  |-  ^-  ?
            ?~  mac  &
            ?>  ?&  ?=(^ law)
                    (lth p.p.q.i.law 9)                 ::  9-lives rule
                    =(p.p.q.i.law p.i.mac)
                    =(r.q.i.law pub:ex:(weur q.i.mac))
                ==
            $(mac t.mac, law t.law)
        ==
    %&
  ::
  ++  rice                                              ::  mace at life
    |=  [mar=life mac=mace]
    ^-  (unit mace)
    ?~  mac  ~
    ?:  =(mar p.i.mac)  [~ mac]
    ?:  (gth mar p.i.mac)  ~
    $(mac t.mac)
  ::
  ++  rick                                              ::  will at life
    |=  [mar=life lag=ship law=will]
    ^-  (unit will)
    ?~  law  ~
    ?:  =(mar p.p.q.i.law)  [~ law]
    ?:  (gth mar p.p.q.i.law)  ~
    ?:  |(?=(~ q.p.q.i.law) !=(lag r.p.q.i.law))  ~
    $(law t.law)
  ::
  ++  zeno                                              ::  imperial keyprint
    |=  zar=@pD
    ^-  @uvH  ^-  @
    %+  snag  zar
    ^-  (list ,@uw)
    :~  0wN.Kdp5k.p5ncD.4Wsih.bFQFu   ::    0, ~zod, Tlon (gleba)
        0w0                           ::    1, ~nec, Curtis Yarvin (sator)
        0w0                           ::    2, ~bud, Charles Songhurst (angelus)
        0w0                           ::    3, ~wes, Tamares Group (angelus)
        0w0                           ::    4, ~sev, Tamares Group (angelus)
        0wt.cKYxs.Yb5VZ.boSwm.l0yYc   ::    5, ~per, Jonathan Perlow (angelus)
        0w0                           ::    6, ~sut, A16Z(a) (angelus)
        0w0                           ::    7, ~let, A16Z(b) (angelus)
        0w0                           ::    8, ~ful, A16Z (angelus)
        0w0                           ::    9, ~pen, A16Z (angelus)
        0w0                           ::   10, ~syt, A16Z (angelus)
        0w0                           ::   11, ~dur, A16Z (angelus)
        0w0                           ::   12, ~wep, ~rislus-dopsym (fidelis)
        0w0                           ::   13, ~ser, Alex Morcos (angelus)
        0w3j.H0sty.jHa3F.JlD26.4LPwV  ::   14, ~wyl, Zimran Ahmed (donum)
        0w3F.QdvV-.toAsR.hvUNk.fHjW6  ::   15, ~sun, Colin Smith (fortuna)
        0w0                           ::   16, ~ryp, FF Angel (angelus)
        0w0                           ::   17, ~syx, FF Angel (angelus)
        0w0                           ::   18, ~dyr, FF Angel (angelus)
        0w0                           ::   19, ~nup, FF Angel (angelus)
        0w0                           ::   20, ~heb, FF Angel (angelus)
        0w0                           ::   21, ~peg, FF Angel (angelus)
        0w0                           ::   22, ~lup, FF Angel (angelus)
        0w0                           ::   23, ~dep, FF Angel (angelus)
        0w0                           ::   24, ~dys, Mike Gogulski (mercor)
        0w0                           ::   25, ~put, Suhas Daftuar (angelus)
        0w0                           ::   26, ~lug, Garth Partners (angelus)
        0w0                           ::   27, ~hec, Garth Partners (angelus)
        0w0                           ::   28, ~ryt, Garth Partners (angelus)
        0w0                           ::   29, ~tyv, Garth Partners (angelus)
        0w0                           ::   30, ~syd, Curtis Yarvin (sator)
        0wp.BgRGJ.kslnv.PLAqb.TRKbr   ::   31, ~nex, Prakhar Goel (fortuna)
        0w0                           ::   32, ~lun, Tim Draper (angelus)
        0w0                           ::   33, ~mep, Tim Draper (angelus)
        0w0                           ::   34, ~lut, Tim Draper (angelus)
        0w0                           ::   35, ~sep, Tim Draper (angelus)
        0w0                           ::   36, ~pes, Curtis Yarvin (sator)
        0w2J.WSHlR.t5VHN.X8GKE.DB-yz  ::   37, ~del, ~novrud-hanweb (fidelis)
        0w1w.KF-J1.5I63F.khFyv.h0n4J  ::   38, ~sul, John Burnham (donum)
        0w0                           ::   39, ~ped, Curtis Yarvin (sator)
        0w2.Mr2Id.SX8xI.MAs-j.5Y-1W   ::   40, ~tem, Bruce Schwartz (angelus)
        0w0                           ::   41, ~led, ~lontec-botrum (fidelis)
        0w0                           ::   42, ~tul, Curtis Yarvin (sator)
        0w0                           ::   43, ~met, Curtis Yarvin (sator)
        0w0                           ::   44, ~wen, Curtis Yarvin (sator)
        0w0                           ::   45, ~byn, Curtis Yarvin (sator)
        0w0                           ::   46, ~hex, ~bishus-namsum (fidelis)
        0w0                           ::   47, ~feb, Curtis Yarvin (sator)
        0wK.GoKEY.rMjfn.ZcvFQ.n4BmX   ::   48, ~pyl, Michael Hartl (donum)
        0w0                           ::   49, ~dul, Curtis Yarvin (sator)
        0w0                           ::   50, ~het, Curtis Yarvin (sator)
        0w0                           ::   51, ~mev, Curtis Yarvin (sator)
        0w0                           ::   52, ~rut, Curtis Yarvin (sator)
        0w2L.M6-o5.DDTFL.R4sFL.7Zuay  ::   53, ~tyl, Jaan Tallinn (angelus)
        0w0                           ::   54, ~wyd, Curtis Yarvin (sator)
        0w0                           ::   55, ~tep, Curtis Yarvin (sator)
        0w0                           ::   56, ~bes, Curtis Yarvin (sator)
        0w0                           ::   57, ~dex, Curtis Yarvin (sator)
        0w0                           ::   58, ~sef, Curtis Yarvin (sator)
        0w0                           ::   59, ~wyc, Curtis Yarvin (sator)
        0w0                           ::   60, ~bur, Curtis Yarvin (sator)
        0w0                           ::   61, ~der, Curtis Yarvin (sator)
        0w0                           ::   62, ~nep, Curtis Yarvin (sator)
        0w0                           ::   63, ~pur, Curtis Yarvin (sator)
        0w0                           ::   64, ~rys, Curtis Yarvin (sator)
        0w0                           ::   65, ~reb, Curtis Yarvin (sator)
        0wp.LslIa.IFSM9.mIp-z.KBIBh   ::   66, ~den  Michael Hartl (donum)
        0w0                           ::   67, ~nut, Curtis Yarvin (sator)
        0w0                           ::   68, ~sub, Curtis Yarvin (sator)
        0w0                           ::   69, ~pet, Curtis Yarvin (sator)
        0w0                           ::   70, ~rul, Curtis Yarvin (sator)
        0w0                           ::   71, ~syn, Curtis Yarvin (sator)
        0w0                           ::   72, ~reg, Curtis Yarvin (sator)
        0w0                           ::   73, ~tyd, Curtis Yarvin (sator)
        0w0                           ::   74, ~sup, Curtis Yarvin (sator)
        0w0                           ::   75, ~sem, ~boswed-nibnyd (fidelis)
        0w0                           ::   76, ~wyn, Curtis Yarvin (sator)
        0w0                           ::   77, ~rec, Curtis Yarvin (sator)
        0w0                           ::   78, ~meg, Curtis Yarvin (sator)
        0w2L.tavpW.Lk4R-.elm7E.4KEqZ  ::   79, ~net, ~hatteb-mitlyd (fidelis)
        0w0                           ::   80, ~sec, Curtis Yarvin (sator)
        0w0                           ::   81, ~mul, Curtis Yarvin (sator)
        0w0                           ::   82, ~nym, Curtis Yarvin (sator)
        0w0                           ::   83, ~tev, Curtis Yarvin (sator)
        0w2x.~ldho.Oo7kE.QqNSx.XteFh  ::   84, ~web, Ar Vicco (donum)
        0w0                           ::   85, ~sum, Curtis Yarvin (sator)
        0w0                           ::   86, ~mut, Curtis Yarvin (sator)
        0w0                           ::   87, ~nyx, urbit.org (civitas)
        0w30.UUr19.iBPlD.wfyJD.2CWPv  ::   88, ~rex, Ben Davenport (angelus)
        0w0                           ::   89, ~teb, urbit.org (civitas)
        0w0                           ::   90, ~fus, urbit.org (civitas)
        0w0                           ::   91, ~hep, urbit.org (civitas)
        0w0                           ::   92, ~ben, urbit.org (civitas)
        0w0                           ::   93, ~mus, urbit.org (civitas)
        0w0                           ::   94, ~wyx, urbit.org (civitas)
        0w0                           ::   95, ~sym, urbit.org (civitas)
        0w0                           ::   96, ~sel, urbit.org (civitas)
        0w0                           ::   97, ~ruc, urbit.org (civitas)
        0w0                           ::   98, ~dec, urbit.org (civitas)
        0w1L.NQ-5f.ABF9R.kVwVJ.zRfn2  ::   99, ~wex, Pax Dickinson (donum)
        0w0                           ::  100, ~syr, urbit.org (civitas)
        0w0                           ::  101, ~wet, urbit.org (civitas)
        0w0                           ::  102, ~dyl, urbit.org (civitas)
        0w0                           ::  103, ~myn, urbit.org (civitas)
        0w0                           ::  104, ~mes, urbit.org (civitas)
        0w0                           ::  105, ~det, urbit.org (civitas)
        0w0                           ::  106, ~bet, urbit.org (civitas)
        0w0                           ::  107, ~bel, urbit.org (civitas)
        0w0                           ::  108, ~tux, Chen Zheng (angelus)
        0w0                           ::  109, ~tug, urbit.org (civitas)
        0w0                           ::  110, ~myr, urbit.org (civitas)
        0w0                           ::  111, ~pel, urbit.org (civitas)
        0w0                           ::  112, ~syp, urbit.org (civitas)
        0w0                           ::  113, ~ter, urbit.org (civitas)
        0w0                           ::  114, ~meb, urbit.org (civitas)
        0w0                           ::  115, ~set, urbit.org (civitas)
        0w0                           ::  116, ~dut, urbit.org (civitas)
        0w0                           ::  117, ~deg, urbit.org (civitas)
        0w0                           ::  118, ~tex, urbit.org (civitas)
        0w0                           ::  119, ~sur, urbit.org (civitas)
        0w0                           ::  120, ~fel, urbit.org (civitas)
        0w0                           ::  121, ~tud, urbit.org (civitas)
        0w0                           ::  122, ~nux, urbit.org (civitas)
        0w0                           ::  123, ~rux, urbit.org (civitas)
        0w0                           ::  124, ~ren, urbit.org (civitas)
        0w0                           ::  125, ~wyt, urbit.org (civitas)
        0w0                           ::  126, ~nub, urbit.org (civitas)
        0w0                           ::  127, ~med, urbit.org (civitas)
        0w20.GGLXx.aqxaQ.w4Iob.wdmmr  ::  128, ~lyt, Arthur Breitman (mercor)
        0w0                           ::  129, ~dus, urbit.org (civitas)
        0w0                           ::  130, ~neb, urbit.org (civitas)
        0w0                           ::  131, ~rum, urbit.org (civitas)
        0w0                           ::  132, ~tyn, urbit.org (civitas)
        0w0                           ::  133, ~seg, urbit.org (civitas)
        0w0                           ::  134, ~lyx, urbit.org (civitas)
        0w0                           ::  135, ~pun, urbit.org (civitas)
        0w0                           ::  136, ~res, urbit.org (civitas)
        0w0                           ::  137, ~red, urbit.org (civitas)
        0w3J.15iJA.0pbNk.mZXyh.A~uKb  ::  138, ~fun, Aaron Beckerman (fortuna)
        0w0                           ::  139, ~rev, urbit.org (civitas)
        0w3m.Cqumo.ZC7-e.794A4.Bqhh8  ::  140, ~ref, Matt Brubeck (fortuna)
        0w0                           ::  141, ~mec, urbit.org (civitas)
        0w0                           ::  142, ~ted, urbit.org (civitas)
        0w2d.GLlYg.-MwtO.ZCPBE.OqGB9  ::  143, ~rus, Stephen Burnham (donum)
        0w0                           ::  144, ~bex, urbit.org (civitas)
        0w0                           ::  145, ~leb, ~nosryl-tarpem (fidelis)
        0w0                           ::  146, ~dux, urbit.org (civitas)
        0w0                           ::  147, ~ryn, urbit.org (civitas)
        0w0                           ::  148, ~num, urbit.org (civitas)
        0w0                           ::  149, ~pyx, ~racbes-solmun (fidelis)
        0w2g.gLmg4.MtrHQ.A5VmH.WPk6G  ::  150, ~ryg, Dan Haffey (fortuna)
        0w0                           ::  151, ~ryx, Tlon (gleba)
        0w0                           ::  152, ~fep, Tlon (gleba)
        0w3h.8OnVd.~cI9l.Y1-lK.82Lqb  ::  153, ~tyr, ~hobmed-hinrym (fidelis)
        0w0                           ::  154, ~tus, Tlon (gleba)
        0w0                           ::  155, ~tyc, Tlon (gleba)
        0w0                           ::  156, ~leg, Tlon (gleba)
        0w0                           ::  157, ~nem, Tlon (gleba)
        0w0                           ::  158, ~fer, Tlon (gleba)
        0w0                           ::  159, ~mer, Tlon (gleba)
        0w0                           ::  160, ~ten, Tlon (gleba)
        0w0                           ::  161, ~lus, Tlon (gleba)
        0w0                           ::  162, ~nus, Tlon (gleba)
        0w0                           ::  163, ~syl, Tlon (gleba)
        0w0                           ::  164, ~tec, Tlon (gleba)
        0w0                           ::  165, ~mex, Tlon (gleba)
        0w0                           ::  166, ~pub, Tlon (gleba)
        0w0                           ::  167, ~rym, Tlon (gleba)
        0w0                           ::  168, ~tuc, Tlon (gleba)
        0w0                           ::  169, ~fyl, Tlon (gleba)
        0w0                           ::  170, ~lep, Tlon (gleba)
        0w0                           ::  171, ~deb, Tlon (gleba)
        0w0                           ::  172, ~ber, Tlon (gleba)
        0w0                           ::  173, ~mug, Tlon (gleba)
        0w0                           ::  174, ~hut, Tlon (gleba)
        0w0                           ::  175, ~tun, Tlon (gleba)
        0w0                           ::  176, ~byl, Tlon (gleba)
        0w0                           ::  177, ~sud, Tlon (gleba)
        0w0                           ::  178, ~pem, Tlon (gleba)
        0w0                           ::  179, ~dev, Tlon (gleba)
        0w0                           ::  180, ~lur, Tlon (gleba)
        0w0                           ::  181, ~def, Tlon (gleba)
        0w0                           ::  182, ~bus, Tlon (gleba)
        0w0                           ::  183, ~bep, Tlon (gleba)
        0w0                           ::  184, ~run, Tlon (gleba)
        0w0                           ::  185, ~mel, Tlon (gleba)
        0w0                           ::  186, ~pex, Tlon (gleba)
        0w0                           ::  187, ~dyt, Tlon (gleba)
        0w0                           ::  188, ~byt, Tlon (gleba)
        0w0                           ::  189, ~typ, Tlon (gleba)
        0w0                           ::  190, ~lev, Tlon (gleba)
        0w0                           ::  191, ~myl, Tlon (gleba)
        0w0                           ::  192, ~wed, Tlon (gleba)
        0w0                           ::  193, ~duc, Tlon (gleba)
        0w0                           ::  194, ~fur, Tlon (gleba)
        0w0                           ::  195, ~fex, Tlon (gleba)
        0w0                           ::  196, ~nul, Tlon (gleba)
        0w0                           ::  197, ~luc, Tlon (gleba)
        0w0                           ::  198, ~len, Tlon (gleba)
        0w0                           ::  199, ~ner, Tlon (gleba)
        0wv.aixe9.7gG2w.7cJiy.i3Mg8   ::  200, ~lex, Michael Hartl (donum)
        0w0                           ::  201, ~rup, Tlon (gleba)
        0w0                           ::  202, ~ned, Tlon (gleba)
        0w0                           ::  203, ~lec, Tlon (gleba)
        0w0                           ::  204, ~ryd, Tlon (gleba)
        0w1U.n361n.FC3jj.9cX26.V1Wif  ::  205, ~lyd, Adam Bliss (fortuna)
        0w0                           ::  206, ~fen, Tlon (gleba)
        0w0                           ::  207, ~wel, Tlon (gleba)
        0w0                           ::  208, ~nyd, Tlon (gleba)
        0w0                           ::  209, ~hus, Tlon (gleba)
        0w0                           ::  210, ~rel, Tlon (gleba)
        0w0                           ::  211, ~rud, Tlon (gleba)
        0w0                           ::  212, ~nes, Tlon (gleba)
        0w16.~8NZV.VyMmf.4toMO.pui1R  ::  213, ~hes, Alex Moskalyuk (angelus)
        0w0                           ::  214, ~fet, Tlon (gleba)
        0w0                           ::  215, ~des, Tlon (gleba)
        0w0                           ::  216, ~ret, Tlon (gleba)
        0w0                           ::  217, ~dun, Tlon (gleba)
        0w0                           ::  218, ~ler, Tlon (gleba)
        0w10.w0AUz.QVdks.HCNvf.ja~TO  ::  219, ~nyr, Ivan Matosevic (fortuna)
        0w0                           ::  220, ~seb, Tlon (gleba)
        0w0                           ::  221, ~hul, Tlon (gleba)
        0w0                           ::  222, ~ryl, Tlon (gleba)
        0w0                           ::  223, ~lud, Tlon (gleba)
        0w0                           ::  224, ~rem, Tlon (gleba)
        0w0                           ::  225, ~lys, Tlon (gleba)
        0w3C.YXlEl.pFbYV.9pYWI.d7cla  ::  226, ~fyn, Stephen Burnham (donum)
        0w0                           ::  227, ~wer, Tlon (gleba)
        0w0                           ::  228, ~ryc, Tlon (gleba)
        0w0                           ::  229, ~sug, Tlon (gleba)
        0w0                           ::  230, ~nys, Tlon (gleba)
        0w0                           ::  231, ~nyl, Tlon (gleba)
        0w0                           ::  232, ~lyn, Tlon (gleba)
        0w0                           ::  233, ~dyn, Tlon (gleba)
        0w0                           ::  234, ~dem, Tlon (gleba)
        0w0                           ::  235, ~lux, Mark Zavislak (angelus)
        0w0                           ::  236, ~fed, Tlon (gleba)
        0w0                           ::  237, ~sed, Tlon (gleba)
        0w0                           ::  238, ~bec, Tlon (gleba)
        0w0                           ::  239, ~mun, Tlon (gleba)
        0w0                           ::  240, ~lyr, Tlon (gleba)
        0w0                           ::  241, ~tes, Tlon (gleba)
        0w0                           ::  242, ~mud, ~difryt-dapdeg (fidelis)
        0w4.yybWD.F1BgE.ynzlF.47neH   ::  243, ~nyt, Byrne Hobart (mercor)
        0w0                           ::  244, ~byr, Tlon (gleba)
        0w0                           ::  245, ~sen, Tlon (gleba)
        0w0                           ::  246, ~weg, Tlon (gleba)
        0w0                           ::  247, ~fyr, Tlon (gleba)
        0w0                           ::  248, ~mur, Tlon (gleba)
        0w0                           ::  249, ~tel, Tlon (gleba)
        0w0                           ::  250, ~rep, Tlon (gleba)
        0w0                           ::  251, ~teg, Tlon (gleba)
        0w0                           ::  252, ~pec, Tlon (gleba)
        0w0                           ::  253, ~nel, Tlon (gleba)
        0w0                           ::  254, ~nev, Tlon (gleba)
        0wY.a0HAU.7Lbkf.6V514.OsJBv   ::  255, ~fes, John Burnham (donum)
    ==
  --
  ::::::::::::::::::::::::::::::::::::::::::::::::::::::::
  ::              section 4aB, packet format            ::
  ::
  |%
  ++  bite                                              ::  packet to cake
    |=  pac=rock  ^-  cake
    =+  [mag=(end 5 1 pac) bod=(rsh 5 1 pac)]
    =+  :*  vez=(end 0 3 mag)                           ::  protocol version
            chk=(cut 0 [3 20] mag)                      ::  checksum
            wix=(bex +((cut 0 [23 2] mag)))             ::  width of receiver
            vix=(bex +((cut 0 [25 2] mag)))             ::  width of sender
            tay=(cut 0 [27 5] mag)                      ::  message type
        ==
    ?>  =(6 vez)
    ?>  =(chk (end 0 20 (mug bod)))
    :+  [(end 3 wix bod) (cut 3 [wix vix] bod)]
      (kins tay)
    (rsh 3 (add wix vix) bod)
  ::
  ++  kins  |=(tay=@ (snag tay `(list skin)`[%none %open %fast %full ~]))
  ++  ksin  |=(sin=skin `@`?-(sin %none 0, %open 1, %fast 2, %full 3))
  ++  spit                                              ::  cake to packet
    |=  kec=cake  ^-  @
    =+  wim=(met 3 p.p.kec)
    =+  dum=(met 3 q.p.kec)
    =+  yax=?:((lte wim 2) 0 ?:((lte wim 4) 1 ?:((lte wim 8) 2 3)))
    =+  qax=?:((lte dum 2) 0 ?:((lte dum 4) 1 ?:((lte dum 8) 2 3)))
    =+  wix=(bex +(yax))
    =+  vix=(bex +(qax))
    =+  bod=:(mix p.p.kec (lsh 3 wix q.p.kec) (lsh 3 (add wix vix) r.kec))
    =+  tay=(ksin q.kec)
    %+  mix
      %+  can  0
      :~  [3 6]
          [20 (mug bod)]
          [2 yax]
          [2 qax]
          [5 tay]
      ==
    (lsh 5 1 bod)
  --
  ::::::::::::::::::::::::::::::::::::::::::::::::::::::::
  ::              section 4aC, PKI engine               ::
  ::
  |%
  ++  go                                                ::    go
    |_  ton=toun                                        ::  ames state
    ++  as                                              ::    as:go
      |_  [our=ship saf=sufi]                           ::  per server
      ++  born                                          ::    born:as:go
        |=  [now=@da her=@p tic=@pG ges=gens pub=pass]  ::  register user
        ^-  [(unit will) _+>]
        ?.  =(our (sein her))  [~ +>.$]
        =+  nes=sen
        ?.  =(tic (end 6 1 (shaf %tick (mix her (shax sec:ex:q.nes)))))
          [~ +>.$]
        =+  rad=(~(get by hoc.saf) her)
        ?^  rad
          ?>  ?=(^ lew.wod.u.rad)
          ?.  =(pub r.q.i.lew.wod.u.rad)  [~ +>.$]
          [[~ lew.wod.u.rad] +>.$]
        =+  syp=[[0 [~ p.nes] her now] ges pub]
        =+  ded=[(sign:as:q.nes *code (shaf %meld (sham syp))) syp]
        =+  wil=[ded law.saf]
        ?>  =(wil (grip wil ~))
        :-  [~ wil]
        +>.$(hoc.saf (~(put by hoc.saf) her [[~31337.1.1 ~ wil] ~ *cask]))
      ::
      ++  lax                                           ::    lax:as:go
        |_  [her=ship dur=door]                         ::  per client
        ++  cluy                                        ::    cluy:lax:as:go
          ^-  [p=life q=gens r=acru]                    ::  client crypto
          ?~  lew.wod.dur  !!
          :+  p.p.q.i.lew.wod.dur
            q.q.i.lew.wod.dur
          (haul r.q.i.lew.wod.dur)
        ::
        ++  clon
          ^-  life
          ?~(lew.wod.dur 0 p.p.q.i.lew.wod.dur)
        ::
        ++  deng
          |=  law=will
          %_(+> lew.wod.dur (grip law lew.wod.dur))
        ::
        ++  griz                                        ::    griz:lax:as:go
          |=  now=@da                                   ::  generate key for
          ^-  [p=code q=_+>]
          =+  key=(shas %enty (mix now any.ton))
          :-  key
          %=  +>.$
            any.ton      (shax (mix now any.ton))
            heg.caq.dur  (~(put by heg.caq.dur) (shaf %hand key) key)
          ==
        ::
        ++  pode                                        ::    pode:lax:as:go
          |=  now=@da                                   ::  timeout route
          ^+  +>
          ?:  (lth her 256)  +>
          +>(lun.wod.dur ~)
        ::
        ++  kuch                                        ::    kuch:lax:as:go
          |=  had=hand                                  ::  hear key tag
          ^-  (unit ,[code _+>])
          =+  wey=(~(get by heg.caq.dur) had)
          ?^  wey
            =+  key=u.wey
            :+  ~  key
            %=    ..kuch
                yed.caq.dur  [~ had u.wey]
                heg.caq.dur  (~(del by heg.caq.dur) had)
                qim.caq.dur  (~(put by qim.caq.dur) had key)
            ==
          =+  dyv=(~(get by qim.caq.dur) had)
          ?~  dyv  ~
          [~ u.dyv ..kuch]
        ::
        ++  trox                                        ::    trox:lax:as:go
          |=  [now=@da]                                 ::  expire by date
          ^+  +>
          +>    ::  XX
        ::
        ++  wasc                                        ::    wasc:lax:as:go
          |=  key=code                                  ::  hear foreign code
          ^+  +>
          =+  had=(shaf %hand key)
          %_  ..wasc
            yed.caq.dur  [~ had key]
            qim.caq.dur  (~(put by qim.caq.dur) had key)
          ==
        ::
        ++  wast                                        ::    wast:lax:as:go
          |=  ryn=lane                                  ::  set route
          ^+  +>
          %=    +>
              lun.wod.dur
            ?:  ?=([%ix *] ryn)
              ?:  ?|  ?=(~ lun.wod.dur)
                      ?=([%ix *] u.lun.wod.dur)
                      ?&  ?=([%if *] u.lun.wod.dur)
                          ?|  !=(q.ryn p.u.lun.wod.dur)
                              !=(r.ryn q.u.lun.wod.dur)
                          ==
                      ==
                  ==
                [~ ryn]
              lun.wod.dur
            [~ ryn]
          ==
        ::
        ++  wist                                        ::    wist:lax:as:go
          |=  $:  now=@da                               ::  route via
                  waz=(list ,@p)
                  ryn=(unit lane)
                  pac=rock
              ==
          ^-  (list boon)
          ?:  =(our her)  [[%ouzo *lane pac] ~]
          ?~  waz  ~
          =+  dyr=?:(=(her i.waz) dur (gur i.waz))
          ?.  ?&  !=(our i.waz)
                  ?=(^ lun.wod.dyr)
              ==
            $(waz t.waz)
          :_  ?:  ?=(%ix -.u.lun.wod.dyr)
                $(waz t.waz)
              ~
          :+  %ouzo  u.lun.wod.dyr
          ?:  &(=(i.waz her) =(~ ryn))  pac
          =+  mal=(jam `meal`[%fore her ryn pac])
          %-  spit
          ^-  cake
          :*  [our i.waz]
              ?~  yed.caq.dyr  [%none mal]
              :-  %fast
              %^  cat  7
                p.u.yed.caq.dyr
              (en:crya q.u.yed.caq.dyr mal)
          ==
        ::
        ++  xeno                                        ::    xeno:lax:as:go
          ^-  (list ship)                               ::  foreign canon
          (saxo her)
        ::
        ++  xong                                        ::    xong:lax:as:go
          ^-  (list ship)                               ::  route unto
          =+  [fro=xen too=xeno]
          =+  ^=  oot  ^-  (list ship)
              =|  oot=(list ship)
              |-  ^+  oot
              ?~  too  ~
              ?:  (lien fro |=(a=ship =(a i.too)))  ~
              [i.too $(too t.too)]
          ::  ~&  [%xong-to [our her] (weld oot ?>(?=(^ fro) t.fro))]
          (weld oot ?>(?=(^ fro) t.fro))
        ::
        ++  zuul                                        ::    zuul:lax:as:go
          |=  [now=@da ham=meal]                        ::  encode message
          ^-  [p=(list rock) q=_+>]
          =<  weft
          |%
          ++  wasp                                      ::  null security
            ^-([p=skin q=@] [%none (jam ham)])
          ::
          ++  weft                                      ::  fragment message
            ^-  [p=(list rock) q=_+>.$]
            =^  gim  ..weft  wisp
            :_  +>.$
            ^-  (list rock)
            =+  wit=(met 13 q.gim)
            ?<  =(0 wit)
            ?:  =(1 wit)
              =+  yup=(spit [our her] p.gim q.gim)
              [yup ~]
            =+  ruv=(rip 13 q.gim)
            =+  gom=(shaf %thug q.gim)
            =+  inx=0
            |-  ^-  (list rock)
            ?~  ruv  ~
            =+  ^=  vie
                %+  spit
                  [our her]
                wasp(ham [%carp (ksin p.gim) inx wit gom i.ruv])
            :-  vie
            $(ruv t.ruv, inx +(inx))
          ::
          ++  wisp                                      ::  generate message
            ^-  [[p=skin q=@] q=_..wisp]
            ?:  =(%carp -.ham)
              [wasp ..wisp]
            ?:  !=(~ yed.caq.dur)
              ?>  ?=(^ yed.caq.dur)
              :_  ..wisp
              :-  %fast
              %^  cat  7
                p.u.yed.caq.dur
              (en:r:cluy q.u.yed.caq.dur (jam ham))
            ?:  &(=(~ lew.wod.dur) =(%back -.ham))
              [wasp ..wisp]
            =^  tuy  +>.$
              ?:(=(~ lew.wod.dur) [*code +>.$] (griz now))
            :_  ..wisp
            =+  yig=sen
            ::  =+  bil=`will`(pare wyl.dur law.saf)    ::  XX not set
            =+  bil=law.saf                             ::  XX send whole will
            =+  hom=(jam ham)
            ?:  =(~ lew.wod.dur)
              :-  %open
              %^    jam
                  [~ `life`p.yig]
                bil
              (sign:as:q.yig tuy hom)
            :-  %full
              =+  cay=cluy
              %^    jam
                  [`life`p.cay `life`p.yig]
                bil
              (seal:as:q.yig pub:ex:r.cay tuy hom)
          --                                            ::  --zuul:lax:as:go
        --                                              ::  --lax:as:go
      ::
      ++  gur                                           ::  default door
        |=  her=ship
        ^-  door
        =+  def=?.((lth her 256) ~ [~ %if 0 (mix her .0.0.1.0)])
        [[~2100.1.1 def ~] ~ *cask]
      ::
      ++  myx                                           ::  door by ship
        |=  her=ship
        ^+  lax
        =+  fod=(~(get by hoc.saf) her)
        ~(. lax [her ?~(fod (gur her) u.fod)])
      ::
      ++  nux                                           ::  install door
        |=  new=_lax
        ^+  +>
        +>(hoc.saf (~(put by hoc.saf) her.new dur.new))
      ::
      ++  sen                                           ::  current crypto
        ^-  [p=life q=acru]
        ?~(val.saf !! [p.i.val.saf r.i.val.saf])
      ::
      ++  sev                                           ::  crypto by life
        |=  mar=life
        ^-  [p=? q=acru]
        ?~  val.saf  !!
        ?:  =(mar p.i.val.saf)
          [& r.i.val.saf]
        ?>  (lth mar p.i.val.saf)
        :-  |
        |-  ^-  acru
        ?>  ?=(^ t.val.saf)
        ?:  =(mar p.i.t.val.saf)
          r.i.t.val.saf
        $(t.val.saf t.t.val.saf)
      ::
      ++  sex                                           ::  export secrets
        |-  ^-  mace
        ?~  val.saf  ~
        :-  [p.i.val.saf sec:ex:r.i.val.saf]
        $(val.saf t.val.saf)
      ::
      ++  xen                                           ::  canon
        |-  ^-  (list ship)
        (saxo our)
      ::
      ++  yew                                           ::  best will for
        |=  her=ship
        ^-  will
        =+  gel=(~(get by hoc.saf) her)
        ?^  gel
          lew.wod.u.gel
        ?:((lth her 256) ~ $(her (sein her)))
      --                                                ::  --as:go
    ::
    ++  ha                                              ::  adopt new license
      |=  [our=ship mac=mace wil=will]
      ^-  toun
      ?>  !=(~ mac)
      ?>  ?=(^ wil)
      ::  ?>  =(our r.p.q.i.wil)
      ?>  =(wil (grip wil ~))
      ?>  (real mac wil)
      %_    ton
          urb
        %+  ~(put by urb.ton)
          our
        :*  %-  flop
            |-  ^-  (list ship)
            ?:((lth our 256) ~ =+(seg=(sein our) [seg $(our seg)]))
        ::
            (turn mac |=([p=life q=ring] [p q (weur q)]))
            wil
            ~
            ~
        ==
      ==
    ::
    ++  su                                              ::  install safe
      |=  new=_as
      ^-  toun
      ton(urb (~(put by urb.ton) our.new saf.new))
    ::
    ++  ti                                              ::  expire by time
      |=  [now=@da]
      ^-  toun
      !!
    ::
    ++  us                                              ::  produce safe
      |=  our=ship
      ^-  (unit ,_as)
      =+  goh=(~(get by urb.ton) our)
      ?~  goh  ~
      [~ ~(. as [our u.goh])]
    --                                                ::  --go
  --
  ::::::::::::::::::::::::::::::::::::::::::::::::::::::::
  ::              section 4aF, packet pump             ::
  |%
  ++  pu                                                ::  packet pump
    |_  shed
    ++  abet  +<
    ++  ahoy                                            ::    ahoy:pu
      ^+  .                                             ::  initialize
      %_    .
          rtt  ~s1
          rto  ~s4
          rtn  ~
          rue  ~
          nus  0
          nif  0
          nep  0
          caw  2
          cag  64
          diq  ~
          pyz  ~
          puq  ~
      ==
    ::
    ++  bick                                            ::    bick:pu
      |=  [now=@da fap=flap]                            ::  ack by hash
      ^-  [[p=(unit soup) q=(list rock)] _+>]
      =+  sun=(~(get by diq) fap)
      ?~  sun
        ::  ~&  [%bick-none `@p`(mug fap)]              ::  not a real error
        [[~ ~] +>.$]
      ::  ~&  [%bick-good `@p`(mug fap) u.sun]
      =.  diq  (~(del by diq) fap)
      =^  gub  +>.$  (bock now u.sun)
      =^  yop  +>.$  (harv now)
      [[gub yop] +>.$]
    ::
    ++  bilk                                            ::    bilk:pu
      |=  now=@da                                       ::  inbound packet
      ^+  +>
      =+  trt=(mul 2 rtt)
      %=  +>.$
        rue  [~ now]
        rto  trt
        rtn  ?~(puq ~ [~ (add now trt)])
      ==
    ::
    ++  boom                                            ::    boom:pu
      |=  now=@da  ^-  ?                                ::  address timeout
      |(?=(~ rue) (gte (sub now u.rue) ~m1))
    ::
    ++  bust                                            ::    bust:pu
      ^-  ?                                             ::  not responding
      &(?=(^ rtn) (gte rto ~s16))
    ::
    ++  bike                                            ::    bike:pu
      ^+  .                                             ::  check stats
      ?>  .=  nif
          |-  ^-  @
          ?~  puq  0
          :(add !liv.q.n.puq $(puq l.puq) $(puq r.puq))
      .
    ::
    ++  beet                                            ::    beet:pu
      ^+  .                                             ::  advance unacked
      =-  +(nep ?~(foh nus u.foh))
      ^=  foh
      |-  ^-  (unit ,@ud)
      ?~  puq  ~
      ?:  (lte p.n.puq nep)  $(puq l.puq)
      =+  rig=$(puq r.puq)
      ?^(rig rig [~ p.n.puq])
    ::
    ++  bine                                            ::    bine:pu
      |=  [now=@da num=@ud]                             ::  apply ack
      ^-  [(unit soup) _+>]
      ?~  puq  !!
      ?.  =(num p.n.puq)
        ?:  (gth num p.n.puq)
          =+  lef=$(puq l.puq)
          [-.lef +.lef(puq [n.puq puq.lef r.puq])]
        =+  rig=$(puq r.puq)
        [-.rig +.rig(puq [n.puq l.puq puq.rig])]
      =:  rtt  ?.  &(liv.q.n.puq =(1 nux.q.n.puq))  rtt
               =+  gap=(sub now lys.q.n.puq)
               ::  ~&  [%bock-trip num (div gap (div ~s1 1.000))]
               (div (add (mul 2 rtt) gap) 3)
          nif  (sub nif !liv.q.n.puq)
        ==
      =+  lez=(dec (need (~(get by pyz) gom.q.n.puq)))
      =^  gub  pyz
          ?:  =(0 lez)
            [[~ gom.q.n.puq] (~(del by pyz) gom.q.n.puq)]
          [~ (~(put by pyz) gom.q.n.puq lez)]
      :-  gub
      +>.$(puq ~(nap to puq))
    ::
    ++  bock                                            ::    bock:pu
      |=  [now=@da num=@ud]                             ::  ack by sequence
      ^-  [(unit soup) _+>]
      =^  gym  +>  (bine now num)
      :-  gym
      ?:  (gth num nep)
        =+  cam=(max 2 (div caw 2))
        ::  ~&  [%bock-hole num nep cam]
        beet:(wept(nep num, cag cam, caw cam) nep num)
      =.  caw  ?:  (lth caw cag)  +(caw)
               (add caw !=(0 (mod (mug now) caw)))
      ?:  =(num nep)
        ::  ~&  [%bock-fine num nif caw cag]
        beet
      ::  ~&  [%bock-fill num nif caw cag]
      +>.$
    ::
    ++  harv                                            ::    harv:pu
      |=  now=@da                                       ::  harvest queue
      ^-  [(list rock) _+>]
      ?:  =(~ puq)  [~ +>(rtn ~)]
      ?.  (gth caw nif)  [~ +>]
      =+  wid=(sub caw nif)
      =|  rub=(list rock)
      =<  abet  =<  apse
      |%
      ++  abet
        ?~  rub  [~ +>.$]
        [(flop rub) +>.$(rtn [~ (add rto now)])]
      ::
      ++  apse
        ^+  .
        ?~  puq  .
        ?:  =(0 wid)  .
        =>  rigt  =<  left
        ?>  ?=(^ puq)
        ?:  =(0 wid)  .
        ?.  =(| liv.q.n.puq)  .
        ::  ~&  [%harv nux.q.n.puq p.n.puq]
        %_    .
          wid          (dec wid)
          rub          [pac.q.n.puq rub]
          nif          +(nif)
          liv.q.n.puq  &
          nux.q.n.puq  +(nux.q.n.puq)
          lys.q.n.puq  now
        ==
      ::
      ++  left
        ?>  ?=(^ puq)
        ^+(. =+(lef=apse(puq l.puq) lef(puq [n.puq puq.lef r.puq])))
      ++  rigt
        ?>  ?=(^ puq)
        ^+(. =+(rig=apse(puq r.puq) rig(puq [n.puq l.puq puq.rig])))
      --
    ::
    ++  wack                                            ::    wack:pu
      |=  now=@da                                       ::  wakeup (timeout)
      ^-  [(list rock) _+>]
      ?.  &(!=(~ rtn) ?>(?=(^ rtn) (gte now u.rtn)))  [~ +>]
      ::  ~&  [%slow (div rto (div ~s1 1.000))]
      =.  +>  (wept 0 nus)
      ?>  =(0 nif)
      =+  oub=(gte rto ~s16)
      =:  caw  2
          rto  ;:  min
                 (mul 2 rto)
                 ~m2
                 (mul ~s16 ?~(rue 1 +((div (sub now u.rue) ~d1))))
               ==
        ==
      (harv now)
    ::
    ++  wept                                            ::    wept:pu
      |=  [fip=@ud lap=@ud]                             ::  fip thru lap-1
      =<  abet  =<  apse
      |%
      ++  abet  +>.$
      ++  apse
        ^+  .
        ?~  puq  .
        ?:  (lth p.n.puq fip)  ?~(l.puq . left)
        ?:  (gte p.n.puq lap)  ?~(r.puq . rigt)
        =>  rigt  =<  left
        ?>  ?=(^ puq)
        ?.(liv.q.n.puq . .(nif (dec nif), liv.q.n.puq |))
      ::
      ++  left
        ?>  ?=(^ puq)
        ^+(. =+(lef=apse(puq l.puq) lef(puq [n.puq puq.lef r.puq])))
      ++  rigt
        ?>  ?=(^ puq)
        ^+(. =+(rig=apse(puq r.puq) rig(puq [n.puq l.puq puq.rig])))
      --
    ::
    ++  whap                                            ::    whap:pu
      |=  [now=@da gom=soup wyv=(list rock)]            ::  send a message
      ^-  [(list rock) _+>]
      =.  pyz  (~(put by pyz) gom (lent wyv))
      =.  +>
        |-  ^+  +>.^$
        ?~  wyv  +>.^$
        %=  $
          wyv  t.wyv
          nus  +(nus)
          diq  (~(put by diq) (shaf %flap i.wyv) nus)
          puq  (~(put to puq) [nus `soul`[gom 0 | ~2000.1.1 i.wyv]])
        ==
      (harv now)
    --
  --
  ::::::::::::::::::::::::::::::::::::::::::::::::::::::::
  ::              section 4aG, protocol engine          ::
  ::
  |%
  ++  am                                                ::    am
    |_  [now=@da fox=furt]                              ::  protocol engine
    ++  boot                                            ::    boot:am
      ^-  furt                                          ::  restore from noun
      %=    fox
          urb.ton
        %-  ~(gas by *(map ship sufi))
        %+  turn
          (~(tap by urb.ton.fox) ~)
        |=  [p=ship q=sufi]  ^-  [p=ship q=sufi]
        :-  p
        %=    q
            val
          (turn val.q |=([p=life q=ring r=acru] [p q (weur q)]))
        ==
      ==
    ++  come                                            ::    come:am
      |=  [ges=(unit ,@t) wid=@ bur=@]                  ::  instantiate pawn
      ^-  [p=[p=ship q=@uvG] q=furt]
      =+  loy=(bruw wid bur)
      =+  rig=sec:ex:loy
      =+  our=`@p`fig:ex:loy
      =+  syp=[[0 ~ our now] [%en %pawn ges] pub:ex:loy]
      :-  [our pac:ex:loy]
      %_    fox
          ton
        %^    ~(ha go ton.fox)
            our
          `mace`[[0 rig] ~]
        `will`[[(sign:as:loy _@ (shaf %self (sham syp))) syp] ~]
      ==
    ::
    ++  czar                                            ::    czar:am
      |=  [our=ship ger=@uw]                            ::  instantiate emperor
      ^-  [p=(list boon) q=furt]
      =+  loy=(bruw 2.048 ger)
      ?>  =(fig:ex:loy (zeno our))
      =+  mac=`mace`[[0 sec:ex:loy] ~]
      =+  syp=`step`[`bray`[0 ~ our now] [%en %czar ~] pub:ex:loy]
      =+  ded=`deed`[(sign:as:loy _@ (shaf %self (sham syp))) syp]
      =+  buq=`buck`[mac [ded ~]]
      =:  ton.fox  (~(ha go ton.fox) our buq)
          zac.fox  (~(put by zac.fox) our *corn)
        ==
      [[[%beer our pac:ex:loy] ~] fox]
    ::
    ++  gnaw                                            ::    gnaw:am
      |=  [kay=cape ryn=lane pac=rock]                  ::  process packet
<<<<<<< HEAD
      ^-  [p=(list boon) q=furt]
      ?.  =(4 (end 0 3 pac))  [~ fox]
=======
      ^-  [p=(list boon) q=fort]
      ?.  =(6 (end 0 3 pac))  [~ fox]
>>>>>>> b32913fd
      =+  kec=(bite pac)
      ?:  (goop p.p.kec)  [~ fox]
      ?.  (~(has by urb.ton.fox) q.p.kec)
        [~ fox]
      =<  zork
      =<  zank
      ::  ~&  [%hear p.p.kec ryn `@p`(mug (shaf %flap pac))]
      %-  ~(chew la:(ho:(um q.p.kec) p.p.kec) kay ryn %none (shaf %flap pac))
      [q.kec r.kec]
    ::
    ++  goop
      |=  him=ship
      |
    ::
    ++  hall                                            ::    hall:am
      ^-  (list sock)                                   ::  all sockets
      =|  sox=(list sock)                               ::  XX hideous
      |-  ^+  sox
      ?~  zac.fox  sox
      =.  sox  $(zac.fox l.zac.fox)
      =.  sox  $(zac.fox r.zac.fox)
      |-  ^+  sox
      ?~  wab.q.n.zac.fox  sox
      =.  sox  $(wab.q.n.zac.fox l.wab.q.n.zac.fox)
      =.  sox  $(wab.q.n.zac.fox r.wab.q.n.zac.fox)
      [[p.n.zac.fox p.n.wab.q.n.zac.fox] sox]
    ::
    ++  have                                            ::    have:am
      |=  [our=ship buq=buck]                           ::  acquire license
      ^-  [p=(list boon) q=furt]
      =:  ton.fox  (~(ha go ton.fox) our buq)
          zac.fox  (~(put by zac.fox) our *corn)
        ==
      [[[%beer our pac:ex:q:sen:(need (~(us go ton.fox) our))] ~] fox]
    ::
    ++  kick                                            ::    kick:am
      |=  hen=duct                                      ::  refresh net
      =+  aks=(turn (~(tap by urb.ton.fox) ~) |=([p=ship q=sufi] p))
      |-  ^-  [p=(list boon) q=furt]
      ?~  aks  [~ fox]
      =^  buz  fox  zork:(kick:(um i.aks) hen)
      =^  biz  fox  $(aks t.aks)
      [(weld p.buz p.biz) fox]
    ::
    ++  wake                                            ::    wake:am
      |=  hen=duct                                      ::  harvest packets
      ^-  [p=(list boon) q=furt]
      =+  sox=hall
      =|  bin=(list boon)
      |-  ^-  [p=(list boon) q=furt]
      ?~  sox
        =^  ban  fox  (kick hen)
        [(weld bin p.ban) fox]
      =^  bun  fox  zork:zank:thaw:(ho:(um p.i.sox) q.i.sox)
      $(sox t.sox, bin (weld p.bun bin))
    ::
    ++  wash                                            ::    wash:am
      |=  [soq=sock sup=soap ham=meal]                  ::  dispatch and send
      ^-  [p=(list boon) q=furt]
      zork:zank:(wind:(ho:(um p.soq) q.soq) [q.sup r.sup] ham)
    ::
    ++  wise                                            ::    wise:am
      |=  [soq=sock hen=duct cha=path val=*]             ::  send a statement
      ^-  [p=(list boon) q=furt]
      zork:zank:(wool:(ho:(um p.soq) q.soq) hen cha val)
    ::
    ++  um                                              ::  per server
      |=  our=ship
      =+  gus=(need (~(us go ton.fox) our))
      =+  ^=  weg  ^-  corn
          =+  weg=(~(get by zac.fox) our)
          ?^(weg u.weg *corn)
      =|  bin=(list boon)
      |%
      ++  ho                                            ::    ho:um:am
        |=  her=ship                                    ::  per friend
        =+  diz=(myx:gus her)
        =+  bah=(~(get by wab.weg) her)
        =+  puz=?~(bah ahoy:pu %*(. pu +< sop.u.bah))
        =>  .(bah `bath`?~(bah [abet:puz ~ ~] u.bah))
        |%
        ++  busk                                        ::    busk:ho:um:am
          |=  [waz=(list ship) pax=(list rock)]         ::  send packets
          %_    +>
              bin
            |-  ^+  bin
            ?~  pax  bin
            $(pax t.pax, bin (weld (flop (wist:diz now waz ~ i.pax)) bin))
          ==
        ::
        ++  done                                        ::    done:ho:um:am
          |=  [cha=path num=@ud]                        ::  complete outgoing
          ^-  [(unit duct) _+>]
          =+  rol=(need (~(get by ryl.bah) cha))
          =+  rix=(~(get by san.rol) num)
          ?~  rix  [~ +>.$]
          :-  rix
          %_    +>.$
              ryl.bah
            (~(put by ryl.bah) cha rol(san (~(del by san.rol) num)))
          ==
        ::
        ++  la                                          ::    la:ho:um:am
          |_  [kay=cape ryn=lane aut=skin dam=flap]     ::  per packet
          ::
          ++  chew                                      ::    chew:la:ho:um:am
            |=  [sin=skin msg=@]                        ::  receive
            ^+  +>
            =<  apse
            |%
            ++  apse
              ^+  +>.$
              =+  oub=bust:puz
              =+  neg==(~ yed.caq.dur.diz)
              =.  +>.$  east
              =+  eng==(~ yed.caq.dur.diz)
              =+  bou=bust:puz
              =.  bin
                ?.  &(oub !bou)  bin
                :_(bin [%wine [our her] " is ok"])
              =.  bin
                ?.  &(neg !eng)  bin
                :_(bin [%wine [our her] " is your neighbor"])
              +>.$
            ::
            ++  east
              ^+  +>.$
              ?-    sin
                  %none
                ::  ~&  %chew-none
                =.  puz  (bilk:puz now)
                (chow ((hard meal) (cue msg)))
              ::
                  %fast
                ::  ~&  %chew-fast
                =+  [mag=`hand`(end 7 1 msg) bod=(rsh 7 1 msg)]
                =+  dey=(kuch:diz mag)
                ?~  dey
                  ~&  [%bad-key her mag]
                  +>.$                           ::  ignore unknown key
                =.  puz  (bilk:puz now)
                =^  key  diz  u.dey
                (chow(aut sin) ((hard meal) (cue (dy:q:sen:gus key bod))))
              ::
                  %full
                ::  ~&  %chew-full
                =+  mex=((hard ,[p=[p=life q=life] q=will r=@]) (cue msg))
                =.  diz  (deng:diz q.mex)
                =+  wug=cluy:diz
                ?>  =(q.p.mex p.wug)
                =+  gey=(sev:gus p.p.mex)
                =+  mes=(need (tear:as:q.gey pub:ex:r.wug r.mex))
                =.  diz  (wasc:diz p.mes)
                =.  puz  (bilk:puz now)
                (west(msg q.mes))
              ::
                  %open
                ::  ~&  %chew-open
                =+  mex=((hard ,[p=[~ q=life] q=will r=@]) (cue msg))
                =.  diz  (deng:diz q.mex)
                =+  wug=cluy:diz
                ?>  =(q.p.mex p.wug)
                =+  mes=(need (sure:as:r.wug *code r.mex))
                =.  puz  (bilk:puz now)
                (west(msg mes))
              ==
            ++  west
              |=  ~
              =+  vib=(cue msg)
              =+  mal=(meal vib)
              ?.  =(mal vib)
                ~&  [%bad-meal her]
                +>.^$
              (chow(aut sin) mal)
            --
          ::
          ++  chow                                      ::    chow:la:ho:um:am
            |=  fud=meal                                ::  interpret meal
            ^+  +>
            =.  diz  ?:(=(%none aut) diz (wast:diz ryn))
            (dine fud)
          ::
          ++  cock                                      ::    cock:la:ho:um:am
            ^+  .                                       ::  acknowledgment
            ::  ~&  [%back kay dam]
            =^  pax  diz  (zuul:diz now [%back kay dam ~s0])
            +(+> (busk(diz (wast:diz ryn)) xong:diz pax))
          ::
          ++  coot                                      ::    coot:la:ho:um:am
            |=  [cha=path rum=race]                     ::  update input race
            ^+  +>
            =+  cun=(~(get by mis.rum) did.rum)
            ?~  cun
              +>.$(raz.bah (~(put by raz.bah) cha rum))
            =.  +>.$  cock(kay p.u.cun, dam q.u.cun)
            =.  +>.$  ?.  =(%good p.u.cun)  +>.$
                      ?>  ?=(^ r.u.cun)
                      %-  emit
                      ^-  boon
                      :^    %milk
                          [our her]
                        `soap`[[p:sen:gus clon:diz] cha did.rum]
                      u.r.u.cun
            %=  $
              mis.rum  (~(del by mis.rum) did.rum)
              did.rum  +(did.rum)
            ==
          ::
          ++  dear                                      ::    dear:la:ho:um:am
            |=  [cha=path num=@ud dut=(unit)]           ::  interpret message
            ^+  +>
            =+  ^=  rum  ^-  race
                =+  rum=(~(get by raz.bah) cha)
                ?~(rum *race u.rum)
            ?.  (gte num did.rum)
              cock                                      ::  always ack a dup
            (coot cha rum(mis (~(put by mis.rum) num [kay dam dut])))
          ::
          ++  dine                                      ::    dine:la:ho:um:am
            |=  fud=meal                                ::  interpret meal
            ^+  +>
            ?-    -.fud
                %back
              ::  ~&  [%back aut her ryn `@p`(mug dam)]
              =.  +>  ?.(=(%full aut) +> cock)          ::  finish key exch
              +>(..la (tuck p.fud q.fud r.fud))
            ::
                %bond
              ::  ~&  [%bond q.fud r.fud]
              ?>  =(p:sen:gus p.fud)
              (dear q.fud r.fud ?-(kay %dead ~, %good [~ s.fud]))
            ::
                %carp
              =+  zol=(~(get by olz.weg) s.fud)
              ?^  zol  cock(kay u.zol)
              =^  neb  nys.weg
                  =+  neb=(~(get by nys.weg) s.fud)
                  ?^  neb  [u.neb nys.weg]
                  =+  neb=`bait`[(kins p.fud) 0 r.fud ~]
                  [neb (~(put by nys.weg) s.fud neb)]
              ?>  (lth q.fud p.r.neb)
              ?>  =((kins p.fud) p.neb)
              ?>  =(r.fud p.r.neb)
              =+  doy=`(unit ,@)`(~(get by q.r.neb) q.fud)
              ?^  doy  cock
              =>  ^+  .   %=  .
                    q.r.neb  (~(put by q.r.neb) q.fud t.fud)
                    q.neb    +(q.neb)
                  ==
              ::  ~&  [%carp q.fud s.fud q.neb p.r.neb]
              ?:  =(q.neb p.r.neb)
                =:  nys.weg  (~(del by nys.weg) s.fud)
                    olz.weg  (~(put by olz.weg) s.fud kay)
                  ==
                (golf p.neb r.neb)
              =.  +>.$  cock
              +>.$(nys.weg (~(put by nys.weg) s.fud neb))
            ::
                %fore
              =+  ^=  lyn  ^-  lane
                  ?~  q.fud  ryn
                  ?.  ?=(%if -.u.q.fud)  u.q.fud
                  [%ix now +.u.q.fud]
                  ::  u.q.fud
              ?:  =(our p.fud)
                (emit %mead lyn r.fud)
              =+  zid=(myx:gus p.fud)
              (emir (wist:zid now xong:zid [~ lyn] r.fud))
            ==
          ::
          ++  emir                                      ::    emir:la:ho:um:am
            |=  ben=(list boon)                         ::  emit boons
            ^+  +>
            ?~(ben +> $(ben t.ben, bin [i.ben bin]))
          ::
          ++  emit                                      ::    emit:la:ho:um:am
            |=  bun=boon                                ::  emit a boon
            +>(bin [bun bin])
          ::
          ++  golf                                      ::    golf:la:ho:um:am
            |=  [sin=skin duv=dove]                     ::  assemble fragments
            ^+  +>
            %+  chew  sin
            =+  [nix=0 rax=*(list ,@)]
            |-  ^-  @
            ?:  =(p.duv nix)
              (can 13 (turn (flop rax) |=(a=@ [1 a])))
            $(nix +(nix), rax [(need (~(get by q.duv) nix)) rax])
          ::
          ++  wait                                      ::    wait:la:ho:um:am
            |=  [sin=skin msg=@]                        ::  receive indirect
            ^+  +>
            =+  pay=((hard ,[p=@ud q=@uvH r=@]) (cue msg))
            =.  nys.weg  (~(put by nys.weg) q.pay [sin 0 p.pay ~])
            (dine [%carp (ksin sin) 0 p.pay q.pay r.pay])
          --                                            ::  --la:ho:um:am
        ::
        ++  pong                                        ::    pong:ho:um:am
          |=  hen=duct                                  ::  test connection
          ^+  +>
          ?.  ?&  =(~ puq.puz)
                  ?|  bust:puz
                      ?=(~ rue.puz)
                      (gth now (add ~s32 u.rue.puz))
                      (lth u.rue.puz hop.fox)
                  ==
              ==
            +>.$
          (wool [/a hen] /q/pi ~)
        ::
        ++  thaw                                        ::    thaw:ho:um:am
          ^+  .                                         ::  wakeup bomb
          =+  oub=bust:puz
          =^  yem  puz  (wack:puz now)
          =+  bou=bust:puz
          =.  bin
              ?.  &(bou !oub)  bin
              :_(bin [%wine [our her] " not responding still trying"])
          =.  diz  ?:((boom:puz now) (pode:diz now) diz)
          (busk xong:diz yem)
        ::
        ++  tuck                                        ::    tuck:ho:um:am
          |=  [kay=cape fap=flap cot=@dr]               ::  ack by hash
          ^+  +>
          =^  yoh  puz  (bick:puz now fap)
          =.  +>.$
            ?~  p.yoh  +>.$
            =^  hud  +>.$  (done p.u.p.yoh q.u.p.yoh)
            ?~  hud  +>.$
            %=    +>.$
                bin
              :_  bin
              `boon`[%coke [our her] [[p:sen:gus clon:diz] u.p.yoh] kay u.hud]
            ==
          (busk xong:diz q.yoh)
        ::
        ++  wind                                        ::    wind:ho:um:am
          |=  [gom=soup ham=meal]
          ::  ~&  [%wind her gom]
          ^+  +>
          =^  wyv  diz  (zuul:diz now ham)
          =^  feh  puz  (whap:puz now gom wyv)
          (busk xong:diz feh)
        ::
        ++  wool                                        ::    wool:ho:um:am
          |=  [hen=duct cha=path val=*]                 ::  send a statement
          ^+  +>
          =+  ^=  rol  ^-  rill
              =+  rol=(~(get by ryl.bah) cha)
              ?~(rol *rill u.rol)
          =+  sex=sed.rol
          ::  ~&  [%tx [our her] cha sex]
          =.  ryl.bah
              %+  ~(put by ryl.bah)  cha
              rol(sed +(sed.rol), san (~(put by san.rol) sex hen))
          =+  cov=[p=p:sen:gus q=clon:diz]
          (wind [cha sex] [%bond q.cov cha sex val])
        ::
        ++  zest                                        ::    zest:ho:um:am
          :~  :~  :*  [%rtt rtt.sop.bah]
                      [%rto rto.sop.bah]
                      [%rtn rtn.sop.bah]
                      [%rue rue.sop.bah]
                  ==
                  :*  [%nus nus.sop.bah]
                      [%nif nif.sop.bah]
                      [%nep nep.sop.bah]
                      [%caw caw.sop.bah]
                      [%cag cag.sop.bah]
                  ==
                  =+  qup=(~(tap to puq.sop.bah) ~)
                  :-  %qup
                  %+  turn  qup
                  |=  [a=@ud b=soul]
                  :*  a
                      nux.b
                      liv.b
                      lys.b
                      `@p`(mug (shaf %flap pac.b))
                      gom.b
                  ==
              ==
          ::
              :-  %raz
              =+  zar=(~(tap by raz.bah) ~)
              %+  turn  zar
              |=  [a=path b=race]
              :+  a
                did.b
              =+  ciy=(~(tap by mis.b) ~)
              %+  turn  ciy
              |=  [c=@ud d=[p=cape q=flap r=(unit)]]
              [c p.d q.d]
          ::
              [%ryl (~(tap to ryl.bah) ~)]
              [%lun lun.wod.dur.diz]
              [%caq caq.dur.diz]
              [%lew lew.wod.dur.diz]
          ==
        ::
        ++  zank                                        ::    zank:ho:um:am
          %=  +>.$                                      ::  resolve
            gus      (nux:gus diz)
            wab.weg  (~(put by wab.weg) her bah(sop abet:puz))
          ==
        --                                              ::  --ho:um:am
      ::
      ++  kick                                          ::    kick:um:am
        |=  hen=duct                                    ::  test connection
        ^+  +>
        =+  hoy=hoy.saf.gus
        |-  ^+  +>.^$
        ?~  hoy
          +>.^$
        $(hoy t.hoy, +>.^$ (pong i.hoy hen))
      ::
      ++  pals                                          ::    pals:um:am
        ^-  (list ,@p)                                  ::  active neighbors
        %+  turn
          %+  skim  (~(tap by wab.weg) ~)
          |=  [a=ship b=bath]
          !(~(boom pu sop.b) now)
        |=([a=ship b=bath] a)
      ::
      ++  pong                                          ::    pong:um:am
        |=  [her=ship hen=duct]                         ::  test neighbor
        ^+  +>
        zank:(pong:(ho her) hen)
      ::
      ++  zork                                          ::    zork:um:am
        ^-  [p=(list boon) q=furt]                      ::  resolve
        :-  (flop bin)
        %_  fox
          ton  (~(su go ton.fox) gus)
          zac  (~(put by zac.fox) our.gus weg)
        ==
      --                                                ::  --um:am
    --                                                  ::  --am
  --
  .  ==
  ::::::::::::::::::::::::::::::::::::::::::::::::::::::::
  ::              section 4aH, protocol vane            ::
  ::
  =|  $:  fox=furt                                      ::  kernel state
      ==                                                ::
  |=  [now=@da eny=@ sky=$+(* (unit))]                  ::  current invocation
  ^?                                                    ::  opaque core
  =<
    |%                                                  ::  vane interface
    ++  beat
      |=  [wru=(unit writ) tea=wire hen=duct fav=curd]
      =>  .(fav ((hard card) fav))
      ^-  [p=(list move) q=vane]
      =^  duy  ..knap
        (knap wru tea hen fav)
      [duy ..^$]
    ::
    ++  come
      |=  [sam=? old=vase]
      ^-  vane
      (load old)
    ::
    ++  doze
      |=  [now=@da hen=duct]
      =+  doz=`(unit ,@da)`[~ (add now ~s32)]
      |-  ^+  doz
      ?~  zac.fox  doz
      =.  doz  $(zac.fox l.zac.fox)
      =.  doz  $(zac.fox r.zac.fox)
      =+  yem=q.n.zac.fox
      |-  ^+  doz
      ?~  wab.yem  doz
      =.  doz  $(wab.yem l.wab.yem)
      =.  doz  $(wab.yem r.wab.yem)
      =+  bah=q.n.wab.yem
      (hunt doz rtn.sop.bah)
    ::
    ++  load
      |=  new=vase
      ^-  vane
      ?.  (~(nest ut -:!>(fox)) | p.new)  ~&(%ames-reset ..^$)
      ..^$(fox ~(boot am [now (furt q.new)]))
    ::
    ++  raze
      ^-  vane
      ..$(fox *furt)
    ::
    ++  scry
      |=  [our=ship ren=@tas his=ship syd=disc lot=coin tyl=path]
      ^-  (unit)
      ?.  =(0 ren)  ~
      ?+    lot  ~
          [%$ %ud @]
        (perm our his q.p.lot [syd tyl])
      ::
          [%$ %da @]
        ?.  =(now q.p.lot)  ~
        (temp our his [syd tyl])
      ==
    ::
    ++  stay  `vase`!>(fox)
    ++  vern  [164 0]
    --
  |%
  ++  claw  |=(our=ship ^-(duct hen:(need (~(get by zac.fox) our))))
  ++  clop
    |=  [wru=(unit writ) now=@da hen=duct bon=boon]
    ^-  [(list move) furt]
    ?-    -.bon
        %beer
      :_  fox(zac (~(put by zac.fox) p.bon `corn`[hen ~ ~ ~]))
      :*  [[~ %gold p.bon] [/c hen] [%init p.bon]]
          [[~ %gold p.bon] hen [%init p.bon]]
          [[~ %gold p.bon] [/a hen] [%kick now]]
          [[~ %gold p.bon] [/e hen] [%init p.bon]]
          ~
          ::  =+  bos=(sein p.bon)
          ::  =.  bos  ?.(=(bos p.bon) bos ~zod)
          ::  ?:  =(~zod p.bon)  ~
          ::  :~  [[~ %iron p.bon] [/c hen] [%pull bos %main ~[%main]]]
          ::      [[~ %iron p.bon] [/c hen] [%pull bos %spec ~[%spec]]]
          ::      [[~ %iron p.bon] [/c hen] [%pull bos %try ~[%try]]]
          ::      [[~ %iron p.bon] [/c hen] [%pull bos %arvo ~[%arvo]]]
          ::  ==
      ==
    ::
        %coke
      ::  ~&  [%tz p.bon q.bon r.bon]
      :_  fox
      :~  [[~ %iron p.p.bon] s.bon [%went q.p.bon r.bon]]
      ==
    ::
        %mead  :_(fox [[wru hen [%hear p.bon q.bon]] ~])
        %milk
      ::  ~&  [%rx p.bon q.bon]
      ?>  ?=([@ *] q.q.bon)
      ?:  ?=(%r i.q.q.bon)
        ?>  ?=([@ @ *] t.q.q.bon)
        :_  fox
        =+  [cak=i.t.q.q.bon ven=i.t.t.q.q.bon]
        :~  :-  [~ %iron p.p.bon]
            =+  neh=(claw p.p.bon)
            ?>  ?=(^ neh)
            ::  ~&  [%milk-waft [[ven `path`t.t.t.q.q.bon] t.neh]]
            :-  ?:  =(%c ven)
                  ?>  =(%re cak)
                  [[%c `path`t.t.t.q.q.bon] hen]
                ?:  =(%e ven)
                  ?>  |(=(%pr cak) =(%pc cak))
                  [[%e `path`t.t.t.q.q.bon] hen]
                [[ven `path`t.t.t.q.q.bon] t.neh]
            `card`[%waft q.p.bon r.bon]
        ==
      ?>  ?=(%q i.q.q.bon)
      ?>  ?=([@ *] t.q.q.bon)
      ?+    i.t.q.q.bon
        :_  fox
        :~  :+  [~ %iron p.p.bon]
              (claw p.p.bon)
            `card`[%wart q.p.bon i.t.q.q.bon t.t.q.q.bon r.bon]
        ==
      ::
          %pi                                           ::  ping
        $(bon [%wine p.bon " sent a ping at {(scow %da now)}"])
      ::
          ?(%pr %pc)                                    ::    %pr, %pc
        :_  fox
        :~  :-  [~ %iron p.p.bon]
            [[/e hen] `card`[%wart q.p.bon i.t.q.q.bon t.t.q.q.bon r.bon]]
        ==
      ::
          %ta
        =+  gox=((hard ,[p=@p q=@pG r=gens s=pass]) r.bon)
        =+  gus=(need (~(us go ton.fox) p.p.bon))
        =^  wyl  gus  (born:gus now gox)
        =.  ton.fox  (~(su go ton.fox) gus)
        :_  fox
        :~  :+  [~ %iron p.p.bon]
              [/a /a hen]
            `card`[%want q.p.bon [%r %ta t.t.q.q.bon] `(unit will)`wyl]
        ==
          %re                                           ::    %re
        :_  fox
        :~  :-  [~ %iron p.p.bon]
            [[/c hen] `card`[%wart q.p.bon i.t.q.q.bon t.t.q.q.bon r.bon]]
        ==
      ::
          %ye                                           ::    %ye
        ::  ~&  [%ye bon]
        ?>  =(p.p.bon (sein q.p.bon))
        =+  ^=  paz  ^-  (list ,@p)
            %+  skim  pals:(~(um am [now fox]) p.p.bon)
            |=(a=@p =(p.p.bon (sein a)))
        :_  fox
        %+  turn  paz
        |=  him=ship
        :+  [~ %iron p.p.bon]
          [/a /a hen]
        [%want him /q/yu [q.p.bon r.bon]]
      ==
    ::
        %ouzo
      ::  ~&  [%send now p.bon `@p`(mug (shaf %flap q.bon))]
      :_  fox
      [[wru hen [%send p.bon q.bon]] ~]
    ::
        %wine
      :_  fox
      =+  nym=(temp p.p.bon q.p.bon /name)
      =+  fom=~(rend co %$ %p q.p.bon)
      :~  :+  wru  [/d hen]
          :+  %flog  %text
          ;:  weld
            "; "
            ?:  |(?=(~ nym) =(%$ u.nym))  fom
            :(weld fom " " (trip ((hard ,@) u.nym)))
            q.bon
          ==
      ==
    ==
  ::
  ++  knap
    |=  [wru=(unit writ) tea=wire hen=duct fav=card]
    ^-  [(list move) _+>]
    ?:  ?=([%crud *] fav)
      [[[wru [/d hen] [%flog fav]] ~] +>]
    =+  ^=  fuy  ^-  [p=(list boon) q=furt]
        ?+    -.fav
          [~ fox]
        ::
            %cash
          (~(have am [now fox]) p.fav q.fav)
        ::
            %hear
          (~(gnaw am [now fox]) %good p.fav q.fav)
        ::
            %hole
          (~(gnaw am [now fox]) %dead p.fav q.fav)
        ::
            %junk
          [~ fox(any.ton (shax (mix any.ton.fox p.fav)))]
        ::
            %kick
          (~(kick am [now fox(hop p.fav)]) hen)
        ::
            %make
          =+  vun=(~(come am [now fox]) p.fav (bex q.fav) r.fav)
          [[[%beer p.vun] ~] q.vun]
        ::
            %sith
          (~(czar am [now fox]) p.fav q.fav)
        ::
            %want
          ?>  ?=(^ wru)
          (~(wise am [now fox]) [q.u.wru p.fav] hen q.fav r.fav)
        ::
            %wake
          (~(wake am [now fox]) hen)
        ==
    =>  %_(. fox q.fuy)
    =|  out=(list move)
    |-  ^-  [p=(list move) q=_+>.^$]
    ?~  p.fuy
      [(flop out) +>.^$]
    =^  toe  fox  (clop wru now hen i.p.fuy)
    $(p.fuy t.p.fuy, out (weld (flop toe) out))
  ::
  ++  perm
    |=  [our=ship his=ship mar=@ud tyl=path]
    ^-  (unit)
    ?~  tyl  ~
    ?:  ?=([%name ~] tyl)
      =+  wul=$(tyl [%will ~])
      [~ ?~(wul (scot %p his) (gnow his q.q.q:((hard deed) -.u.wul)))]
    ?:  ?=([%gcos ~] tyl)
      =+  wul=$(tyl [%will ~])
      [~ ?~(wul ~ [~ `gcos`q.q.q:((hard deed) -.u.wul)])]
    =+  gys=(~(us go ton.fox) our)
    ?~  gys  ~
    ?.  =(our his)
      ?:  ?=([%will ~] tyl)
        =+  fod=(~(get by hoc.saf.u.gys) his)
        ?~  fod  ~
        (rick mar his lew.wod.u.fod)
      ~
    ?:  ?=([%buck ~] tyl)
      =+  muc=(rice mar sex:u.gys)
      =+  luw=(rick mar our law.saf.u.gys)
      ?.  &(?=(^ muc) ?=(^ luw))  ~
      [~ `buck`[u.muc u.luw]]
    ?:  ?=([%code ~] tyl)
      [~ (end 6 1 (shaf %code (shax sec:ex:q:sen:u.gys)))]
    ?:  ?=([%tick @ ~] tyl)
      =+  hur=(slaw %p i.t.tyl)
      ?~  hur  ~
      ?.  =(our (sein u.hur))  ~
      [~ (end 6 1 (shaf %tick (mix u.hur (shax sec:ex:q:sen:u.gys))))]
    ?:  ?=([%will ~] tyl)
      (rick mar our law.saf.u.gys)
    ~
  ::
  ++  temp
    |=  [our=ship his=ship tyl=path]
    ^-  (unit)
    ?:  ?=([?(%show %tell) *] tyl)
      ?^  t.tyl  ~
      =+  gys=(~(us go ton.fox) our)
      ?~  gys  ~
      =+  zet=zest:(ho:(~(um am [now fox]) our) his)
      [~ ?:(=(%show i.tyl) >zet< zet)]
    ?.  ?=([%life ~] tyl)
      =+  muc=$(tyl [%life ~])
      (perm our his ?~(muc 0 (,@ud u.muc)) tyl)
    =+  gys=(~(us go ton.fox) our)
    ?~  gys  ~
    ?.  =(our his)
      =+  fod=(~(get by hoc.saf.u.gys) his)
      ?~  fod  ~
      ?~  lew.wod.u.fod  ~
      [~ `@ud`p.p.q.i.lew.wod.u.fod]
    ?~  val.saf.u.gys  ~
    [~ `@ud`p.i.val.saf.u.gys]
  --<|MERGE_RESOLUTION|>--- conflicted
+++ resolved
@@ -982,13 +982,8 @@
     ::
     ++  gnaw                                            ::    gnaw:am
       |=  [kay=cape ryn=lane pac=rock]                  ::  process packet
-<<<<<<< HEAD
       ^-  [p=(list boon) q=furt]
-      ?.  =(4 (end 0 3 pac))  [~ fox]
-=======
-      ^-  [p=(list boon) q=fort]
       ?.  =(6 (end 0 3 pac))  [~ fox]
->>>>>>> b32913fd
       =+  kec=(bite pac)
       ?:  (goop p.p.kec)  [~ fox]
       ?.  (~(has by urb.ton.fox) q.p.kec)
