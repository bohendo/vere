(function e(t,n,r){function s(o,u){if(!n[o]){if(!t[o]){var a=typeof require=="function"&&require;if(!u&&a)return a(o,!0);if(i)return i(o,!0);var f=new Error("Cannot find module '"+o+"'");throw f.code="MODULE_NOT_FOUND",f}var l=n[o]={exports:{}};t[o][0].call(l.exports,function(e){var n=t[o][1][e];return s(n?n:e)},l,l.exports,e,t,n,r)}return n[o].exports}var i=typeof require=="function"&&require;for(var o=0;o<r.length;o++)s(r[o]);return s})({1:[function(require,module,exports){
var Dispatcher, Persistence, _persistence, util;

util = require('../util.coffee');

Dispatcher = require('../dispatcher/Dispatcher.coffee');

_persistence = require('../persistence/MessagePersistence.coffee');

Persistence = _persistence({
  MessageActions: module.exports = {
    loadMessages: function(messages, last, get) {
      return Dispatcher.handleServerAction({
        messages: messages,
        last: last,
        get: get,
        type: "messages-load"
      });
    },
    listenStation: function(station, date) {
      if (!date) {
        date = window.urb.util.toDate(new Date());
      }
      return Persistence.listenStation(station, date);
    },
    listeningStation: function(station) {
      return Dispatcher.handleViewAction({
        station: station,
        type: "messages-listen"
      });
    },
    setTyping: function(state) {
      return Dispatcher.handleViewAction({
        state: state,
        type: "messages-typing"
      });
    },
    getMore: function(station, start, end) {
      Dispatcher.handleViewAction({
        type: "messages-fetch"
      });
      return Persistence.get(station, start, end);
    },
    sendMessage: function(txt, audience, global) {
      var _audi, j, k, len, message, messageType, ref, ref1, results, say, serial, speech, speeches, v;
      if (global == null) {
        global = urb.user === urb.ship;
      }
      serial = util.uuid32();
      audience = _.uniq(audience);
      _audi = {};
      for (k in audience) {
        v = audience[k];
        _audi[v] = {
          envelope: {
            visible: true,
            sender: null
          },
          delivery: "pending"
        };
      }
      speech = {
        lin: {
          txt: txt,
          say: true
        }
      };
      if (txt[0] === "@") {
        speech.lin.txt = speech.lin.txt.slice(1).trim();
        speech.lin.say = false;
      } else if (txt[0] === "#") {
        speech = {
          "eval": speech.lin.txt.slice(1).trim()
        };
      } else if (window.urb.util.isURL(txt)) {
        speech = {
          url: txt
        };
      }
      speeches = !(((ref = speech.lin) != null ? ref.txt.length : void 0) > 64) ? [speech] : ((ref1 = speech.lin, say = ref1.say, txt = ref1.txt, ref1), txt.match(/(.{1,64}$|.{0,64} |.{64}|.+$)/g).map(function(s, i) {
        say || (say = i !== 0);
        return {
          lin: {
            say: say,
            txt: s.slice(-1 !== " ") ? s : s.slice(0, -1)
          }
        };
      }));
      results = [];
      for (j = 0, len = speeches.length; j < len; j++) {
        speech = speeches[j];
        message = {
          ship: window.urb.ship,
          thought: {
            serial: util.uuid32(),
            audience: _audi,
            statement: {
              bouquet: [],
              speech: speech,
              date: Date.now()
            }
          }
        };
        Dispatcher.handleViewAction({
          message: message,
          type: "message-send"
        });
        messageType = (global ? "publish" : "review");
        results.push(Persistence.sendMessage(messageType, message.thought));
      }
      return results;
    }
  }
});


},{"../dispatcher/Dispatcher.coffee":9,"../persistence/MessagePersistence.coffee":11,"../util.coffee":15}],2:[function(require,module,exports){
var Dispatcher, Persistence, _persistence, serverAction, viewAction;

Dispatcher = require('../dispatcher/Dispatcher.coffee');

serverAction = function(f) {
  return function() {
    return Dispatcher.handleServerAction(f.apply(this, arguments));
  };
};

viewAction = function(f) {
  return function() {
    return Dispatcher.handleViewAction(f.apply(this, arguments));
  };
};

_persistence = require('../persistence/StationPersistence.coffee');

Persistence = _persistence({
  StationActions: module.exports = {
    loadGlyphs: serverAction(function(glyphs) {
      return {
        glyphs: glyphs,
        type: "glyphs-load"
      };
    }),
    loadMembers: serverAction(function(members) {
      return {
        members: members,
        type: "members-load"
      };
    }),
    loadStations: serverAction(function(stations) {
      return {
        stations: stations,
        type: "stations-load"
      };
    }),
    loadConfig: serverAction(function(station, config) {
      return {
        station: station,
        config: config,
        type: "config-load"
      };
    }),
    setTyping: viewAction(function(station, state) {
      return {
        station: station,
        state: state,
        type: "typing-set"
      };
    }),
    setAudience: viewAction(function(audience) {
      return {
        audience: audience,
        type: "station-set-audience"
      };
    }),
    setValidAudience: viewAction(function(valid) {
      return {
        valid: valid,
        type: "station-set-valid-audience"
      };
    }),
    toggleAudience: viewAction(function(station) {
      return {
        station: station,
        type: "station-audience-toggle"
      };
    }),
    switchStation: viewAction(function(station) {
      return {
        station: station,
        type: "station-switch"
      };
    }),
    listeningStation: viewAction(function(station) {
      return {
        station: station,
        type: "station-listen"
      };
    }),
    createStation: function(station) {
      Dispatcher.handleViewAction({
        station: station,
        type: "station-create"
      });
      return Persistence.createStation(station);
    },
    listen: function() {
      return Persistence.listen();
    },
    ping: function(_ping) {
      return Persistence.ping(_ping);
    },
    removeStation: function(station) {
      return Persistence.removeStation(station);
    },
    listenStation: function(station) {
      return Persistence.listenStation(station);
    },
    createStation: function(name) {
      return Persistence.createStation(name);
    },
    setSources: function(station, sources) {
      return Persistence.setSources(station, window.urb.ship, sources);
    }
  }
});


},{"../dispatcher/Dispatcher.coffee":9,"../persistence/StationPersistence.coffee":12}],3:[function(require,module,exports){
var div, input, recl, ref, textarea;

recl = React.createClass;

ref = React.DOM, div = ref.div, input = ref.input, textarea = ref.textarea;

module.exports = recl({
  displayName: "Load",
  getInitialState: function() {
    return {
      anim: 0
    };
  },
  componentDidMount: function() {
    return this.interval = setInterval(this.setAnim, 100);
  },
  componentWillUnmount: function() {
    return clearInterval(this.interval);
  },
  setAnim: function() {
    var anim;
    anim = this.state.anim + 1;
    if (anim > 3) {
      anim = 0;
    }
    return this.setState({
      anim: anim
    });
  },
  render: function() {
    return div({
      className: "loading"
    }, div({
      className: "spin state-" + this.state.anim
    }, ""));
  }
});


},{}],4:[function(require,module,exports){
var div, input, recl, ref, textarea;

recl = React.createClass;

ref = React.DOM, div = ref.div, input = ref.input, textarea = ref.textarea;

module.exports = recl({
  displayName: "Member",
  render: function() {
    var k;
    if (this.props.ship[0] === "~") {
      this.props.ship = this.props.ship.slice(1);
    }
    k = "ship";
    if (this.props.presence) {
      k += " " + this.props.presence;
    }
    return div({
      className: "iden",
      key: "iden"
    }, [
      div({
        className: k,
        key: k
      }, this.props.ship)
    ]);
  }
});


},{}],5:[function(require,module,exports){
<<<<<<< HEAD
var Member, a, clas, div, h2, h3, label, pre, recl, ref,
=======
var Member, a, clas, div, h2, h3, label, pre, recl, ref, util,
>>>>>>> b72e9781
  indexOf = [].indexOf || function(item) { for (var i = 0, l = this.length; i < l; i++) { if (i in this && this[i] === item) return i; } return -1; };

util = require('../util.coffee');

clas = require('classnames');

recl = React.createClass;

ref = React.DOM, div = ref.div, pre = ref.pre, a = ref.a, label = ref.label, h2 = ref.h2, h3 = ref.h3;

Member = require('./MemberComponent.coffee');

module.exports = recl({
  displayName: "Message",
  lz: function(n) {
    if (n < 10) {
      return "0" + n;
    } else {
      return "" + n;
    }
  },
  convTime: function(time) {
    var d, h, m, s;
    d = new Date(time);
    h = this.lz(d.getHours());
    m = this.lz(d.getMinutes());
    s = this.lz(d.getSeconds());
    return "~" + h + "." + m + "." + s;
  },
  _handleAudi: function(e) {
    var audi;
    audi = _.map($(e.target).closest('.path').find('div'), function(div) {
      return "~" + $(div).text();
    });
    return this.props._handleAudi(audi);
  },
  _handlePm: function(e) {
    var user;
    if (!this.props._handlePm) {
      return;
    }
    user = $(e.target).closest('.iden').text();
    if (user.toLowerCase() === 'system') {
      return;
    }
    return this.props._handlePm(user);
  },
  renderSpeech: function(arg) {
    var app, com, exp, fat, lin, mor, tax, url, x;
    lin = arg.lin, app = arg.app, exp = arg.exp, tax = arg.tax, url = arg.url, mor = arg.mor, fat = arg.fat, com = arg.com;
    switch (false) {
      case !(lin || app || exp || tax):
        return (lin || app || exp || tax).txt;
      case !url:
        return a({
          href: url.txt,
          target: "_blank",
          key: "speech"
        }, url.txt);
      case !com:
        return div({}, com.txt, div({}, a({
          className: "btn",
          href: com.url
        }, "Go to thread")));
      case !mor:
        return mor.map(this.renderSpeech);
      case !fat:
        return div({}, this.renderSpeech(fat.taf), div({
          className: "fat"
        }, this.renderTorso(fat.tor)));
      default:
        return "Unknown speech type:" + ((function() {
          var results;
          results = [];
          for (x in arguments[0]) {
            results.push(" %" + x);
          }
          return results;
        }).apply(this, arguments)).join('');
    }
  },
  renderTorso: function(arg) {
    var name, tank, text, x;
    text = arg.text, tank = arg.tank, name = arg.name;
    switch (false) {
      case text == null:
        return text;
      case tank == null:
        return pre({}, tank.join("\n"));
      case name == null:
        return div({}, name.nom, ": ", this.renderTorso(name.mon));
      default:
        return "Unknown torso:" + ((function() {
          var results;
          results = [];
          for (x in arguments[0]) {
            results.push(" %" + x);
          }
          return results;
        }).apply(this, arguments)).join('');
    }
  },
  classesInSpeech: function(arg) {
    var app, exp, fat, lin, mor, url;
    url = arg.url, exp = arg.exp, app = arg.app, lin = arg.lin, mor = arg.mor, fat = arg.fat;
    switch (false) {
      case !url:
        return "url";
      case !exp:
        return "exp";
      case !app:
        return "say";
      case !lin:
        return {
          say: lin.say === false
        };
      case !mor:
        return mor != null ? mor.map(this.classesInSpeech) : void 0;
      case !fat:
        return this.classesInSpeech(fat.taf);
    }
  },
  render: function() {
    var aude, audi, bouquet, className, comment, delivery, k, mainStation, name, path, ref1, speech, style, thought, txt, type, url, v;
    thought = this.props.thought;
    delivery = _.uniq(_.pluck(thought.audience, "delivery"));
    speech = thought.statement.speech;
    bouquet = thought.statement.bouquet;
    if (speech == null) {
      return;
    }
    name = this.props.name ? this.props.name : "";
    aude = _.keys(thought.audience);
    audi = util.clipAudi(aude).map(function(_audi) {
      return div({
        key: _audi
      }, _audi.slice(1));
    });
    mainStation = util.mainStationPath(window.urb.user);
    type = indexOf.call(aude, mainStation) >= 0 ? 'private' : 'public';
    if (_.filter(bouquet, ["comment"]).length > 0) {
      comment = true;
      ref1 = speech.mor;
      for (k in ref1) {
        v = ref1[k];
        if (v.fat) {
          url = v.fat.taf.url.txt;
          txt = v.fat.tor.text;
        }
        if (v.app) {
          path = v.app.txt.replace("comment on ", "");
        }
      }
      audi = a({
        href: url
      }, path);
      speech = {
        com: {
          txt: txt,
          url: url
        }
      };
    }
    className = clas('gram', (this.props.sameAs ? "same" : "first"), (delivery.indexOf("received") !== -1 ? "received" : "pending"), {
      'new': this.props.unseen
    }, {
      comment: comment
    }, this.classesInSpeech(speech));
    style = {
      height: this.props.height
    };
    return div({
      className: className,
      'data-index': this.props.index,
      key: "message",
      style: style
    }, div({
      className: "meta",
      key: "meta"
    }, label({
      className: "type " + type,
      key: "glyph",
      "data-glyph": this.props.glyph || "*"
    }), h2({
      className: 'author planet',
      onClick: this._handlePm,
      key: "member"
    }, React.createElement(Member, {
      ship: this.props.ship,
      key: "member"
    })), h3({
      className: "path",
      onClick: this._handleAudi,
      key: "audi"
    }, audi), h3({
      className: "time",
      key: "time"
    }, this.convTime(thought.statement.date))), div({
      className: "speech",
      key: "speech"
    }, this.renderSpeech(speech, bouquet)));
  }
});


},{"../util.coffee":15,"./MemberComponent.coffee":4,"classnames":16}],6:[function(require,module,exports){
var INFINITE, Infinite, MESSAGE_HEIGHT_FIRST, MESSAGE_HEIGHT_SAME, Message, MessageActions, MessageStore, StationActions, StationStore, div, recl, util;

util = require('../util.coffee');

Infinite = null;

recl = React.createClass;

div = React.DOM.div;

MessageActions = require('../actions/MessageActions.coffee');

MessageStore = require('../stores/MessageStore.coffee');

StationActions = require('../actions/StationActions.coffee');

StationStore = require('../stores/StationStore.coffee');

Message = require('./MessageComponent.coffee');

INFINITE = true;

MESSAGE_HEIGHT_FIRST = 54;

MESSAGE_HEIGHT_SAME = 27;

module.exports = recl({
  displayName: "Messages",
  pageSize: 200,
  paddingTop: 100,
  paddingBottom: 100,
  stateFromStore: function() {
    return {
      messages: MessageStore.getAll(),
      last: MessageStore.getLast(),
      fetching: MessageStore.getFetching(),
      listening: MessageStore.getListening(),
      station: StationStore.getStation(),
      stations: StationStore.getStations(),
      configs: StationStore.getConfigs(),
      typing: MessageStore.getTyping(),
      glyph: StationStore.getGlyphMap()
    };
  },
  getInitialState: function() {
    return this.stateFromStore();
  },
  _blur: function() {
    this.focused = false;
    return this.lastSeen = this.last;
  },
  _focus: function() {
    this.focused = true;
    this.lastSeen = null;
    $('.message.new').removeClass('new');
    return document.title = document.title.replace(/\ \([0-9]*\)/, "");
  },
  atScrollEdge: function() {
    switch (this.props.chrono) {
      case "reverse":
        return $(window).height() < $(window).scrollTop() + $(window)[0].innerHeight + this.paddingBottom;
      default:
        return $(window).scrollTop() < this.paddingTop;
    }
  },
  checkMore: function() {
    var end;
    if (this.atScrollEdge() && this.state.fetching === false && this.state.last && this.state.last > 0) {
      end = this.state.last - this.pageSize;
      if (end < 0) {
        end = 0;
      }
      this.lastLength = this.length;
      return MessageActions.getMore(this.state.station, this.state.last + 1, end);
    }
  },
  setAudience: function() {
    var laudi;
    if (this.state.typing || !this.last) {
      return;
    }
    laudi = _.keys(this.last.thought.audience);
    if ((_.isEmpty(laudi)) || !_(laudi).difference(this.state.audi).isEmpty()) {
      return StationActions.setAudience(_.keys(this.last.thought.audience));
    }
  },
  sortedMessages: function(messages) {
    var station;
    station = this.state.station;
    return _.sortBy(messages, (function(_this) {
      return function(message) {
        message.pending = message.thought.audience[station];
        if (_this.props.chrono === "reverse") {
          return -message.key;
        } else {
          return message.key;
        }
      };
    })(this));
  },
  componentWillMount: function() {
    return Infinite = window.Infinite;
  },
  componentDidMount: function() {
    MessageStore.addChangeListener(this._onChangeStore);
    StationStore.addChangeListener(this._onChangeStore);
    if (this.state.station && this.state.listening.indexOf(this.state.station) === -1) {
      MessageActions.listenStation(this.state.station);
    }
    if (this.props["static"] == null) {
      $(window).on('scroll', this.checkMore);
    }
    if (this.props.chrono !== "reverse") {
      util.scrollToBottom();
    }
    this.focused = true;
    $(window).on('blur', this._blur);
    return $(window).on('focus', this._focus);
  },
  componentWillUpdate: function(props, state) {
    var $window, i, j, key, lastSaid, len, len1, message, nowSaid, old, ref, ref1, results, sameAs, scrollTop;
    $window = $(window);
    scrollTop = $window.scrollTop();
    old = {};
    ref = this.state.messages;
    for (i = 0, len = ref.length; i < len; i++) {
      key = ref[i].key;
      old[key] = true;
    }
    lastSaid = null;
    ref1 = state.messages;
    results = [];
    for (j = 0, len1 = ref1.length; j < len1; j++) {
      message = ref1[j];
      nowSaid = [message.ship, message.thought.audience];
      if (!old[message.key]) {
        sameAs = _.isEqual(lastSaid, nowSaid);
        scrollTop += sameAs ? MESSAGE_HEIGHT_SAME : MESSAGE_HEIGHT_FIRST;
      }
      lastSaid = nowSaid;
      results.push(this.setOffset = scrollTop);
    }
    return results;
  },
  componentDidUpdate: function(_props, _state) {
    var _messages, d, t;
    if (this.setOffset && (this.props.readOnly == null)) {
      $(window).scrollTop(this.setOffset);
      this.setOffset = null;
    }
    if (this.focused === false && this.last !== this.lastSeen) {
      _messages = this.sortedMessages(this.state.messages);
      d = _messages.length - _messages.indexOf(this.lastSeen) - 1;
      t = document.title;
      if (document.title.match(/\([0-9]*\)/)) {
        return document.title = document.title.replace(/\([0-9]*\)/, "(" + d + ")");
      } else {
        return document.title = document.title + (" (" + d + ")");
      }
    }
  },
  componentWillUnmount: function() {
    MessageStore.removeChangeListener(this._onChangeStore);
    return StationStore.removeChangeListener(this._onChangeStore);
  },
  _onChangeStore: function() {
    return this.setState(this.stateFromStore());
  },
  _handlePm: function(user) {
    var audi;
    audi = [util.mainStationPath(user)];
    if (user === window.urb.user) {
      audi.pop();
    }
    return StationActions.setAudience(audi);
  },
  _handleAudi: function(audi) {
    return StationActions.setAudience(audi);
  },
  render: function() {
    var _messages, body, lastIndex, lastSaid, messageHeights, messages, ref, station;
    station = this.state.station;
    messages = this.sortedMessages(this.state.messages);
    this.last = messages[messages.length - 1];
    if (((ref = this.last) != null ? ref.ship : void 0) && this.last.ship === window.urb.user) {
      this.lastSeen = this.last;
    }
    this.length = messages.length;
    setTimeout(((function(_this) {
      return function() {
        if (_this.length < _this.pageSize) {
          return _this.checkMore();
        }
      };
    })(this)), 1);
    lastIndex = this.lastSeen ? messages.indexOf(this.lastSeen) + 1 : null;
    lastSaid = null;
    messageHeights = [];
    _messages = messages.map((function(_this) {
      return function(message, index) {
        var height, nowSaid, sameAs, speech;
        nowSaid = [message.ship, _.keys(message.thought.audience)];
        sameAs = _.isEqual(lastSaid, nowSaid);
        lastSaid = nowSaid;
        height = INFINITE ? sameAs ? MESSAGE_HEIGHT_SAME : MESSAGE_HEIGHT_FIRST : void 0;
        messageHeights.push(height);
        speech = message.thought.statement.speech;
        return React.createElement(Message, _.extend({}, message, {
          station: station,
          sameAs: sameAs,
          _handlePm: _this._handlePm,
          _handleAudi: _this._handleAudi,
          height: height,
          index: message.key,
          key: "message-" + message.key,
          ship: (speech != null ? speech.app : void 0) ? "system" : message.ship,
          glyph: _this.state.glyph[(_.keys(message.thought.audience)).join(" ")],
          unseen: lastIndex && lastIndex === index
        }));
      };
    })(this));
    if ((this.props.readOnly == null) && INFINITE) {
      body = React.createElement(Infinite, {
        useWindowAsScrollContainer: true,
        containerHeight: window.innerHeight,
        elementHeight: messageHeights,
        key: "messages-infinite"
      }, _messages);
    } else {
      body = _messages;
    }
    return div({
      className: "grams",
      key: "messages"
    }, body);
  }
});


},{"../actions/MessageActions.coffee":1,"../actions/StationActions.coffee":2,"../stores/MessageStore.coffee":13,"../stores/StationStore.coffee":14,"../util.coffee":15,"./MessageComponent.coffee":5}],7:[function(require,module,exports){
var Load, Member, MessageStore, StationActions, StationStore, a, clas, div, h1, h2, input, label, recl, ref, rele, span, style, util,
  indexOf = [].indexOf || function(item) { for (var i = 0, l = this.length; i < l; i++) { if (i in this && this[i] === item) return i; } return -1; };

util = require('../util.coffee');

clas = require('classnames');

recl = React.createClass;

rele = React.createElement;

ref = React.DOM, div = ref.div, style = ref.style, input = ref.input, h1 = ref.h1, h2 = ref.h2, label = ref.label, span = ref.span, a = ref.a;

MessageStore = require('../stores/MessageStore.coffee');

StationStore = require('../stores/StationStore.coffee');

StationActions = require('../actions/StationActions.coffee');

Member = require('./MemberComponent.coffee');

Load = require('./LoadComponent.coffee');

module.exports = recl({
  displayName: "Station",
  stateFromStore: function() {
    var ref1;
    return {
      audi: StationStore.getAudience(),
      members: StationStore.getMembers(),
      station: util.mainStation(),
      stations: StationStore.getStations(),
      configs: StationStore.getConfigs(),
      fetching: MessageStore.getFetching(),
      typing: StationStore.getTyping(),
      listening: StationStore.getListening(),
      open: (((ref1 = this.state) != null ? ref1.open : void 0) ? this.state.open : null)
    };
  },
  getInitialState: function() {
    return this.stateFromStore();
  },
  componentDidMount: function() {
    this.$el = $(ReactDOM.findDOMNode());
    StationStore.addChangeListener(this._onChangeStore);
    if (this.state.listening.indexOf(this.state.station) === -1) {
      return StationActions.listenStation(this.state.station);
    }
  },
  componentWillUnmount: function() {
    return StationStore.removeChangeListener(this._onChangeStore);
  },
  _onChangeStore: function() {
    return this.setState(this.stateFromStore());
  },
  componentWillReceiveProps: function(nextProps) {
    if (this.props.open === true && nextProps.open === false) {
      return this.setState({
        open: null
      });
    }
  },
  validateSource: function(s) {
    var sources;
    sources = this.state.configs[this.state.station].sources;
    return indexOf.call(sources, s) < 0 && indexOf.call(s, "/") >= 0 && s[0] === "~" && s.length >= 5;
  },
  onKeyUp: function(e) {
    var $input, _sources, v;
    $('.menu.depth-1 .add').removeClass('valid-false');
    if (e.keyCode === 13) {
      $input = $(e.target);
      v = $input.val().toLowerCase();
      if (v[0] !== "~") {
        v = "~" + v;
      }
      if (this.validateSource(v)) {
        _sources = _.clone(this.state.configs[this.state.station].sources);
        _sources.push(v);
        StationActions.setSources(this.state.station, _sources);
        $input.val('');
        return $input.blur();
      } else {
        return $('.menu.depth-1 .add').addClass('valid-false');
      }
    }
  },
  _openStation: function(e) {
    var $t;
    $t = $(e.target);
    return this.setState({
      open: $t.attr('data-station')
    });
  },
  _closeStation: function() {
    return this.setState({
      open: null
    });
  },
  _remove: function(e) {
    var _sources, _station;
    e.stopPropagation();
    e.preventDefault();
    _station = $(e.target).attr("data-station");
    _sources = _.clone(this.state.configs[this.state.station].sources);
    _sources.splice(_sources.indexOf(_station), 1);
    return StationActions.setSources(this.state.station, _sources);
  },
  render: function() {
    var _clas, member, members, parts, source, sources, sourcesSum, station;
    parts = [];
    members = [];
    if (this.state.station && this.state.configs[this.state.station]) {
      members = (function() {
        var ref1, results;
        ref1 = this.state.members;
        results = [];
        for (station in ref1) {
          members = ref1[station];
          _clas = clas({
            open: this.state.open === station,
            closed: !(this.state.open === station),
            menu: true,
            'depth-2': true
          });
          results.push(div({
            className: _clas,
            "data-members": station,
            key: station
          }, div({
            className: "contents",
            onClick: this._closeStation
          }, div({
            className: "close"
          }, "✕"), h2({}, span({}, "Members"), (label({
            className: "sum"
          }), _.keys(members).length)), (function() {
            var results1;
            results1 = [];
            for (member in members) {
              results1.push(div({
                key: member
              }, div({
                className: "name"
              }, ""), div({
                className: "planet"
              }, member)));
            }
            return results1;
          })())));
        }
        return results;
      }).call(this);
    }
    if (this.state.station && this.state.configs[this.state.station]) {
      sources = (function() {
        var i, len, ref1, results;
        ref1 = this.state.configs[this.state.station].sources;
        results = [];
        for (i = 0, len = ref1.length; i < len; i++) {
          source = ref1[i];
          results.push(div({
            key: source,
            className: "room"
          }, div({
            className: (this.state.open === source ? "selected" : ""),
            onClick: this._openStation,
            "data-station": source
          }, source.slice(1)), div({
            className: "close",
            onClick: this._remove,
            "data-station": source
          }, "✕")));
        }
        return results;
      }).call(this);
      sources.push(input({
        key: "placeholder",
        className: "action add",
        placeholder: "+ Listen",
        onKeyUp: this.onKeyUp
      }));
      sourcesSum = this.state.configs[this.state.station].sources.length;
    } else {
      sources = "";
      sourcesSum = 0;
    }
    _clas = clas({
      open: this.props.open === true,
      closed: this.props.open !== true,
      menu: true,
      'depth-1': true
    });
    return div({
      key: "station-container"
    }, div({
      className: _clas,
      key: 'station'
    }, div({
      className: "contents"
    }, div({
      className: "close",
      onClick: this.props.toggle
    }, "✕"), h2({}, span({}, "Stations"), label({
      className: "sum"
    }, sourcesSum)), div({}, sources))), members);
  }
});


},{"../actions/StationActions.coffee":2,"../stores/MessageStore.coffee":13,"../stores/StationStore.coffee":14,"../util.coffee":15,"./LoadComponent.coffee":3,"./MemberComponent.coffee":4,"classnames":16}],8:[function(require,module,exports){
var Audience, Member, MessageActions, MessageStore, PO, SHIPSHAPE, StationActions, StationStore, br, div, husl, input, recl, ref, textToHTML, textarea, util;

util = require('../util.coffee');

recl = React.createClass;

ref = React.DOM, div = ref.div, br = ref.br, input = ref.input, textarea = ref.textarea;

husl = require('husl');

MessageActions = require('../actions/MessageActions.coffee');

MessageStore = require('../stores/MessageStore.coffee');

StationActions = require('../actions/StationActions.coffee');

StationStore = require('../stores/StationStore.coffee');

Member = require('./MemberComponent.coffee');

SHIPSHAPE = /^~?([a-z]{3}|[a-z]{6}(-[a-z]{6}){0,3}|[a-z]{6}(-[a-z]{6}){3}(--[a-z]{6}(-[a-z]{6}){3})+)$/;

PO = 'dozmarbinwansamlitsighidfidlissogdirwacsabwissib\nrigsoldopmodfoglidhopdardorlorhodfolrintogsilmir\nholpaslacrovlivdalsatlibtabhanticpidtorbolfosdot\nlosdilforpilramtirwintadbicdifrocwidbisdasmidlop\nrilnardapmolsanlocnovsitnidtipsicropwitnatpanmin\nritpodmottamtolsavposnapnopsomfinfonbanporworsip\nronnorbotwicsocwatdolmagpicdavbidbaltimtasmallig\nsivtagpadsaldivdactansidfabtarmonranniswolmispal\nlasdismaprabtobrollatlonnodnavfignomnibpagsopral\nbilhaddocridmocpacravripfaltodtiltinhapmicfanpat\ntaclabmogsimsonpinlomrictapfirhasbosbatpochactid\nhavsaplindibhosdabbitbarracparloddosbortochilmac\ntomdigfilfasmithobharmighinradmashalraglagfadtop\nmophabnilnosmilfopfamdatnoldinhatnacrisfotribhoc\nnimlarfitwalrapsarnalmoslandondanladdovrivbacpol\nlaptalpitnambonrostonfodponsovnocsorlavmatmipfap\n\nzodnecbudwessevpersutletfulpensytdurwepserwylsun\nrypsyxdyrnuphebpeglupdepdysputlughecryttyvsydnex\nlunmeplutseppesdelsulpedtemledtulmetwenbynhexfeb\npyldulhetmevruttylwydtepbesdexsefwycburderneppur\nrysrebdennutsubpetrulsynregtydsupsemwynrecmegnet\nsecmulnymtevwebsummutnyxrextebfushepbenmuswyxsym\nselrucdecwexsyrwetdylmynmesdetbetbeltuxtugmyrpel\nsyptermebsetdutdegtexsurfeltudnuxruxrenwytnubmed\nlytdusnebrumtynseglyxpunresredfunrevrefmectedrus\nbexlebduxrynnumpyxrygryxfeptyrtustyclegnemfermer\ntenlusnussyltecmexpubrymtucfyllepdebbermughuttun\nbylsudpemdevlurdefbusbeprunmelpexdytbyttyplevmyl\nwedducfurfexnulluclennerlexrupnedlecrydlydfenwel\nnydhusrelrudneshesfetdesretdunlernyrsebhulryllud\nremlysfynwerrycsugnysnyllyndyndemluxfedsedbecmun\nlyrtesmudnytbyrsenwegfyrmurtelreptegpecnelnevfes';

textToHTML = function(txt) {
  return {
    __html: $('<div>').text(txt).html()
  };
};

Audience = recl({
  displayName: "Audience",
  onKeyDown: function(e) {
    if (e.keyCode === 13) {
      e.preventDefault();
      if (this.props.validate()) {
        setTimeout((function() {
          return $('.writing').focus();
        }), 0);
        return false;
      }
    }
  },
  render: function() {
    return div({
      className: 'audience',
      id: 'audience',
      key: 'audience'
    }, div({
      className: "input valid-" + this.props.valid,
      key: 'input',
      contentEditable: this.props.editable ? true : void 0,
      onKeyDown: this.onKeyDown,
      onBlur: this.props.onBlur,
      dangerouslySetInnerHTML: textToHTML(this.props.audi.join(" "))
    }));
  }
});

module.exports = recl({
  displayName: "Writing",
  set: function() {
    if (window.localStorage && this.$message) {
      return window.localStorage.setItem('writing', this.$message.text());
    }
  },
  get: function() {
    if (window.localStorage) {
      return window.localStorage.getItem('writing');
    }
  },
  stateFromStore: function() {
    var s;
    s = {
      audi: StationStore.getAudience(),
      ludi: MessageStore.getLastAudience(),
      config: StationStore.getConfigs(),
      members: StationStore.getMembers(),
      typing: StationStore.getTyping(),
      station: StationStore.getStation(),
      valid: StationStore.getValidAudience()
    };
    s.audi = _.without(s.audi, util.mainStationPath(window.urb.user));
    s.ludi = _.without(s.ludi, util.mainStationPath(window.urb.user));
    return s;
  },
  getInitialState: function() {
    return _.extend(this.stateFromStore(), {
      length: 0,
      lengthy: false
    });
  },
  typing: function(state) {
    if (this.state.typing[this.state.station] !== state) {
      return StationActions.setTyping(this.state.station, state);
    }
  },
  onBlur: function() {
    this.$message.text(this.$message.text());
    MessageActions.setTyping(false);
    return this.typing(false);
  },
  onFocus: function() {
    MessageActions.setTyping(true);
    this.typing(true);
    return this.cursorAtEnd;
  },
  addCC: function(audi) {
    var listening, ref1, ref2;
    if (urb.user !== urb.ship) {
      return audi;
    }
    listening = (ref1 = (ref2 = this.state.config[this.props.station]) != null ? ref2.sources : void 0) != null ? ref1 : [];
    if (_.isEmpty(_.intersection(audi, listening))) {
      audi.push("~" + window.urb.user + "/" + this.props.station);
    }
    return audi;
  },
  sendMessage: function() {
    var audi, txt;
    if (this._validateAudi() === false) {
      setTimeout((function() {
        return $('#audience .input').focus();
      }), 0);
      return;
    }
    if (this.state.audi.length === 0 && $('#audience').text().trim().length > 0) {
      audi = this._setAudi() ? this._setAudi() : this.state.ludi;
    } else {
      audi = this.state.audi;
    }
    audi = this.addCC(audi);
    txt = this.$message.text().trim().replace(/\xa0/g, ' ');
    MessageActions.sendMessage(txt, audi);
    this.$message.text('');
    this.setState({
      length: 0
    });
    this.set();
    return this.typing(false);
  },
  onKeyUp: function(e) {
    if (!window.urb.util.isURL(this.$message.text())) {
      return this.setState({
        lengthy: this.$message.text().length > 62
      });
    }
  },
  onKeyDown: function(e) {
    var txt;
    if (e.keyCode === 13) {
      txt = this.$message.text();
      e.preventDefault();
      if (txt.length > 0) {
        if (window.talk.online) {
          this.sendMessage();
        } else {
          $('#offline').addClass('error').one('transitionend', function() {
            return $('#offline').removeClass('error');
          });
        }
      }
      return false;
    }
    this.onInput();
    return this.set();
  },
  onInput: function(e) {
    var length, text;
    text = this.$message.text();
    length = text.length;
    return this.setState({
      length: length
    });
  },
  _validateAudiPart: function(a) {
    var _a, ship;
    a = a.trim();
    if (a.indexOf("/") !== -1) {
      _a = a.split("/");
      if (_a[1].length === 0) {
        return false;
      }
      ship = _a[0];
    } else {
      ship = a;
    }
    return (SHIPSHAPE.test(ship)) && _.all(ship.match(/[a-z]{3}/g), function(a) {
      return -1 !== PO.indexOf(a);
    });
  },
  _validateAudi: function() {
    var v;
    v = $('#audience .input').text();
    v = v.trim();
    if (v.length === 0) {
      return true;
    }
    if (v.length < 5) {
      return false;
    }
    return _.all(v.split(/\ +/), this._validateAudiPart);
  },
  _setAudi: function() {
    var stan, valid;
    valid = this._validateAudi();
    StationActions.setValidAudience(valid);
    if (valid === true) {
      stan = $('#audience .input').text() || util.mainStationPath(window.urb.user);
      stan = (stan.split(/\ +/)).map(function(v) {
        if (v[0] === "~") {
          return v;
        } else {
          return "~" + v;
        }
      });
      StationActions.setAudience(stan);
      return stan;
    } else {
      return false;
    }
  },
  getTime: function() {
    var d, seconds;
    d = new Date();
    seconds = d.getSeconds();
    if (seconds < 10) {
      seconds = "0" + seconds;
    }
    return "~" + d.getHours() + "." + d.getMinutes() + "." + seconds;
  },
  cursorAtEnd: function() {
    var range, selection;
    range = document.createRange();
    range.selectNodeContents(this.$message[0]);
    range.collapse(false);
    selection = window.getSelection();
    selection.removeAllRanges();
    return selection.addRange(range);
  },
  componentDidMount: function() {
    util.sendMessage = this.sendMessage;
    StationStore.addChangeListener(this._onChangeStore);
    MessageStore.addChangeListener(this._onChangeStore);
    this.$el = $(ReactDOM.findDOMNode(this));
    this.$message = $('#message .input');
    this.$message.focus();
    if (this.get()) {
      this.$message.text(this.get());
      this.onInput();
    }
    return this.interval = setInterval((function(_this) {
      return function() {
        return _this.$el.find('.time').text(_this.getTime());
      };
    })(this), 1000);
  },
  componentWillUnmount: function() {
    StationStore.removeChangeListener(this._onChangeStore);
    return clearInterval(this.interval);
  },
  _onChangeStore: function() {
    return this.setState(this.stateFromStore());
  },
  render: function() {
    var audi, iden, k, name, ship, user, v;
    user = "~" + window.urb.user;
    iden = StationStore.getMember(user);
    ship = iden ? iden.ship : user;
    name = iden ? iden.name : "";
    audi = this.state.audi.length === 0 ? this.state.ludi : this.state.audi;
    audi = util.clipAudi(audi);
    for (k in audi) {
      v = audi[k];
      audi[k] = v.slice(1);
    }
    return div({
      className: 'writing',
      key: 'writing'
    }, React.createElement(Audience, {
      audi: audi,
      valid: this.state.valid,
      validate: this._validateAudi,
      editable: this.props['audience-lock'] == null,
      onBlur: this._setAudi
    }), div({
      className: 'message',
      id: 'message',
      key: 'message'
    }, div({
      className: 'input',
      contentEditable: true,
      onPaste: this.onInput,
      onInput: this.onInput,
      onFocus: this.onFocus,
      onBlur: this.onBlur,
      onKeyDown: this.onKeyDown,
      onKeyUp: this.onKeyUp,
      dangerouslySetInnerHTML: {
        __html: ""
      }
    })), div({
      className: 'length',
      key: 'length'
    }, this.state.length + "/64 (" + (Math.ceil(this.state.length / 64)) + ")"));
  }
});


},{"../actions/MessageActions.coffee":1,"../actions/StationActions.coffee":2,"../stores/MessageStore.coffee":13,"../stores/StationStore.coffee":14,"../util.coffee":15,"./MemberComponent.coffee":4,"husl":17}],9:[function(require,module,exports){
module.exports = _.extend(new Flux.Dispatcher(), {
  handleServerAction: function(action) {
    return this.dispatch({
      source: 'server',
      action: action
    });
  },
  handleViewAction: function(action) {
    return this.dispatch({
      source: 'view',
      action: action
    });
  }
});


},{}],10:[function(require,module,exports){
var MessageListComponent, StationActions, StationComponent, TreeActions, WritingComponent, div, link, ref, util;

util = require('./util.coffee');

_.merge(window, {
  util: util,
  talk: {
    online: true
  }
});

StationActions = require('./actions/StationActions.coffee');

TreeActions = window.tree.actions;

setInterval((function() {
  window.talk.online = window.urb.poll.dely < 500;
  if (window.talk.online) {
    return $('body').removeClass('offline');
  } else {
    return $('body').addClass('offline');
  }
}), 300);

StationComponent = require('./components/StationComponent.coffee');

MessageListComponent = React.createFactory(require('./components/MessageListComponent.coffee'));

WritingComponent = React.createFactory(require('./components/WritingComponent.coffee'));

ref = React.DOM, div = ref.div, link = ref.link;

TreeActions.registerComponent("talk", React.createClass({
  displayName: "talk",
  getStation: function() {
    return this.props.station || util.defaultStation();
  },
  componentWillMount: function() {
    var station;
    if (!this.props.readonly) {
      $(window).on('scroll', util.checkScroll);
    }
    station = this.getStation();
    StationActions.listen();
    StationActions.listenStation(station);
    return StationActions.switchStation(station);
  },
  render: function() {
    var children, station;
    station = this.getStation();
    children = [
      div({
        key: "grams-container"
      }, MessageListComponent(_.merge({}, this.props, {
        station: station,
        key: 'grams'
      }), '')), this.props.readOnly == null ? div({
        key: 'writing-container'
      }, WritingComponent(_.merge({}, this.props, {
        station: station,
        key: 'writing'
      }), '')) : void 0
    ];
    if (this.props.chrono === "reverse") {
      children = children.reverse();
    }
    return div({
      key: "talk-container"
    }, children);
  }
}));

TreeActions.registerComponent("talk-station", StationComponent);


},{"./actions/StationActions.coffee":2,"./components/MessageListComponent.coffee":6,"./components/StationComponent.coffee":7,"./components/WritingComponent.coffee":8,"./util.coffee":15}],11:[function(require,module,exports){
var send;

window.urb.appl = "talk";

send = function(data, cb) {
  return window.urb.send(data, {
    mark: "talk-command"
  }, cb);
};

module.exports = function(arg) {
  var MessageActions;
  MessageActions = arg.MessageActions;
  return {
    listenStation: function(station, since) {
      var $this;
      console.log('listen station');
      console.log(arguments);
      $this = this;
      return window.urb.bind("/f/" + station + "/" + since, function(err, res) {
        var num, ref, ref1, ref2, ref3, tele;
        if (err || !res.data) {
          console.log('/f/ err!');
          console.log(err);
          console.log(res);
          $this.listenStation(station, since);
          return;
        }
        console.log('/f/');
        console.log(res.data);
        if (res.data.ok === true) {
          MessageActions.listeningStation(station);
        }
        if ((ref = res.data) != null ? (ref1 = ref.grams) != null ? ref1.tele : void 0 : void 0) {
          ref3 = (ref2 = res.data) != null ? ref2.grams : void 0, tele = ref3.tele, num = ref3.num;
          return MessageActions.loadMessages(tele, num);
        }
      });
    },
    get: function(station, start, end) {
      end = window.urb.util.numDot(end);
      start = window.urb.util.numDot(start);
      return window.urb.bind("/f/" + station + "/" + end + "/" + start, function(err, res) {
        var num, ref, ref1, ref2, ref3, tele;
        if (err || !res.data) {
          console.log('/f/ /e/s err');
          console.log(err);
          return;
        }
        console.log('/f/ /e/s');
        console.log(res);
        if ((ref = res.data) != null ? (ref1 = ref.grams) != null ? ref1.tele : void 0 : void 0) {
          ref3 = (ref2 = res.data) != null ? ref2.grams : void 0, tele = ref3.tele, num = ref3.num;
          MessageActions.loadMessages(tele, num, true);
          return window.urb.drop("/f/" + station + "/" + end + "/" + start, function(err, res) {
            console.log('done');
            return console.log(res);
          });
        }
      });
    },
    sendMessage: function(messageType, message, cb) {
      var obj;
      return send((
        obj = {},
        obj["" + messageType] = [message],
        obj
      ), function(err, res) {
        console.log('sent');
        console.log(arguments);
        if (cb) {
          return cb(err, res);
        }
      });
    }
  };
};


},{}],12:[function(require,module,exports){
var design, send, util;

util = require('../util.coffee');

window.urb.appl = "talk";

send = function(data, cb) {
  return window.urb.send(data, {
    mark: "talk-command"
  }, cb);
};

design = function(party, config, cb) {
  return send({
    design: {
      party: party,
      config: config
    }
  }, cb);
};

module.exports = function(arg) {
  var StationActions;
  StationActions = arg.StationActions;
  return {
    createStation: function(name, cb) {
      return design(name, {
        sources: [],
        caption: "",
        cordon: {
          posture: "white",
          list: []
        }
      }, cb);
    },
    removeStation: function(name, cb) {
      return design(name, null, cb);
    },
    setSources: function(station, ship, sources) {
      var cordon;
      cordon = {
        posture: "black",
        list: []
      };
      return design(station, {
        sources: sources,
        cordon: cordon,
        caption: ""
      }, function(err, res) {
        console.log('talk-command');
        return console.log(arguments);
      });
    },
    members: function() {
      return window.urb.bind("/a/court", function(err, res) {
        var ref, ref1;
        if (err || !res) {
          console.log('/a/ err');
          console.log(err);
          return;
        }
        console.log('/a/');
        console.log(res.data);
        if ((ref = res.data) != null ? (ref1 = ref.group) != null ? ref1.global : void 0 : void 0) {
          return StationActions.loadMembers(res.data.group.global);
        }
      });
    },
    listen: function() {
      return window.urb.bind("/", function(err, res) {
        var house;
        if (err || !res.data) {
          console.log('/ err');
          console.log(err);
          return;
        }
        console.log('/');
        console.log(res.data);
        house = res.data.house;
        if (house) {
          return StationActions.loadStations(res.data.house);
        }
      });
    },
    listenStation: function(station) {
      return window.urb.bind("/avx/" + station, function(err, res) {
        var cabal, glyph, group, ok, ref;
        if (err || !res) {
          console.log('/avx/ err');
          console.log(err);
          return;
        }
        console.log('/avx/');
        console.log(res.data);
        ref = res.data, ok = ref.ok, group = ref.group, cabal = ref.cabal, glyph = ref.glyph;
        switch (false) {
          case !ok:
            return StationActions.listeningStation(station);
          case !group:
            group.global[util.mainStationPath(window.urb.user)] = group.local;
            return StationActions.loadMembers(group.global);
          case !(cabal != null ? cabal.loc : void 0):
            return StationActions.loadConfig(station, cabal.loc);
          case !glyph:
            return StationActions.loadGlyphs(glyph);
        }
      });
    }
  };
};


},{"../util.coffee":15}],13:[function(require,module,exports){
var EventEmitter, MessageDispatcher, MessageStore, _fetching, _last, _listening, _messages, _station, _typing, moment;

moment = window.moment.tz;

EventEmitter = require('events').EventEmitter;

MessageDispatcher = require('../dispatcher/Dispatcher.coffee');

_messages = {};

_fetching = false;

_last = null;

_station = null;

_listening = [];

_typing = false;

MessageStore = _.merge(new EventEmitter, {
  removeChangeListener: function(cb) {
    return this.removeListener("change", cb);
  },
  emitChange: function() {
    return this.emit('change');
  },
  addChangeListener: function(cb) {
    return this.on('change', cb);
  },
  leadingZero: function(str) {
    if (Number(str) < 10) {
      return "0" + str;
    } else {
      return str;
    }
  },
  convertDate: function(time) {
    var d;
    time = time.substr(1).split(".");
    time[1] = this.leadingZero(time[1]);
    time[2] = this.leadingZero(time[2]);
    d = new moment(time[0] + "-" + time[1] + "-" + time[2] + "T" + time[4] + ":" + time[5] + ":" + time[6] + "Z");
    d.tz("Europe/London");
    return d;
  },
  getListening: function() {
    return _listening;
  },
  getTyping: function() {
    return _typing;
  },
  getLastAudience: function() {
    var messages;
    if (_.keys(_messages).length === 0) {
      return [];
    }
    messages = _.sortBy(_messages, function(_message) {
      return _message.thought.statement.time;
    });
    return _.keys(messages[messages.length - 1].thought.audience);
  },
  setTyping: function(state) {
    return _typing = state;
  },
  setListening: function(station) {
    if (_listening.indexOf(station) !== -1) {
      return console.log('already listening on that station (somehow).');
    } else {
      return _listening.push(station);
    }
  },
  setStation: function(station) {
    return _station = station;
  },
  sendMessage: function(message) {
    return _messages[message.thought.serial] = message;
  },
  loadMessages: function(messages, last, get) {
    var i, key, len, serial, v;
    key = last;
    for (i = 0, len = messages.length; i < len; i++) {
      v = messages[i];
      serial = v.thought.serial;
      v.key = key++;
      _messages[serial] = v;
    }
    if (last < _last || _last === null || get === true) {
      _last = last;
    }
    return _fetching = false;
  },
  getAll: function() {
    return _.values(_messages);
  },
  getFetching: function() {
    return _fetching;
  },
  setFetching: function(state) {
    return _fetching = state;
  },
  getLast: function() {
    return _last;
  }
});

MessageStore.setMaxListeners(100);

MessageStore.dispatchToken = MessageDispatcher.register(function(payload) {
  var action;
  action = payload.action;
  switch (action.type) {
    case 'station-switch':
      MessageStore.setStation(action.station);
      break;
    case 'messages-listen':
      MessageStore.setListening(action.station);
      MessageStore.emitChange();
      break;
    case 'messages-typing':
      MessageStore.setTyping(action.state);
      MessageStore.emitChange();
      break;
    case 'messages-fetch':
      MessageStore.setFetching(true);
      MessageStore.emitChange();
      break;
    case 'messages-load':
      MessageStore.loadMessages(action.messages, action.last, action.get);
      MessageStore.emitChange();
      break;
    case 'message-load':
      MessageStore.loadMessage(action.time, action.message, action.author);
      MessageStore.emitChange();
      break;
    case 'message-send':
      MessageStore.sendMessage(action.message);
      MessageStore.emitChange();
      break;
  }
});

module.exports = MessageStore;


},{"../dispatcher/Dispatcher.coffee":9,"events":18}],14:[function(require,module,exports){
var EventEmitter, StationDispatcher, StationStore, _audience, _config, _glyphs, _listening, _members, _shpylg, _station, _stations, _typing, _validAudience;

EventEmitter = require('events').EventEmitter;

StationDispatcher = require('../dispatcher/Dispatcher.coffee');

_audience = [];

_members = {};

_stations = [];

_listening = [];

_station = null;

_config = {};

_typing = {};

_glyphs = {};

_shpylg = {};

_validAudience = true;

StationStore = _.merge(new EventEmitter, {
  removeChangeListener: function(cb) {
    return this.removeListener("change", cb);
  },
  emitChange: function() {
    return this.emit('change');
  },
  addChangeListener: function(cb) {
    return this.on('change', cb);
  },
  getAudience: function() {
    return _audience;
  },
  setAudience: function(audience) {
    return _audience = audience;
  },
  getValidAudience: function() {
    return _validAudience;
  },
  setValidAudience: function(valid) {
    return _validAudience = valid;
  },
  toggleAudience: function(station) {
    if (_audience.indexOf(station) !== -1) {
      return _audience.splice(_audience.indexOf(station), 1);
    } else {
      return _audience.push(station);
    }
  },
  loadConfig: function(station, config) {
    return _config[station] = config;
  },
  getConfigs: function() {
    return _config;
  },
  getConfig: function(station) {
    return _config[station];
  },
  getGlyph: function(station) {
    return _shpylg[station];
  },
  getGlyphMap: function() {
    return _shpylg;
  },
  getGlyphAudience: function(glyph) {
    var aud, ref;
    aud = (ref = _glyphs[glyph]) != null ? ref : [];
    if (aud.length === 1) {
      return aud[0];
    }
  },
  getMember: function(ship) {
    return {
      ship: ship
    };
  },
  loadMembers: function(members) {
    return _members = members;
  },
  getMembers: function() {
    return _members;
  },
  getListening: function() {
    return _listening;
  },
  setListening: function(station) {
    if (_listening.indexOf(station) !== -1) {
      return console.log('already listening on that station (somehow).');
    } else {
      return _listening.push(station);
    }
  },
  createStation: function(station) {
    if (_stations.indexOf(station) === -1) {
      return _stations.push(station);
    }
  },
  loadStations: function(stations) {
    return _stations = stations;
  },
  loadGlyphs: function(glyphs) {
    var aud, auds, char, results;
    _glyphs = glyphs;
    _shpylg = {};
    results = [];
    for (char in glyphs) {
      auds = glyphs[char];
      results.push((function() {
        var i, len, results1;
        results1 = [];
        for (i = 0, len = auds.length; i < len; i++) {
          aud = auds[i];
          results1.push(_shpylg[aud.join(" ")] = char);
        }
        return results1;
      })());
    }
    return results;
  },
  getStations: function() {
    return _stations;
  },
  setStation: function(station) {
    return _station = station;
  },
  unsetStation: function(station) {
    if (_station === station) {
      return _station = null;
    }
  },
  getStation: function() {
    return _station;
  },
  joinStation: function(station) {
    var ref;
    if (((ref = _config.court) != null ? ref.sources.indexOf(station) : void 0) === -1) {
      return _config.court.sources.push(station);
    }
  },
  getTyping: function() {
    return _typing;
  },
  setTyping: function(station, state) {
    var k, v;
    for (k in _typing) {
      v = _typing[k];
      _typing[k] = k === station;
    }
    return _typing[station] = state;
  }
});

StationStore.setMaxListeners(100);

StationStore.dispatchToken = StationDispatcher.register(function(payload) {
  var action;
  action = payload.action;
  switch (action.type) {
    case 'station-audience-toggle':
      StationStore.toggleAudience(action.station);
      StationStore.emitChange();
      break;
    case 'station-set-audience':
      StationStore.setAudience(action.audience);
      StationStore.emitChange();
      break;
    case 'station-set-valid-audience':
      StationStore.setValidAudience(action.valid);
      StationStore.emitChange();
      break;
    case 'station-switch':
      StationStore.setAudience([]);
      StationStore.setStation(action.station);
      StationStore.emitChange();
      break;
    case 'station-listen':
      StationStore.setListening(action.station);
      StationStore.emitChange();
      break;
    case "config-load":
      StationStore.loadConfig(action.station, action.config);
      StationStore.emitChange();
      break;
    case "glyphs-load":
      StationStore.loadGlyphs(action.glyphs);
      StationStore.emitChange();
      break;
    case "stations-load":
      StationStore.loadStations(action.stations);
      StationStore.emitChange();
      break;
    case "stations-leave":
      StationStore.loadStations(action.stations);
      StationStore.unsetStation(action.station);
      StationStore.emitChange();
      break;
    case "station-create":
      StationStore.createStation(action.station);
      StationStore.emitChange();
      break;
    case "members-load":
      StationStore.loadMembers(action.members);
      StationStore.emitChange();
      break;
    case "typing-set":
      StationStore.setTyping(action.station, action.state);
      StationStore.emitChange();
      break;
  }
});

module.exports = StationStore;


},{"../dispatcher/Dispatcher.coffee":9,"events":18}],15:[function(require,module,exports){
var util;

module.exports = util = {
  defaultStation: function() {
    var s;
    if (document.location.search) {
      s = document.location.search.replace(/^\?/, '');
      if (s.indexOf('dbg.nopack') !== -1) {
        return window.util.mainStation();
      }
    } else {
      return util.mainStation();
    }
  },
  mainStations: ["court", "floor", "porch"],
  mainStationPath: function(user) {
    return "~" + user + "/" + (util.mainStation(user));
  },
  mainStation: function(user) {
    if (!user) {
      user = window.urb.user;
    }
    switch (user.length) {
      case 3:
        return "court";
      case 6:
        return "floor";
      default:
        return "porch";
    }
  },
  clipAudi: function(audi) {
    var ms, regx;
    audi = audi.join(" ");
    ms = util.mainStationPath(window.urb.user);
    regx = new RegExp("/" + ms, "g");
    audi = audi.replace(regx, "");
    return audi.split(" ");
  },
  expandAudi: function(audi) {
    var ms;
    audi = audi.join(" ");
    ms = util.mainStationPath(window.urb.user);
    if (audi.indexOf(ms) === -1) {
      if (audi.length > 0) {
        audi += " ";
      }
      audi += "" + ms;
    }
    return audi.split(" ");
  },
  create: function(name) {
    return window.talk.StationPersistence.createStation(name, function(err, res) {});
  },
  subscribe: function(name) {
    return window.talk.StationPersistence.addSource("main", window.urb.ship, ["~zod/" + name]);
  },
  uuid32: function() {
    var _str, i, j, str;
    str = "0v";
    str += Math.ceil(Math.random() * 8) + ".";
    for (i = j = 0; j <= 5; i = ++j) {
      _str = Math.ceil(Math.random() * 10000000).toString(32);
      _str = ("00000" + _str).substr(-5, 5);
      str += _str + ".";
    }
    return str.slice(0, -1);
  },
  populate: function(station, number) {
    var c, send;
    c = 0;
    send = function() {
      var _audi, _message;
      if (c < number) {
        c++;
      } else {
        console.log('done');
        return true;
      }
      _audi = {};
      _audi[station] = "pending";
      _message = {
        serial: util.uuid32(),
        audience: _audi,
        statement: {
          speech: {
            say: "Message " + c
          },
          time: Date.now(),
          now: Date.now()
        }
      };
      return window.talk.MessagePersistence.sendMessage(_message, send);
    };
    return send();
  },
  scrollToBottom: function() {
    return $(window).scrollTop($(".container").height());
  },
  getScroll: function() {
    return this.writingPosition = $('.container').outerHeight(true) + $('.container').offset().top - $(window).height();
  },
  setScroll: function() {
    util.getScroll();
    return $(window).scrollTop($(".container").height());
  },
  isScrolling: function() {
    if (!util.writingPosition) {
      util.getScroll();
    }
    return $(window).scrollTop() + $('.writing').outerHeight() < util.writingPosition;
  }
};


},{}],16:[function(require,module,exports){
/*!
  Copyright (c) 2016 Jed Watson.
  Licensed under the MIT License (MIT), see
  http://jedwatson.github.io/classnames
*/
/* global define */

(function () {
	'use strict';

	var hasOwn = {}.hasOwnProperty;

	function classNames () {
		var classes = [];

		for (var i = 0; i < arguments.length; i++) {
			var arg = arguments[i];
			if (!arg) continue;

			var argType = typeof arg;

			if (argType === 'string' || argType === 'number') {
				classes.push(arg);
			} else if (Array.isArray(arg)) {
				classes.push(classNames.apply(null, arg));
			} else if (argType === 'object') {
				for (var key in arg) {
					if (hasOwn.call(arg, key) && arg[key]) {
						classes.push(key);
					}
				}
			}
		}

		return classes.join(' ');
	}

	if (typeof module !== 'undefined' && module.exports) {
		module.exports = classNames;
	} else if (typeof define === 'function' && typeof define.amd === 'object' && define.amd) {
		// register as 'classnames', consistent with npm package name
		define('classnames', [], function () {
			return classNames;
		});
	} else {
		window.classNames = classNames;
	}
}());

},{}],17:[function(require,module,exports){
// Generated by CoffeeScript 1.9.3
(function() {
  var L_to_Y, Y_to_L, conv, distanceFromPole, dotProduct, epsilon, fromLinear, getBounds, intersectLineLine, kappa, lengthOfRayUntilIntersect, m, m_inv, maxChromaForLH, maxSafeChromaForL, refU, refV, root, toLinear;

  m = {
    R: [3.2409699419045214, -1.5373831775700935, -0.49861076029300328],
    G: [-0.96924363628087983, 1.8759675015077207, 0.041555057407175613],
    B: [0.055630079696993609, -0.20397695888897657, 1.0569715142428786]
  };

  m_inv = {
    X: [0.41239079926595948, 0.35758433938387796, 0.18048078840183429],
    Y: [0.21263900587151036, 0.71516867876775593, 0.072192315360733715],
    Z: [0.019330818715591851, 0.11919477979462599, 0.95053215224966058]
  };

  refU = 0.19783000664283681;

  refV = 0.468319994938791;

  kappa = 903.2962962962963;

  epsilon = 0.0088564516790356308;

  getBounds = function(L) {
    var bottom, channel, j, k, len1, len2, m1, m2, m3, ref, ref1, ref2, ret, sub1, sub2, t, top1, top2;
    sub1 = Math.pow(L + 16, 3) / 1560896;
    sub2 = sub1 > epsilon ? sub1 : L / kappa;
    ret = [];
    ref = ['R', 'G', 'B'];
    for (j = 0, len1 = ref.length; j < len1; j++) {
      channel = ref[j];
      ref1 = m[channel], m1 = ref1[0], m2 = ref1[1], m3 = ref1[2];
      ref2 = [0, 1];
      for (k = 0, len2 = ref2.length; k < len2; k++) {
        t = ref2[k];
        top1 = (284517 * m1 - 94839 * m3) * sub2;
        top2 = (838422 * m3 + 769860 * m2 + 731718 * m1) * L * sub2 - 769860 * t * L;
        bottom = (632260 * m3 - 126452 * m2) * sub2 + 126452 * t;
        ret.push([top1 / bottom, top2 / bottom]);
      }
    }
    return ret;
  };

  intersectLineLine = function(line1, line2) {
    return (line1[1] - line2[1]) / (line2[0] - line1[0]);
  };

  distanceFromPole = function(point) {
    return Math.sqrt(Math.pow(point[0], 2) + Math.pow(point[1], 2));
  };

  lengthOfRayUntilIntersect = function(theta, line) {
    var b1, len, m1;
    m1 = line[0], b1 = line[1];
    len = b1 / (Math.sin(theta) - m1 * Math.cos(theta));
    if (len < 0) {
      return null;
    }
    return len;
  };

  maxSafeChromaForL = function(L) {
    var b1, j, len1, lengths, m1, ref, ref1, x;
    lengths = [];
    ref = getBounds(L);
    for (j = 0, len1 = ref.length; j < len1; j++) {
      ref1 = ref[j], m1 = ref1[0], b1 = ref1[1];
      x = intersectLineLine([m1, b1], [-1 / m1, 0]);
      lengths.push(distanceFromPole([x, b1 + x * m1]));
    }
    return Math.min.apply(Math, lengths);
  };

  maxChromaForLH = function(L, H) {
    var hrad, j, l, len1, lengths, line, ref;
    hrad = H / 360 * Math.PI * 2;
    lengths = [];
    ref = getBounds(L);
    for (j = 0, len1 = ref.length; j < len1; j++) {
      line = ref[j];
      l = lengthOfRayUntilIntersect(hrad, line);
      if (l !== null) {
        lengths.push(l);
      }
    }
    return Math.min.apply(Math, lengths);
  };

  dotProduct = function(a, b) {
    var i, j, ref, ret;
    ret = 0;
    for (i = j = 0, ref = a.length - 1; 0 <= ref ? j <= ref : j >= ref; i = 0 <= ref ? ++j : --j) {
      ret += a[i] * b[i];
    }
    return ret;
  };

  fromLinear = function(c) {
    if (c <= 0.0031308) {
      return 12.92 * c;
    } else {
      return 1.055 * Math.pow(c, 1 / 2.4) - 0.055;
    }
  };

  toLinear = function(c) {
    var a;
    a = 0.055;
    if (c > 0.04045) {
      return Math.pow((c + a) / (1 + a), 2.4);
    } else {
      return c / 12.92;
    }
  };

  conv = {
    'xyz': {},
    'luv': {},
    'lch': {},
    'husl': {},
    'huslp': {},
    'rgb': {},
    'hex': {}
  };

  conv.xyz.rgb = function(tuple) {
    var B, G, R;
    R = fromLinear(dotProduct(m.R, tuple));
    G = fromLinear(dotProduct(m.G, tuple));
    B = fromLinear(dotProduct(m.B, tuple));
    return [R, G, B];
  };

  conv.rgb.xyz = function(tuple) {
    var B, G, R, X, Y, Z, rgbl;
    R = tuple[0], G = tuple[1], B = tuple[2];
    rgbl = [toLinear(R), toLinear(G), toLinear(B)];
    X = dotProduct(m_inv.X, rgbl);
    Y = dotProduct(m_inv.Y, rgbl);
    Z = dotProduct(m_inv.Z, rgbl);
    return [X, Y, Z];
  };

  Y_to_L = function(Y) {
    if (Y <= epsilon) {
      return Y * kappa;
    } else {
      return 116 * Math.pow(Y, 1 / 3) - 16;
    }
  };

  L_to_Y = function(L) {
    if (L <= 8) {
      return L / kappa;
    } else {
      return Math.pow((L + 16) / 116, 3);
    }
  };

  conv.xyz.luv = function(tuple) {
    var L, U, V, X, Y, Z, varU, varV;
    X = tuple[0], Y = tuple[1], Z = tuple[2];
    if (Y === 0) {
      return [0, 0, 0];
    }
    L = Y_to_L(Y);
    varU = (4 * X) / (X + (15 * Y) + (3 * Z));
    varV = (9 * Y) / (X + (15 * Y) + (3 * Z));
    U = 13 * L * (varU - refU);
    V = 13 * L * (varV - refV);
    return [L, U, V];
  };

  conv.luv.xyz = function(tuple) {
    var L, U, V, X, Y, Z, varU, varV;
    L = tuple[0], U = tuple[1], V = tuple[2];
    if (L === 0) {
      return [0, 0, 0];
    }
    varU = U / (13 * L) + refU;
    varV = V / (13 * L) + refV;
    Y = L_to_Y(L);
    X = 0 - (9 * Y * varU) / ((varU - 4) * varV - varU * varV);
    Z = (9 * Y - (15 * varV * Y) - (varV * X)) / (3 * varV);
    return [X, Y, Z];
  };

  conv.luv.lch = function(tuple) {
    var C, H, Hrad, L, U, V;
    L = tuple[0], U = tuple[1], V = tuple[2];
    C = Math.sqrt(Math.pow(U, 2) + Math.pow(V, 2));
    if (C < 0.00000001) {
      H = 0;
    } else {
      Hrad = Math.atan2(V, U);
      H = Hrad * 360 / 2 / Math.PI;
      if (H < 0) {
        H = 360 + H;
      }
    }
    return [L, C, H];
  };

  conv.lch.luv = function(tuple) {
    var C, H, Hrad, L, U, V;
    L = tuple[0], C = tuple[1], H = tuple[2];
    Hrad = H / 360 * 2 * Math.PI;
    U = Math.cos(Hrad) * C;
    V = Math.sin(Hrad) * C;
    return [L, U, V];
  };

  conv.husl.lch = function(tuple) {
    var C, H, L, S, max;
    H = tuple[0], S = tuple[1], L = tuple[2];
    if (L > 99.9999999 || L < 0.00000001) {
      C = 0;
    } else {
      max = maxChromaForLH(L, H);
      C = max / 100 * S;
    }
    return [L, C, H];
  };

  conv.lch.husl = function(tuple) {
    var C, H, L, S, max;
    L = tuple[0], C = tuple[1], H = tuple[2];
    if (L > 99.9999999 || L < 0.00000001) {
      S = 0;
    } else {
      max = maxChromaForLH(L, H);
      S = C / max * 100;
    }
    return [H, S, L];
  };

  conv.huslp.lch = function(tuple) {
    var C, H, L, S, max;
    H = tuple[0], S = tuple[1], L = tuple[2];
    if (L > 99.9999999 || L < 0.00000001) {
      C = 0;
    } else {
      max = maxSafeChromaForL(L);
      C = max / 100 * S;
    }
    return [L, C, H];
  };

  conv.lch.huslp = function(tuple) {
    var C, H, L, S, max;
    L = tuple[0], C = tuple[1], H = tuple[2];
    if (L > 99.9999999 || L < 0.00000001) {
      S = 0;
    } else {
      max = maxSafeChromaForL(L);
      S = C / max * 100;
    }
    return [H, S, L];
  };

  conv.rgb.hex = function(tuple) {
    var ch, hex, j, len1;
    hex = "#";
    for (j = 0, len1 = tuple.length; j < len1; j++) {
      ch = tuple[j];
      ch = Math.round(ch * 1e6) / 1e6;
      if (ch < 0 || ch > 1) {
        throw new Error("Illegal rgb value: " + ch);
      }
      ch = Math.round(ch * 255).toString(16);
      if (ch.length === 1) {
        ch = "0" + ch;
      }
      hex += ch;
    }
    return hex;
  };

  conv.hex.rgb = function(hex) {
    var b, g, j, len1, n, r, ref, results;
    if (hex.charAt(0) === "#") {
      hex = hex.substring(1, 7);
    }
    r = hex.substring(0, 2);
    g = hex.substring(2, 4);
    b = hex.substring(4, 6);
    ref = [r, g, b];
    results = [];
    for (j = 0, len1 = ref.length; j < len1; j++) {
      n = ref[j];
      results.push(parseInt(n, 16) / 255);
    }
    return results;
  };

  conv.lch.rgb = function(tuple) {
    return conv.xyz.rgb(conv.luv.xyz(conv.lch.luv(tuple)));
  };

  conv.rgb.lch = function(tuple) {
    return conv.luv.lch(conv.xyz.luv(conv.rgb.xyz(tuple)));
  };

  conv.husl.rgb = function(tuple) {
    return conv.lch.rgb(conv.husl.lch(tuple));
  };

  conv.rgb.husl = function(tuple) {
    return conv.lch.husl(conv.rgb.lch(tuple));
  };

  conv.huslp.rgb = function(tuple) {
    return conv.lch.rgb(conv.huslp.lch(tuple));
  };

  conv.rgb.huslp = function(tuple) {
    return conv.lch.huslp(conv.rgb.lch(tuple));
  };

  root = {};

  root.fromRGB = function(R, G, B) {
    return conv.rgb.husl([R, G, B]);
  };

  root.fromHex = function(hex) {
    return conv.rgb.husl(conv.hex.rgb(hex));
  };

  root.toRGB = function(H, S, L) {
    return conv.husl.rgb([H, S, L]);
  };

  root.toHex = function(H, S, L) {
    return conv.rgb.hex(conv.husl.rgb([H, S, L]));
  };

  root.p = {};

  root.p.toRGB = function(H, S, L) {
    return conv.xyz.rgb(conv.luv.xyz(conv.lch.luv(conv.huslp.lch([H, S, L]))));
  };

  root.p.toHex = function(H, S, L) {
    return conv.rgb.hex(conv.xyz.rgb(conv.luv.xyz(conv.lch.luv(conv.huslp.lch([H, S, L])))));
  };

  root.p.fromRGB = function(R, G, B) {
    return conv.lch.huslp(conv.luv.lch(conv.xyz.luv(conv.rgb.xyz([R, G, B]))));
  };

  root.p.fromHex = function(hex) {
    return conv.lch.huslp(conv.luv.lch(conv.xyz.luv(conv.rgb.xyz(conv.hex.rgb(hex)))));
  };

  root._conv = conv;

  root._getBounds = getBounds;

  root._maxChromaForLH = maxChromaForLH;

  root._maxSafeChromaForL = maxSafeChromaForL;

  if (!((typeof module !== "undefined" && module !== null) || (typeof jQuery !== "undefined" && jQuery !== null) || (typeof requirejs !== "undefined" && requirejs !== null))) {
    this.HUSL = root;
  }

  if (typeof module !== "undefined" && module !== null) {
    module.exports = root;
  }

  if (typeof jQuery !== "undefined" && jQuery !== null) {
    jQuery.husl = root;
  }

  if ((typeof requirejs !== "undefined" && requirejs !== null) && (typeof define !== "undefined" && define !== null)) {
    define(root);
  }

}).call(this);

},{}],18:[function(require,module,exports){
// Copyright Joyent, Inc. and other Node contributors.
//
// Permission is hereby granted, free of charge, to any person obtaining a
// copy of this software and associated documentation files (the
// "Software"), to deal in the Software without restriction, including
// without limitation the rights to use, copy, modify, merge, publish,
// distribute, sublicense, and/or sell copies of the Software, and to permit
// persons to whom the Software is furnished to do so, subject to the
// following conditions:
//
// The above copyright notice and this permission notice shall be included
// in all copies or substantial portions of the Software.
//
// THE SOFTWARE IS PROVIDED "AS IS", WITHOUT WARRANTY OF ANY KIND, EXPRESS
// OR IMPLIED, INCLUDING BUT NOT LIMITED TO THE WARRANTIES OF
// MERCHANTABILITY, FITNESS FOR A PARTICULAR PURPOSE AND NONINFRINGEMENT. IN
// NO EVENT SHALL THE AUTHORS OR COPYRIGHT HOLDERS BE LIABLE FOR ANY CLAIM,
// DAMAGES OR OTHER LIABILITY, WHETHER IN AN ACTION OF CONTRACT, TORT OR
// OTHERWISE, ARISING FROM, OUT OF OR IN CONNECTION WITH THE SOFTWARE OR THE
// USE OR OTHER DEALINGS IN THE SOFTWARE.

function EventEmitter() {
  this._events = this._events || {};
  this._maxListeners = this._maxListeners || undefined;
}
module.exports = EventEmitter;

// Backwards-compat with node 0.10.x
EventEmitter.EventEmitter = EventEmitter;

EventEmitter.prototype._events = undefined;
EventEmitter.prototype._maxListeners = undefined;

// By default EventEmitters will print a warning if more than 10 listeners are
// added to it. This is a useful default which helps finding memory leaks.
EventEmitter.defaultMaxListeners = 10;

// Obviously not all Emitters should be limited to 10. This function allows
// that to be increased. Set to zero for unlimited.
EventEmitter.prototype.setMaxListeners = function(n) {
  if (!isNumber(n) || n < 0 || isNaN(n))
    throw TypeError('n must be a positive number');
  this._maxListeners = n;
  return this;
};

EventEmitter.prototype.emit = function(type) {
  var er, handler, len, args, i, listeners;

  if (!this._events)
    this._events = {};

  // If there is no 'error' event listener then throw.
  if (type === 'error') {
    if (!this._events.error ||
        (isObject(this._events.error) && !this._events.error.length)) {
      er = arguments[1];
      if (er instanceof Error) {
        throw er; // Unhandled 'error' event
      }
      throw TypeError('Uncaught, unspecified "error" event.');
    }
  }

  handler = this._events[type];

  if (isUndefined(handler))
    return false;

  if (isFunction(handler)) {
    switch (arguments.length) {
      // fast cases
      case 1:
        handler.call(this);
        break;
      case 2:
        handler.call(this, arguments[1]);
        break;
      case 3:
        handler.call(this, arguments[1], arguments[2]);
        break;
      // slower
      default:
        args = Array.prototype.slice.call(arguments, 1);
        handler.apply(this, args);
    }
  } else if (isObject(handler)) {
    args = Array.prototype.slice.call(arguments, 1);
    listeners = handler.slice();
    len = listeners.length;
    for (i = 0; i < len; i++)
      listeners[i].apply(this, args);
  }

  return true;
};

EventEmitter.prototype.addListener = function(type, listener) {
  var m;

  if (!isFunction(listener))
    throw TypeError('listener must be a function');

  if (!this._events)
    this._events = {};

  // To avoid recursion in the case that type === "newListener"! Before
  // adding it to the listeners, first emit "newListener".
  if (this._events.newListener)
    this.emit('newListener', type,
              isFunction(listener.listener) ?
              listener.listener : listener);

  if (!this._events[type])
    // Optimize the case of one listener. Don't need the extra array object.
    this._events[type] = listener;
  else if (isObject(this._events[type]))
    // If we've already got an array, just append.
    this._events[type].push(listener);
  else
    // Adding the second element, need to change to array.
    this._events[type] = [this._events[type], listener];

  // Check for listener leak
  if (isObject(this._events[type]) && !this._events[type].warned) {
    if (!isUndefined(this._maxListeners)) {
      m = this._maxListeners;
    } else {
      m = EventEmitter.defaultMaxListeners;
    }

    if (m && m > 0 && this._events[type].length > m) {
      this._events[type].warned = true;
      console.error('(node) warning: possible EventEmitter memory ' +
                    'leak detected. %d listeners added. ' +
                    'Use emitter.setMaxListeners() to increase limit.',
                    this._events[type].length);
      if (typeof console.trace === 'function') {
        // not supported in IE 10
        console.trace();
      }
    }
  }

  return this;
};

EventEmitter.prototype.on = EventEmitter.prototype.addListener;

EventEmitter.prototype.once = function(type, listener) {
  if (!isFunction(listener))
    throw TypeError('listener must be a function');

  var fired = false;

  function g() {
    this.removeListener(type, g);

    if (!fired) {
      fired = true;
      listener.apply(this, arguments);
    }
  }

  g.listener = listener;
  this.on(type, g);

  return this;
};

// emits a 'removeListener' event iff the listener was removed
EventEmitter.prototype.removeListener = function(type, listener) {
  var list, position, length, i;

  if (!isFunction(listener))
    throw TypeError('listener must be a function');

  if (!this._events || !this._events[type])
    return this;

  list = this._events[type];
  length = list.length;
  position = -1;

  if (list === listener ||
      (isFunction(list.listener) && list.listener === listener)) {
    delete this._events[type];
    if (this._events.removeListener)
      this.emit('removeListener', type, listener);

  } else if (isObject(list)) {
    for (i = length; i-- > 0;) {
      if (list[i] === listener ||
          (list[i].listener && list[i].listener === listener)) {
        position = i;
        break;
      }
    }

    if (position < 0)
      return this;

    if (list.length === 1) {
      list.length = 0;
      delete this._events[type];
    } else {
      list.splice(position, 1);
    }

    if (this._events.removeListener)
      this.emit('removeListener', type, listener);
  }

  return this;
};

EventEmitter.prototype.removeAllListeners = function(type) {
  var key, listeners;

  if (!this._events)
    return this;

  // not listening for removeListener, no need to emit
  if (!this._events.removeListener) {
    if (arguments.length === 0)
      this._events = {};
    else if (this._events[type])
      delete this._events[type];
    return this;
  }

  // emit removeListener for all listeners on all events
  if (arguments.length === 0) {
    for (key in this._events) {
      if (key === 'removeListener') continue;
      this.removeAllListeners(key);
    }
    this.removeAllListeners('removeListener');
    this._events = {};
    return this;
  }

  listeners = this._events[type];

  if (isFunction(listeners)) {
    this.removeListener(type, listeners);
  } else if (listeners) {
    // LIFO order
    while (listeners.length)
      this.removeListener(type, listeners[listeners.length - 1]);
  }
  delete this._events[type];

  return this;
};

EventEmitter.prototype.listeners = function(type) {
  var ret;
  if (!this._events || !this._events[type])
    ret = [];
  else if (isFunction(this._events[type]))
    ret = [this._events[type]];
  else
    ret = this._events[type].slice();
  return ret;
};

EventEmitter.prototype.listenerCount = function(type) {
  if (this._events) {
    var evlistener = this._events[type];

    if (isFunction(evlistener))
      return 1;
    else if (evlistener)
      return evlistener.length;
  }
  return 0;
};

EventEmitter.listenerCount = function(emitter, type) {
  return emitter.listenerCount(type);
};

function isFunction(arg) {
  return typeof arg === 'function';
}

function isNumber(arg) {
  return typeof arg === 'number';
}

function isObject(arg) {
  return typeof arg === 'object' && arg !== null;
}

function isUndefined(arg) {
  return arg === void 0;
}

},{}]},{},[10]);<|MERGE_RESOLUTION|>--- conflicted
+++ resolved
@@ -267,18 +267,23 @@
 
 
 },{}],4:[function(require,module,exports){
-var div, input, recl, ref, textarea;
+var Ship, div, input, recl, ref, rele, textarea;
+
+Ship = window.tree.util.components.ship;
 
 recl = React.createClass;
+
+rele = React.createElement;
 
 ref = React.DOM, div = ref.div, input = ref.input, textarea = ref.textarea;
 
 module.exports = recl({
   displayName: "Member",
   render: function() {
-    var k;
-    if (this.props.ship[0] === "~") {
-      this.props.ship = this.props.ship.slice(1);
+    var k, ship;
+    ship = this.props.ship;
+    if (ship[0] === "~") {
+      this.props.ship = ship.slice(1);
     }
     k = "ship";
     if (this.props.presence) {
@@ -288,21 +293,16 @@
       className: "iden",
       key: "iden"
     }, [
-      div({
-        className: k,
-        key: k
-      }, this.props.ship)
+      rele(Ship, {
+        ship: ship
+      })
     ]);
   }
 });
 
 
 },{}],5:[function(require,module,exports){
-<<<<<<< HEAD
-var Member, a, clas, div, h2, h3, label, pre, recl, ref,
-=======
 var Member, a, clas, div, h2, h3, label, pre, recl, ref, util,
->>>>>>> b72e9781
   indexOf = [].indexOf || function(item) { for (var i = 0, l = this.length; i < l; i++) { if (i in this && this[i] === item) return i; } return -1; };
 
 util = require('../util.coffee');
@@ -492,6 +492,7 @@
       key: "member"
     }, React.createElement(Member, {
       ship: this.props.ship,
+      glyph: this.props.glyph,
       key: "member"
     })), h3({
       className: "path",
@@ -655,7 +656,7 @@
   },
   componentDidUpdate: function(_props, _state) {
     var _messages, d, t;
-    if (this.setOffset && (this.props.readOnly == null)) {
+    if (this.setOffset && this.props.chrono !== "reverse") {
       $(window).scrollTop(this.setOffset);
       this.setOffset = null;
     }
@@ -679,6 +680,9 @@
   },
   _handlePm: function(user) {
     var audi;
+    if (this.props.chrono === 'reverse') {
+      return;
+    }
     audi = [util.mainStationPath(user)];
     if (user === window.urb.user) {
       audi.pop();
@@ -871,6 +875,8 @@
           _clas = clas({
             open: this.state.open === station,
             closed: !(this.state.open === station),
+            'col-md-4': true,
+            'col-md-offset-6': true,
             menu: true,
             'depth-2': true
           });
@@ -939,6 +945,8 @@
     _clas = clas({
       open: this.props.open === true,
       closed: this.props.open !== true,
+      'col-md-4': true,
+      'col-md-offset-2': true,
       menu: true,
       'depth-1': true
     });
@@ -1927,12 +1935,8 @@
 
 module.exports = util = {
   defaultStation: function() {
-    var s;
     if (document.location.search) {
-      s = document.location.search.replace(/^\?/, '');
-      if (s.indexOf('dbg.nopack') !== -1) {
-        return window.util.mainStation();
-      }
+      return document.location.search.replace(/^\?/, '');
     } else {
       return util.mainStation();
     }
