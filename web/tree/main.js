(function e(t,n,r){function s(o,u){if(!n[o]){if(!t[o]){var a=typeof require=="function"&&require;if(!u&&a)return a(o,!0);if(i)return i(o,!0);var f=new Error("Cannot find module '"+o+"'");throw f.code="MODULE_NOT_FOUND",f}var l=n[o]={exports:{}};t[o][0].call(l.exports,function(e){var n=t[o][1][e];return s(n?n:e)},l,l.exports,e,t,n,r)}return n[o].exports}var i=typeof require=="function"&&require;for(var o=0;o<r.length;o++)s(r[o]);return s})({1:[function(require,module,exports){
var TreeDispatcher, TreePersistence;

TreeDispatcher = require('../dispatcher/Dispatcher.coffee');

TreePersistence = require('../persistence/TreePersistence.coffee');

module.exports = {
  loadPath: function(path, data) {
    return TreeDispatcher.handleServerAction({
      path: path,
      data: data,
      type: "loadPath"
    });
  },
  clearData: function() {
    TreePersistence.refresh();
    return TreeDispatcher.handleServerAction({
      type: "clearData"
    });
  },
  sendQuery: function(path, query) {
    if (query == null) {
      return;
    }
    if (path.slice(-1) === "/") {
      path = path.slice(0, -1);
    }
    return TreePersistence.get(path, query, (function(_this) {
      return function(err, res) {
        if (err != null) {
          throw err;
        }
        return _this.loadPath(path, res);
      };
    })(this));
  },
  registerComponent: function(name, comp) {
    var obj;
    return this.addVirtual((
      obj = {},
      obj["" + name] = comp,
      obj
    ));
  },
  addVirtual: function(components) {
    return TreeDispatcher.handleViewAction({
      type: "addVirtual",
      components: components
    });
  },
  addComment: function(pax, txt) {
    if (pax[0] !== "/") {
      pax = "/" + pax;
    }
    return TreePersistence.put({
      pax: pax,
      txt: txt
    }, "talk-comment");
  },
  setPlanInfo: function(arg) {
    var loc, who;
    who = arg.who, loc = arg.loc;
    return TreePersistence.put({
      who: who,
      loc: loc
    }, "write-plan-info", "hood");
  },
  setCurr: function(path) {
    return TreeDispatcher.handleViewAction({
      type: "setCurr",
      path: path
    });
  },
  setNav: function(arg) {
    var dpad, sibs, subnav, title;
    title = arg.title, dpad = arg.dpad, sibs = arg.sibs, subnav = arg.subnav;
    return TreeDispatcher.handleViewAction({
      title: title,
      dpad: dpad,
      sibs: sibs,
      subnav: subnav,
      type: "setNav"
    });
  },
  toggleNav: function() {
    return TreeDispatcher.handleViewAction({
      type: "toggleNav"
    });
  },
  closeNav: function() {
    return TreeDispatcher.handleViewAction({
      type: "closeNav"
    });
  },
  clearNav: function() {
    return TreeDispatcher.handleViewAction({
      type: "clearNav"
    });
  }
};


<<<<<<< HEAD
},{"../dispatcher/Dispatcher.coffee":21,"../persistence/TreePersistence.coffee":23}],2:[function(require,module,exports){
var TreeActions, TreeStore, _load, code, div, recl, ref, span;
=======
},{"../dispatcher/Dispatcher.coffee":22,"../persistence/TreePersistence.coffee":24}],2:[function(require,module,exports){
var TreeActions, TreeStore, _load, code, div, fragsrc, recl, ref, span, util;

util = require('../utils/util.coffee');
>>>>>>> 298cb1fa

_load = require('./LoadComponent.coffee');

TreeStore = require('../stores/TreeStore.coffee');

TreeActions = require('../actions/TreeActions.coffee');

recl = React.createClass;

ref = React.DOM, div = ref.div, span = ref.span, code = ref.code;

fragsrc = function(src, basePath) {
  var base, pathname;
  if (src != null) {
    basePath = util.basepath(basePath);
    if (basePath.slice(-1) !== "/") {
      basePath += "/";
    }
    base = new URL(basePath, document.location);
    pathname = new URL(src, base).pathname;
    return util.fragpath(pathname);
  }
};

module.exports = function(queries, Child, load) {
  if (load == null) {
    load = _load;
  }
  return recl({
    displayName: "Async",
    getInitialState: function() {
      return this.stateFromStore();
    },
    _onChangeStore: function() {
      if (this.isMounted()) {
        return this.setState(this.stateFromStore());
      }
    },
    getPath: function() {
      var base, path, ref1, ref2;
      path = this.props.dataPath;
      base = (ref1 = this.props.basePath) != null ? ref1 : TreeStore.getCurr();
      if (path == null) {
        path = (ref2 = fragsrc(this.props.src, base)) != null ? ref2 : base;
      }
      if (path.slice(-1) === "/") {
        return path.slice(0, -1);
      } else {
        return path;
      }
    },
    stateFromStore: function() {
      var fresh, got, path;
      path = this.getPath();
      fresh = TreeStore.fulfill(path, queries);
      if (!((this.state != null) && path === this.state.path)) {
        got = fresh;
      } else {
        got = this.mergeWith(this.state.got, fresh);
      }
      return {
        path: path,
        fresh: fresh,
        got: got
      };
    },
    mergeWith: function(have, fresh, _queries) {
      var got, k, kid, ref1, ref2, ref3;
      if (have == null) {
        have = {};
      }
      if (fresh == null) {
        fresh = {};
      }
      if (_queries == null) {
        _queries = queries;
      }
      got = {};
      for (k in _queries) {
        if (k !== 'kids') {
          got[k] = (ref1 = fresh[k]) != null ? ref1 : have[k];
        }
      }
      if (_queries.kids != null) {
        if (fresh.kids == null) {
          got.kids = have.kids;
        } else {
          got.kids = {};
          ref2 = fresh.kids;
          for (k in ref2) {
            kid = ref2[k];
            got.kids[k] = this.mergeWith((ref3 = have.kids) != null ? ref3[k] : void 0, kid, _queries.kids);
          }
        }
      }
      return got;
    },
    componentDidMount: function() {
      TreeStore.addChangeListener(this._onChangeStore);
      return this.checkPath();
    },
    componentWillUnmount: function() {
      return TreeStore.removeChangeListener(this._onChangeStore);
    },
    componentDidUpdate: function(_props, _state) {
      if (_props !== this.props) {
        this.setState(this.stateFromStore());
      }
      return this.checkPath();
    },
    checkPath: function() {
      return TreeActions.sendQuery(this.getPath(), this.filterFreshQueries());
    },
    filterFreshQueries: function() {
      return this.filterWith(this.state.fresh, queries);
    },
    filterQueries: function() {
      return this.filterWith(this.state.got, queries);
    },
    filterWith: function(have, _queries) {
      var k, kid, ref1, request;
      if (have == null) {
        return _queries;
      }
      request = {};
      for (k in _queries) {
        if (k !== 'kids') {
          if (have[k] === void 0) {
            request[k] = _queries[k];
          }
        }
      }
      if (_queries.kids != null) {
        if (have.kids == null) {
          request.kids = _queries.kids;
        } else {
          request.kids = {};
          ref1 = have.kids;
          for (k in ref1) {
            kid = ref1[k];
            _.merge(request.kids, this.filterWith(kid, _queries.kids));
          }
          if (_.isEmpty(request.kids)) {
            delete request.kids;
          }
        }
      }
      if (!_.isEmpty(request)) {
        return request;
      }
    },
    scrollHash: function() {
      var ref1;
      return (ref1 = this.getHashElement()) != null ? ref1.scrollIntoView() : void 0;
    },
    getHashElement: function() {
      var hash;
      hash = document.location.hash;
      if (hash) {
        return document.getElementById(hash.slice(1));
      }
    },
    render: function() {
      return div({}, this.filterQueries() != null ? React.createElement(load, this.props) : (!this.getHashElement() ? setTimeout(this.scrollHash, 0) : void 0, React.createElement(Child, _.extend({}, this.props, this.state.got), this.props.children)));
    }
  });
};


<<<<<<< HEAD
},{"../actions/TreeActions.coffee":1,"../stores/TreeStore.coffee":24,"./LoadComponent.coffee":11}],3:[function(require,module,exports){
var Comments, Plan, TreeActions, TreeStore, a, clas, div, extras, h1, h3, img, input, load, p, query, reactify, recl, ref, rele, util;
=======
},{"../actions/TreeActions.coffee":1,"../stores/TreeStore.coffee":25,"../utils/util.coffee":27,"./LoadComponent.coffee":11}],3:[function(require,module,exports){
var Comments, TreeActions, TreeStore, a, clas, div, extras, h1, h3, img, input, load, p, query, reactify, recl, ref, rele, util;
>>>>>>> 298cb1fa

clas = require('classnames');

load = require('./LoadComponent.coffee');

query = require('./Async.coffee');

reactify = require('./Reactify.coffee');

TreeActions = require('../actions/TreeActions.coffee');

TreeStore = require('../stores/TreeStore.coffee');

Comments = require('./CommentsComponent.coffee');

Plan = require('./PlanComponent.coffee');

util = require('../utils/util.coffee');

recl = React.createClass;

rele = React.createElement;

ref = React.DOM, div = ref.div, h1 = ref.h1, h3 = ref.h3, p = ref.p, img = ref.img, a = ref.a, input = ref.input;

extras = {
  spam: recl({
    displayName: "Spam",
    render: function() {
      if (document.location.hostname !== 'urbit.org') {
        return div({});
      }
      return div({
        className: 'spam'
      }, a({
        href: "http://urbit.org#sign-up"
      }, "Sign up"), " for our newsletter.");
    }
  }),
  logo: recl({
    displayName: "Logo",
    render: function() {
      var color, src;
      color = this.props.color;
      if (color === "white" || color === "black") {
        src = "//storage.googleapis.com/urbit-extra/logo/logo-" + color + "-100x100.png";
      }
      return a({
        href: "http://urbit.org",
        style: {
          border: "none"
        }
      }, img({
        src: src,
        className: "logo first"
      }));
    }
  }),
  date: recl({
    displayName: "Date",
    render: function() {
      return div({
        className: 'date'
      }, this.props.date);
    }
  }),
  title: recl({
    displayName: "Title",
    render: function() {
      return h1({
        className: 'title'
      }, this.props.title);
    }
  }),
  image: recl({
    displayName: "Image",
    render: function() {
      return img({
        src: this.props.image
      }, "");
    }
  }),
  preview: recl({
    displayName: "Preview",
    render: function() {
      return p({
        className: 'preview'
      }, this.props.preview);
    }
  }),
  author: recl({
    displayName: "Author",
    render: function() {
      return h3({
        className: 'author'
      }, this.props.author);
    }
  }),
<<<<<<< HEAD
  plan: Plan,
=======
>>>>>>> 298cb1fa
  next: query({
    path: 't',
    kids: {
      name: 't',
      head: 'r',
      meta: 'j'
    }
  }, recl({
    displayName: "Next",
    render: function() {
      var curr, index, keys, next, ref1;
      curr = this.props.kids[this.props.curr];
      if (curr != null ? (ref1 = curr.meta) != null ? ref1.next : void 0 : void 0) {
        keys = util.getKeys(this.props.kids);
        if (keys.length > 1) {
          index = keys.indexOf(this.props.curr);
          next = index + 1;
          if (next === keys.length) {
            next = 0;
          }
          next = keys[next];
          next = this.props.kids[next];
          if (next) {
            return div({
              className: "link-next"
            }, a({
              href: this.props.path + "/" + next.name
            }, "Next: " + next.meta.title));
          }
        }
      }
      return div({}, "");
    }
  })),
  comments: Comments,
  footer: recl({
    displayName: "Footer",
    render: function() {
      var containerClas, footerClas;
      containerClas = clas({
        footer: true,
        container: this.props.container === 'false'
      });
      footerClas = clas({
        'col-md-12': this.props.container === 'false'
      });
      return div({
        className: containerClas,
        key: 'footer-container'
      }, [
        div({
          className: footerClas,
          key: 'footer-inner'
        }, [
          "This page was served by an Urbit.", a({
            href: "mailto:urbit@urbit.org"
          }, "urbit@urbit.org")
        ])
      ]);
    }
  })
};

module.exports = query({
  body: 'r',
  name: 't',
  path: 't',
  meta: 'j',
  sein: 't'
}, recl({
  displayName: "Body",
  stateFromStore: function() {
    return {
      curr: TreeStore.getCurr()
    };
  },
  getInitialState: function() {
    return this.stateFromStore();
  },
  _onChangeStore: function() {
    if (this.isMounted()) {
      return this.setState(this.stateFromStore());
    }
  },
  componentDidMount: function() {
    return TreeStore.addChangeListener(this._onChangeStore);
  },
  render: function() {
    var bodyClas, extra, innerClas, parts, ref1;
    extra = (function(_this) {
      return function(name, props) {
        if (props == null) {
          props = {};
        }
        if (_this.props.meta[name] != null) {
          if ((_.keys(props)).length === 0) {
            props[name] = _this.props.meta[name];
          }
<<<<<<< HEAD
=======
          props.key = name;
>>>>>>> 298cb1fa
          return React.createElement(extras[name], props);
        }
      };
    })(this);
    innerClas = {
      body: true
    };
    if (this.props.meta.anchor !== 'none' && this.props.meta.navmode !== 'navbar') {
<<<<<<< HEAD
      innerClas['col-md-10'] = true;
=======
      innerClas['col-md-9'] = true;
>>>>>>> 298cb1fa
      innerClas['col-md-offset-3'] = true;
    }
    if (this.props.meta.navmode === 'navbar' && this.props.meta.container !== 'false') {
      innerClas['col-md-9'] = true;
      innerClas['col-md-offset-1'] = true;
    }
    innerClas = clas(innerClas);
    bodyClas = clas((ref1 = this.props.meta.layout) != null ? ref1.split(',') : void 0);
    parts = [
      extra('spam'), extra('logo', {
        color: this.props.meta.logo
<<<<<<< HEAD
      }), extra('plan'), reactify(this.props.body), extra('next', {
=======
      }), reactify(this.props.body, 'body'), extra('next', {
>>>>>>> 298cb1fa
        dataPath: this.props.sein,
        curr: this.props.name
      }), extra('comments'), extra('footer', {
        container: this.props.meta.container
      })
    ];
    if (this.props.meta.type === "post") {
      parts.splice(1, 0, extra('date'), extra('title'), extra('image'), extra('preview'), extra('author'));
    }
    return div({
      dataPath: this.state.curr,
      key: this.state.curr
    }, [
      div({
        className: innerClas,
        'data-path': this.props.path,
        key: 'body-inner'
      }, [
        div({
          key: "body" + this.props.path,
          id: 'body',
          className: bodyClas
        }, parts)
      ])
    ]);
  }
}), recl({
  render: function() {
    return div({
      id: 'body',
<<<<<<< HEAD
      className: "col-md-offset-3 col-md-10"
=======
      className: "col-md-offset-3 col-md-9"
>>>>>>> 298cb1fa
    }, rele(load));
  }
}));


<<<<<<< HEAD
},{"../actions/TreeActions.coffee":1,"../stores/TreeStore.coffee":24,"../utils/util.coffee":26,"./Async.coffee":2,"./CommentsComponent.coffee":5,"./LoadComponent.coffee":11,"./PlanComponent.coffee":14,"./Reactify.coffee":15,"classnames":27}],4:[function(require,module,exports){
=======
},{"../actions/TreeActions.coffee":1,"../stores/TreeStore.coffee":25,"../utils/util.coffee":27,"./Async.coffee":2,"./CommentsComponent.coffee":5,"./LoadComponent.coffee":11,"./Reactify.coffee":16,"classnames":28}],4:[function(require,module,exports){
>>>>>>> 298cb1fa
var div, recl, ref, textarea;

recl = React.createClass;

ref = React.DOM, div = ref.div, textarea = ref.textarea;

module.exports = recl({
  render: function() {
    return div({}, textarea({
      ref: 'ed',
      value: this.props.value
    }));
  },
  componentDidMount: function() {
    return CodeMirror.fromTextArea(ReactDOM.findDOMNode(this.refs.ed), {
      readOnly: true,
      lineNumbers: true
    });
  }
});


},{}],5:[function(require,module,exports){
var Comment, TreeActions, a, clas, div, form, img, input, load, p, query, reactify, recl, ref, rele, textarea, util;

clas = require('classnames');

load = require('./LoadComponent.coffee');

query = require('./Async.coffee');

reactify = require('./Reactify.coffee');

TreeActions = require('../actions/TreeActions.coffee');

util = require('../utils/util.coffee');

recl = React.createClass;

rele = React.createElement;

ref = React.DOM, div = ref.div, p = ref.p, img = ref.img, a = ref.a, form = ref.form, textarea = ref.textarea, input = ref.input;

Comment = function(arg) {
  var body, time;
  time = arg.time, body = arg.body;
  return div({
    className: "comment"
  }, "" + (window.urb.util.toDate(new Date(time))), reactify(body));
};

module.exports = query({
  comt: 'j',
  path: 't'
}, recl({
  displayName: "Comments",
  getInitialState: function() {
    return {
      loading: false,
      value: ""
    };
  },
  componentDidUpdate: function(_props) {
    if (this.props.comt.length > _props.comt.length) {
      return this.setState({
        loading: false
      });
    }
  },
  onSubmit: function(e) {
    TreeActions.addComment(this.props.path, this.refs["in"].comment.value);
    this.setState({
      loading: true,
      value: ""
    });
    return e.preventDefault();
  },
  onChange: function(e) {
    return this.setState({
      value: e.target.value
    });
  },
  render: function() {
    var _attr, inputAttr, textareaAttr;
    _attr = {};
    if (this.state.loading === true) {
      _attr.disabled = "true";
    }
    textareaAttr = _.create(_attr, {
      type: "text",
      name: "comment",
      value: this.state.value,
      onChange: this.onChange
    });
    inputAttr = _.create(_attr, {
      type: "submit",
      value: "Add comment",
      className: "btn btn-primary"
    });
    return div({}, div({
      className: "add-comment"
    }, form({
      ref: "in",
      onSubmit: this.onSubmit
    }, textarea(textareaAttr), input(inputAttr))), (this.state.loading === true ? rele(load) : ""), div({
      className: "comments"
    }, this.props.comt.map(function(props, key) {
      return rele(Comment, _.extend({
        key: key
      }, props));
    })));
  }
}));


<<<<<<< HEAD
},{"../actions/TreeActions.coffee":1,"../utils/util.coffee":26,"./Async.coffee":2,"./LoadComponent.coffee":11,"./Reactify.coffee":15,"classnames":27}],6:[function(require,module,exports){
=======
},{"../actions/TreeActions.coffee":1,"../utils/util.coffee":27,"./Async.coffee":2,"./LoadComponent.coffee":11,"./Reactify.coffee":16,"classnames":28}],6:[function(require,module,exports){
>>>>>>> 298cb1fa
var div, recl;

recl = React.createClass;

div = React.DOM.div;

module.exports = {
  codemirror: require('./CodeMirror.coffee'),
  search: require('./SearchComponent.coffee'),
  list: require('./ListComponent.coffee'),
  kids: require('./KidsComponent.coffee'),
  toc: require('./TocComponent.coffee'),
  email: require('./EmailComponent.coffee'),
  module: require('./ModuleComponent.coffee'),
  script: require('./ScriptComponent.coffee'),
  plan: require('./PlanComponent.coffee'),
  panel: require('./PanelComponent.coffee'),
  lost: recl({
    render: function() {
      return div({}, "<lost(", this.props.children, ")>");
    }
  })
};


<<<<<<< HEAD
},{"./CodeMirror.coffee":4,"./EmailComponent.coffee":8,"./KidsComponent.coffee":9,"./ListComponent.coffee":10,"./ModuleComponent.coffee":12,"./ScriptComponent.coffee":16,"./SearchComponent.coffee":17,"./TocComponent.coffee":19}],7:[function(require,module,exports){
=======
},{"./CodeMirror.coffee":4,"./EmailComponent.coffee":8,"./KidsComponent.coffee":9,"./ListComponent.coffee":10,"./ModuleComponent.coffee":12,"./PanelComponent.coffee":14,"./PlanComponent.coffee":15,"./ScriptComponent.coffee":17,"./SearchComponent.coffee":18,"./TocComponent.coffee":20}],7:[function(require,module,exports){
>>>>>>> 298cb1fa
var a, div, recl, ref, util;

util = require('../utils/util.coffee');

recl = React.createClass;

ref = React.DOM, div = ref.div, a = ref.a;

module.exports = recl({
  displayName: "Dpad",
  renderUp: function() {
    if (this.props.sein) {
      return this.renderArrow("up", this.props.sein);
    }
  },
  renderArrow: function(name, path) {
    var href;
    href = util.basepath(path);
    return a({
      href: href,
      key: "" + name,
      className: "" + name
    }, "");
  },
  renderArrows: function() {
    var index, keys, next, prev, sein;
    keys = util.getKeys(this.props.kids);
    if (keys.length > 1) {
      index = keys.indexOf(this.props.curr);
      prev = index - 1;
      next = index + 1;
      if (prev < 0) {
        prev = keys.length - 1;
      }
      if (next === keys.length) {
        next = 0;
      }
      prev = keys[prev];
      next = keys[next];
    }
    if (this.props.sein) {
      sein = this.props.sein;
      if (sein === "/") {
        sein = "";
      }
      return div({}, prev ? this.renderArrow("prev", sein + "/" + prev) : void 0, next ? this.renderArrow("next", sein + "/" + next) : void 0);
    }
  },
  render: function() {
    return div({
      className: 'dpad',
      key: 'dpad'
    }, this.renderUp(), this.renderArrows());
  }
});


<<<<<<< HEAD
},{"../utils/util.coffee":26}],8:[function(require,module,exports){
=======
},{"../utils/util.coffee":27}],8:[function(require,module,exports){
>>>>>>> 298cb1fa
var button, div, input, p, reactify, recl, ref;

reactify = require('./Reactify.coffee');

recl = React.createClass;

ref = React.DOM, div = ref.div, p = ref.p, button = ref.button, input = ref.input;

module.exports = recl({
  displayName: "email",
  getInitialState: function() {
    return {
      submit: false,
      email: ""
    };
  },
  onClick: function() {
    return this.submit();
  },
  onChange: function(e) {
    var email, valid;
    email = e.target.value;
    this.setState({
      email: e.target.value
    });
    valid = email.indexOf('@') !== -1 && email.indexOf('.') !== -1 && email.length > 7 && email.split(".")[1].length > 1 && email.split("@")[0].length > 0 && email.split("@")[1].length > 4;
    this.$email.toggleClass('valid', valid);
    this.$email.removeClass('error');
    if (e.keyCode === 13) {
      if (valid === true) {
        this.submit();
        e.stopPropagation();
        e.preventDefault();
        return false;
      } else {
        return this.$email.addClass('error');
      }
    }
  },
  submit: function() {
    return $.post(this.props.dataPath, {
      email: this.$email.val()
    }, (function(_this) {
      return function() {
        return _this.setState({
          submit: true
        });
      };
    })(this));
  },
  componentDidMount: function() {
    return this.$email = $('input.email');
  },
  render: function() {
    var cont, ref1, submit;
    if (this.state.submit === false) {
      submit = (ref1 = this.props.submit) != null ? ref1 : "Sign up";
      cont = [
        input({
          key: "field",
          className: "email",
          placeholder: "your@email.com",
          onChange: this.onChange,
          value: this.state.email
        }), button({
          key: "submit",
          className: "submit",
          onClick: this.onClick
        }, submit)
      ];
    } else {
      cont = [
        div({
          className: "submitted"
        }, "Got it. Thanks!")
      ];
    }
    return p({
      className: "email",
      id: "sign-up"
    }, cont);
  }
});


<<<<<<< HEAD
},{"./Reactify.coffee":15}],9:[function(require,module,exports){
=======
},{"./Reactify.coffee":16}],9:[function(require,module,exports){
>>>>>>> 298cb1fa
var a, clas, div, hr, li, query, reactify, recl, ref, ul;

clas = require('classnames');

reactify = require('./Reactify.coffee');

query = require('./Async.coffee');

recl = React.createClass;

ref = React.DOM, div = ref.div, a = ref.a, ul = ref.ul, li = ref.li, hr = ref.hr;

module.exports = query({
  kids: {
    body: 'r',
    meta: 'j',
    path: 't'
  }
}, recl({
  displayName: "Kids",
  render: function() {
<<<<<<< HEAD
    var _k, d, elem, k, keyed, keys, kidClas, kidsClas, ref1, ref2, ref3, ref4, sorted, str, v;
=======
    var _k, body, d, elem, k, keyed, keys, kidClas, kidsClas, ref1, ref2, ref3, ref4, sorted, str, v;
>>>>>>> 298cb1fa
    sorted = true;
    keyed = {};
    ref1 = this.props.kids;
    for (k in ref1) {
      v = ref1[k];
      if (this.props.sortBy) {
        if (this.props.sortBy === 'date') {
          if (((ref2 = v.meta) != null ? ref2.date : void 0) == null) {
            sorted = false;
            continue;
          }
          d = v.meta.date.slice(1).split(".");
          if (d.length < 3) {
            sorted = false;
            continue;
          }
          str = d[0] + "-" + d[1] + "-" + d[2];
          if (d.length > 3) {
            str += " " + d[3] + ":" + d[4] + ":" + d[5];
          }
          _k = Number(new Date(str));
          keyed[_k] = k;
        }
      } else {
        if (((ref3 = v.meta) != null ? ref3.sort : void 0) == null) {
          sorted = false;
        }
        keyed[Number((ref4 = v.meta) != null ? ref4.sort : void 0)] = k;
      }
    }
    if (sorted === false) {
      keyed = _.keys(this.props.kids);
    }
    keys = _.keys(keyed).sort();
    if (this.props.sortBy === 'date') {
      keys.reverse();
    }
    kidsClas = clas({
      kids: true
    }, this.props.className);
    kidClas = clas({
      "col-md-4": this.props.grid === 'true'
    });
    return div({
      className: kidsClas,
      key: "kids"
    }, (function() {
      var i, len, ref5, results;
      results = [];
      for (i = 0, len = keys.length; i < len; i++) {
        k = keys[i];
        elem = (ref5 = this.props.kids[keyed[k]]) != null ? ref5 : "";
        body = reactify(elem.body, k, {
          basePath: elem.path
        });
        results.push([
          div({
            key: keyed[k],
            id: keyed[k],
            className: kidClas
<<<<<<< HEAD
          }, reactify(elem.body)), hr({})
=======
          }, body), hr({})
>>>>>>> 298cb1fa
        ]);
      }
      return results;
    }).call(this));
  }
}));


<<<<<<< HEAD
},{"./Async.coffee":2,"./Reactify.coffee":15,"classnames":27}],10:[function(require,module,exports){
=======
},{"./Async.coffee":2,"./Reactify.coffee":16,"classnames":28}],10:[function(require,module,exports){
>>>>>>> 298cb1fa
var a, clas, div, h1, li, pre, query, reactify, recl, ref, span, ul, util;

clas = require('classnames');

reactify = require('./Reactify.coffee');

query = require('./Async.coffee');

util = require('../utils/util.coffee');

recl = React.createClass;

ref = React.DOM, div = ref.div, pre = ref.pre, span = ref.span, a = ref.a, ul = ref.ul, li = ref.li, h1 = ref.h1;

module.exports = query({
  path: 't',
  kids: {
    snip: 'r',
    head: 'r',
    meta: 'j'
  }
}, recl({
  displayName: "List",
  render: function() {
    var k, kids;
    k = clas({
      list: true
    }, this.props.dataType, {
      "default": this.props['data-source'] === 'default'
    }, this.props.className);
    kids = this.renderList();
    if (!(kids.length === 0 && (this.props.is404 != null))) {
      return ul({
        className: k
      }, kids);
    }
    return div({
      className: k
    }, h1({
      className: 'red inverse block error'
    }, 'Error: Empty path'), div({}, pre({}, this.props.path), span({}, 'is either empty or does not exist.')));
  },
  renderList: function() {
    var _date, _k, _keys, author, cont, date, elem, href, i, image, item, k, len, linked, node, parts, path, preview, ref1, ref2, ref3, ref4, ref5, ref6, results, sorted, title, v;
    sorted = true;
    _keys = [];
    ref1 = this.props.kids;
    for (k in ref1) {
      v = ref1[k];
      if (this.props.sortBy) {
        if (this.props.sortBy === 'date') {
          if (((ref2 = v.meta) != null ? ref2.date : void 0) == null) {
            sorted = false;
          }
          _k = Number(v.meta.date.slice(1).replace(/\./g, ""));
          _keys[_k] = k;
        }
      } else {
        if (((ref3 = v.meta) != null ? ref3.sort : void 0) == null) {
          sorted = false;
        }
        _keys[Number((ref4 = v.meta) != null ? ref4.sort : void 0)] = k;
      }
    }
    if (this.props.sortBy === 'date') {
      _keys.reverse();
    }
    if (sorted !== true) {
      _keys = _.keys(this.props.kids).sort();
    }
    if (this.props.dataType === 'post') {
      _keys = _keys.reverse();
    }
    ref5 = _.values(_keys);
    results = [];
    for (i = 0, len = ref5.length; i < len; i++) {
      item = ref5[i];
      path = this.props.path + "/" + item;
      elem = this.props.kids[item];
      if (elem.meta.hide != null) {
        continue;
      }
      href = util.basepath(path);
      if (this.props.linkToFragments != null) {
        href = "#" + item;
      }
      if (this.props.childIsFragment != null) {
        href = (util.basepath(this.props.path)) + "#" + item;
      }
      if (elem.meta.link) {
        href = elem.meta.link;
      }
      parts = [];
      title = null;
      if ((ref6 = elem.meta) != null ? ref6.title : void 0) {
        title = {
          gn: 'h1',
          ga: {
            className: 'title'
          },
          c: [elem.meta.title]
        };
      }
      if (!title && elem.head.c.length > 0) {
        title = elem.head;
      }
      if (!title) {
        title = {
          gn: 'h1',
          ga: {
            className: 'title'
          },
          c: [item]
        };
      }
      if (!this.props.titlesOnly) {
        _date = elem.meta.date;
        if (!_date || _date.length === 0) {
          _date = "";
        }
        date = {
          gn: 'div',
          ga: {
            className: 'date'
          },
          c: [_date]
        };
        parts.push(date);
      }
      parts.push(title);
      if (!this.props.titlesOnly) {
        if (this.props.dataType === 'post') {
          if (elem.meta.image) {
            image = {
              gn: 'img',
              ga: {
                src: elem.meta.image
              }
            };
            parts.push(image);
          }
          if (this.props.dataPreview) {
            if (!elem.meta.preview) {
              parts.push.apply(parts, elem.snip.c.slice(0, 2));
            } else {
              if (elem.meta.preview) {
                preview = {
                  gn: 'p',
                  ga: {
                    className: 'preview'
                  },
                  c: [elem.meta.preview]
                };
              } else {
                preview = elem.snip;
              }
              parts.push(preview);
            }
            if (elem.meta.author) {
              author = {
                gn: 'h3',
                ga: {
                  className: 'author'
                },
                c: [elem.meta.author]
              };
              parts.push(author);
            }
            cont = {
              gn: 'a',
              ga: {
                className: 'btn continue',
                href: href
              },
              c: ['Continue reading']
            };
            parts.push(cont);
            linked = true;
          }
        }
      }
      node = reactify({
        gn: 'div',
        c: parts
      });
      if (linked == null) {
        node = a({
          href: href,
          className: clas({
            preview: this.props.dataPreview != null
          })
        }, node);
      }
      results.push(li({
        key: item
      }, node));
    }
    return results;
  }
}));


},{"../utils/util.coffee":26,"./Async.coffee":2,"./Reactify.coffee":15,"classnames":27}],11:[function(require,module,exports){
var div, recl, ref, span;

recl = React.createClass;

ref = React.DOM, span = ref.span, div = ref.div;

module.exports = recl({
  displayName: "Load",
  getInitialState: function() {
    return {
      anim: 0
    };
  },
  componentDidMount: function() {
    return this.interval = setInterval(this.setAnim, 100);
  },
  componentWillUnmount: function() {
    return clearInterval(this.interval);
  },
  setAnim: function() {
    var anim;
    anim = this.state.anim + 1;
    if (anim > 3) {
      anim = 0;
    }
    return this.setState({
      anim: anim
    });
  },
  render: function() {
    return span({
      className: "loading state-" + this.state.anim
    }, '');
  }
});


},{}],12:[function(require,module,exports){
var TreeActions, div, recl;

recl = React.createClass;

div = React.DOM.div;

TreeActions = require('../actions/TreeActions.coffee');

module.exports = recl({
  displayName: "Module",
  componentDidMount: function() {
    return setTimeout((function(_this) {
      return function() {
        return TreeActions.setNav({
          title: _this.props["nav:title"],
          dpad: _this.props["nav:no-dpad"] != null ? false : void 0,
          sibs: _this.props["nav:no-sibs"] != null ? false : void 0,
          subnav: _this.props["nav:subnav"]
        }, 0);
      };
    })(this));
  },
  componentWillUnmount: function() {
    return TreeActions.clearNav();
  },
  render: function() {
    return div({
      className: "module"
    }, this.props.children);
  }
});


},{"../actions/TreeActions.coffee":1}],13:[function(require,module,exports){
var BodyComponent, Dpad, Nav, Sibs, TreeActions, TreeStore, a, button, clas, div, li, query, reactify, recl, ref, rend, ul, util;

clas = require('classnames');

BodyComponent = React.createFactory(require('./BodyComponent.coffee'));

query = require('./Async.coffee');

reactify = require('./Reactify.coffee');

TreeStore = require('../stores/TreeStore.coffee');

TreeActions = require('../actions/TreeActions.coffee');

Sibs = React.createFactory(require('./SibsComponent.coffee'));

Dpad = React.createFactory(require('./DpadComponent.coffee'));

util = require('../utils/util.coffee');

recl = React.createClass;

rend = ReactDOM.render;

ref = React.DOM, div = ref.div, a = ref.a, ul = ref.ul, li = ref.li, button = ref.button;

Nav = React.createFactory(query({
  path: 't',
  kids: {
    name: 't',
    head: 'r',
    meta: 'j'
  }
}, recl({
  displayName: "Links",
  stateFromStore: function() {
    return TreeStore.getNav();
  },
  getInitialState: function() {
    return this.stateFromStore();
  },
  _onChangeStore: function() {
    if (this.isMounted()) {
      return this.setState(this.stateFromStore());
    }
  },
  componentDidMount: function() {
    return TreeStore.addChangeListener(this._onChangeStore);
  },
  componentWillUnmount: function() {
    return TreeStore.removeChangeListener(this._onChangeStore);
  },
  onClick: function() {
    return this.toggleFocus();
  },
  onMouseOver: function() {
    return this.toggleFocus(true);
  },
  onMouseOut: function() {
    return this.toggleFocus(false);
  },
  onTouchStart: function() {
    return this.ts = Number(Date.now());
  },
  onTouchEnd: function() {
    var dt;
    return dt = this.ts - Number(Date.now());
  },
  _home: function() {
    return this.props.goTo(this.props.meta.navhome ? this.props.meta.navhome : "/");
  },
  toggleFocus: function(state) {
    return $(ReactDOM.findDOMNode(this)).toggleClass('focus', state);
  },
  toggleNav: function() {
    return TreeActions.toggleNav();
  },
  closeNav: function() {
    return TreeActions.closeNav();
  },
  render: function() {
    var attr, dpad, i, iconClass, itemsClass, len, linksClas, navClas, ref1, ref2, ref3, sibs, sub, subprops, title, toggleClas, v;
    attr = {
      onMouseOver: this.onMouseOver,
      onMouseOut: this.onMouseOut,
      onClick: this.onClick,
      onTouchStart: this.onTouchStart,
      onTouchEnd: this.onTouchEnd,
      'data-path': this.props.dataPath
    };
    if (_.keys(window).indexOf("ontouchstart") !== -1) {
      delete attr.onMouseOver;
      delete attr.onMouseOut;
    }
    linksClas = clas({
      links: true,
      subnav: (this.props.meta.navsub != null)
    });
    navClas = {
      navbar: this.props.meta.navmode === 'navbar',
      'col-md-2': this.props.meta.navmode !== 'navbar',
      ctrl: true,
      open: this.state.open === true
    };
    if (this.props.meta.layout) {
      ref1 = this.props.meta.layout.split(",");
      for (i = 0, len = ref1.length; i < len; i++) {
        v = ref1[i];
        navClas[v.trim()] = true;
      }
    }
    navClas = clas(navClas);
    iconClass = clas({
      icon: true,
      'col-md-1': this.props.meta.navmode === 'navbar'
    });
    attr = _.extend(attr, {
      className: navClas,
      key: "nav"
    });
    title = this.state.title ? this.state.title : "";
    dpad = this.state.dpad !== false && ((ref2 = this.props.meta) != null ? ref2.navdpad : void 0) !== "false" ? Dpad(this.props, "") : "";
    sibs = this.state.sibs !== false && ((ref3 = this.props.meta) != null ? ref3.navsibs : void 0) !== "false" ? Sibs(_.merge(_.clone(this.props), {
      closeNav: this.closeNav
    }), "") : "";
    itemsClass = clas({
      items: true,
      'col-md-11': this.props.meta.navmode === 'navbar'
    });
    if (this.props.meta.navsub) {
      subprops = _.cloneDeep(this.props);
      subprops.dataPath = subprops.meta.navsub;
      delete subprops.meta.navselect;
      subprops.className = 'subnav';
      sub = Sibs(_.merge(subprops, {
        toggleNav: this.toggleNav
      }), "");
    }
    toggleClas = clas({
      'navbar-toggler': true,
      show: this.state.subnav != null
    });
    return div(attr, div({
      className: linksClas,
      key: "links"
    }, div({
      className: iconClass
    }, div({
      className: 'home',
      onClick: this._home
    }, ""), div({
      className: 'app'
    }, title), dpad, button({
      className: toggleClas,
      type: 'button',
      onClick: this.toggleNav
    }, "☰")), div({
      className: itemsClass
    }, sibs, sub)));
  }
}), recl({
  displayName: "Links_loading",
  _home: function() {
    return this.props.goTo("/");
  },
  render: function() {
    return div({
      className: "col-md-2 ctrl",
      "data-path": this.props.dataPath,
      key: "nav-loading"
    }, div({
      className: 'links'
    }, div({
      className: 'icon'
    }, div({
      className: 'home',
      onClick: this._home
    }, "")), ul({
      className: "nav"
    }, li({
      className: "nav-item selected"
    }, a({
      className: "nav-link"
    }, this.props.curr)))));
  }
})));

module.exports = query({
  sein: 't',
  path: 't',
  name: 't',
  meta: 'j'
}, recl({
  displayName: "Anchor",
  stateFromStore: function() {
    return TreeStore.getNav();
  },
  getInitialState: function() {
    return _.extend(this.stateFromStore(), {
      url: window.location.pathname
    });
  },
  _onChangeStore: function() {
    if (this.isMounted()) {
      return this.setState(this.stateFromStore());
    }
  },
  componentWillUnmount: function() {
    clearInterval(this.interval);
    $('body').off('click', 'a');
    return TreeStore.removeChangeListener(this._onChangeStore);
  },
  componentDidUpdate: function() {
    this.setTitle();
    return this.checkRedirect();
  },
  componentDidMount: function() {
    var _this;
    this.setTitle();
    window.onpopstate = this.pullPath;
    TreeStore.addChangeListener(this._onChangeStore);
    _this = this;
    $('body').on('click', 'a', function(e) {
      var href, url;
      href = $(this).attr('href');
      if (href[0] === "#") {
        return true;
      }
      if (href && !/^https?:\/\//i.test(href)) {
        e.preventDefault();
        url = new URL(this.href);
        if (url.pathname.substr(-1) !== "/") {
          url.pathname += "/";
        }
        return _this.goTo(url.pathname + url.search + url.hash);
      }
    });
    return this.checkRedirect();
  },
  checkRedirect: function() {
    if (this.props.meta.redirect) {
      return setTimeout(((function(_this) {
        return function() {
          return _this.goTo(_this.props.meta.redirect);
        };
      })(this)), 0);
    }
  },
  setTitle: function() {
    var ref1, title;
    title = $('#body h1').first().text() || this.props.name;
    if ((ref1 = this.props.meta) != null ? ref1.title : void 0) {
      title = this.props.meta.title;
    }
    return document.title = title + " - " + this.props.path;
  },
  pullPath: function() {
    var l, path;
    l = document.location;
    path = l.pathname + l.search + l.hash;
    return this.setPath(path, false);
  },
  setPath: function(path, hist) {
    var next;
    if (hist !== false) {
      history.pushState({}, "", path);
    }
    next = util.fragpath(path.split('#')[0]);
    if (next !== this.props.path) {
      return TreeActions.setCurr(next);
    }
<<<<<<< HEAD
  },
  reset: function() {
    return $("html,body").animate({
      scrollTop: 0
    });
  },
  goTo: function(path) {
    this.reset();
    return this.setPath(path);
  },
  render: function() {
    var kids, kidsPath, navClas;
    if (this.props.meta.anchor === 'none') {
      return div({}, "");
    }
=======
    ref5 = _.values(_keys);
    results = [];
    for (i = 0, len = ref5.length; i < len; i++) {
      item = ref5[i];
      path = this.props.path + "/" + item;
      elem = this.props.kids[item];
      if (elem.meta.hide != null) {
        continue;
      }
      href = util.basepath(path);
      if (this.props.linkToFragments != null) {
        href = "#" + item;
      }
      if (this.props.childIsFragment != null) {
        href = (util.basepath(this.props.path)) + "#" + item;
      }
      if (elem.meta.link) {
        href = elem.meta.link;
      }
      parts = [];
      title = null;
      if ((ref6 = elem.meta) != null ? ref6.title : void 0) {
        title = {
          gn: 'h1',
          ga: {
            className: 'title'
          },
          c: [elem.meta.title]
        };
      }
      if (!title && elem.head.c.length > 0) {
        title = elem.head;
      }
      if (!title) {
        title = {
          gn: 'h1',
          ga: {
            className: 'title'
          },
          c: [item]
        };
      }
      if (!this.props.titlesOnly) {
        _date = elem.meta.date;
        if (!_date || _date.length === 0) {
          _date = "";
        }
        date = {
          gn: 'div',
          ga: {
            className: 'date'
          },
          c: [_date]
        };
        parts.push(date);
      }
      parts.push(title);
      if (!this.props.titlesOnly) {
        if (this.props.dataType === 'post') {
          if (elem.meta.image) {
            image = {
              gn: 'img',
              ga: {
                src: elem.meta.image
              }
            };
            parts.push(image);
          }
        }
        if (this.props.dataPreview) {
          if (!elem.meta.preview) {
            parts.push.apply(parts, elem.snip.c.slice(0, 2));
          } else {
            if (elem.meta.preview) {
              preview = {
                gn: 'p',
                ga: {
                  className: 'preview'
                },
                c: [elem.meta.preview]
              };
            } else {
              preview = elem.snip;
            }
            parts.push(preview);
          }
        }
        if (this.props.dataType === 'post') {
          if (elem.meta.author) {
            author = {
              gn: 'h3',
              ga: {
                className: 'author'
              },
              c: [elem.meta.author]
            };
            parts.push(author);
          }
          cont = {
            gn: 'a',
            ga: {
              className: 'btn continue',
              href: href
            },
            c: ['Continue reading']
          };
          parts.push(cont);
          linked = true;
        }
      }
      node = reactify({
        gn: 'div',
        c: parts
      });
      if (linked == null) {
        node = a({
          href: href,
          className: clas({
            preview: this.props.dataPreview != null
          })
        }, node);
      }
      results.push(li({
        key: item
      }, node));
    }
    return results;
  }
}));


},{"../utils/util.coffee":27,"./Async.coffee":2,"./Reactify.coffee":16,"classnames":28}],11:[function(require,module,exports){
var div, recl, ref, span;

recl = React.createClass;

ref = React.DOM, span = ref.span, div = ref.div;

module.exports = recl({
  displayName: "Load",
  getInitialState: function() {
    return {
      anim: 0
    };
  },
  componentDidMount: function() {
    return this.interval = setInterval(this.setAnim, 100);
  },
  componentWillUnmount: function() {
    return clearInterval(this.interval);
  },
  setAnim: function() {
    var anim;
    anim = this.state.anim + 1;
    if (anim > 3) {
      anim = 0;
    }
    return this.setState({
      anim: anim
    });
  },
  render: function() {
    return span({
      className: "loading state-" + this.state.anim
    }, '');
  }
});


},{}],12:[function(require,module,exports){
var TreeActions, div, recl;

recl = React.createClass;

div = React.DOM.div;

TreeActions = require('../actions/TreeActions.coffee');

module.exports = recl({
  displayName: "Module",
  componentDidMount: function() {
    return setTimeout((function(_this) {
      return function() {
        return TreeActions.setNav({
          title: _this.props["nav:title"],
          dpad: _this.props["nav:no-dpad"] != null ? false : void 0,
          sibs: _this.props["nav:no-sibs"] != null ? false : void 0,
          subnav: _this.props["nav:subnav"]
        }, 0);
      };
    })(this));
  },
  componentWillUnmount: function() {
    return TreeActions.clearNav();
  },
  render: function() {
    return div({
      className: "module"
    }, this.props.children);
  }
});


},{"../actions/TreeActions.coffee":1}],13:[function(require,module,exports){
var BodyComponent, Dpad, Nav, Sibs, TreeActions, TreeStore, a, button, clas, div, li, query, reactify, recl, ref, rend, ul, util;

clas = require('classnames');

BodyComponent = React.createFactory(require('./BodyComponent.coffee'));

query = require('./Async.coffee');

reactify = require('./Reactify.coffee');

TreeStore = require('../stores/TreeStore.coffee');

TreeActions = require('../actions/TreeActions.coffee');

Sibs = React.createFactory(require('./SibsComponent.coffee'));

Dpad = React.createFactory(require('./DpadComponent.coffee'));

util = require('../utils/util.coffee');

recl = React.createClass;

rend = ReactDOM.render;

ref = React.DOM, div = ref.div, a = ref.a, ul = ref.ul, li = ref.li, button = ref.button;

Nav = React.createFactory(query({
  path: 't',
  kids: {
    name: 't',
    head: 'r',
    meta: 'j'
  }
}, recl({
  displayName: "Links",
  stateFromStore: function() {
    return TreeStore.getNav();
  },
  getInitialState: function() {
    return this.stateFromStore();
  },
  _onChangeStore: function() {
    if (this.isMounted()) {
      return this.setState(this.stateFromStore());
    }
  },
  componentDidMount: function() {
    return TreeStore.addChangeListener(this._onChangeStore);
  },
  componentWillUnmount: function() {
    return TreeStore.removeChangeListener(this._onChangeStore);
  },
  onClick: function() {
    return this.toggleFocus();
  },
  onMouseOver: function() {
    return this.toggleFocus(true);
  },
  onMouseOut: function() {
    return this.toggleFocus(false);
  },
  onTouchStart: function() {
    return this.ts = Number(Date.now());
  },
  onTouchEnd: function() {
    var dt;
    return dt = this.ts - Number(Date.now());
  },
  _home: function() {
    return this.props.goTo(this.props.meta.navhome ? this.props.meta.navhome : "/");
  },
  toggleFocus: function(state) {
    return $(ReactDOM.findDOMNode(this)).toggleClass('focus', state);
  },
  toggleNav: function() {
    return TreeActions.toggleNav();
  },
  closeNav: function() {
    return TreeActions.closeNav();
  },
  render: function() {
    var attr, dpad, i, iconClass, itemsClass, len, linksClas, navClas, ref1, ref2, ref3, sibs, sub, subprops, title, toggleClas, v;
    attr = {
      onMouseOver: this.onMouseOver,
      onMouseOut: this.onMouseOut,
      onClick: this.onClick,
      onTouchStart: this.onTouchStart,
      onTouchEnd: this.onTouchEnd,
      'data-path': this.props.dataPath
    };
    if (_.keys(window).indexOf("ontouchstart") !== -1) {
      delete attr.onMouseOver;
      delete attr.onMouseOut;
    }
    linksClas = clas({
      links: true,
      subnav: (this.props.meta.navsub != null)
    });
    navClas = {
      navbar: this.props.meta.navmode === 'navbar',
      ctrl: true,
      open: this.state.open === true
    };
    if (this.props.meta.layout) {
      ref1 = this.props.meta.layout.split(",");
      for (i = 0, len = ref1.length; i < len; i++) {
        v = ref1[i];
        navClas[v.trim()] = true;
      }
    }
    navClas = clas(navClas);
    iconClass = clas({
      icon: true,
      'col-md-1': this.props.meta.navmode === 'navbar'
    });
    attr = _.extend(attr, {
      className: navClas,
      key: "nav"
    });
    title = this.state.title ? this.state.title : "";
    dpad = this.state.dpad !== false && ((ref2 = this.props.meta) != null ? ref2.navdpad : void 0) !== "false" ? Dpad(this.props, "") : "";
    sibs = this.state.sibs !== false && ((ref3 = this.props.meta) != null ? ref3.navsibs : void 0) !== "false" ? Sibs(_.merge(_.clone(this.props), {
      closeNav: this.closeNav
    }), "") : "";
    itemsClass = clas({
      items: true,
      'col-md-11': this.props.meta.navmode === 'navbar'
    });
    if (this.props.meta.navsub) {
      subprops = _.cloneDeep(this.props);
      subprops.dataPath = subprops.meta.navsub;
      delete subprops.meta.navselect;
      subprops.className = 'subnav';
      sub = Sibs(_.merge(subprops, {
        toggleNav: this.toggleNav
      }), "");
    }
    toggleClas = clas({
      'navbar-toggler': true,
      show: this.state.subnav != null
    });
    return div(attr, div({
      className: linksClas,
      key: "links"
    }, div({
      className: iconClass
    }, div({
      className: 'home',
      onClick: this._home
    }, ""), div({
      className: 'app'
    }, title), dpad, button({
      className: toggleClas,
      type: 'button',
      onClick: this.toggleNav
    }, "☰")), div({
      className: itemsClass
    }, sibs, sub)));
  }
}), recl({
  displayName: "Links_loading",
  _home: function() {
    return this.props.goTo("/");
  },
  render: function() {
    return div({
      className: "ctrl",
      "data-path": this.props.dataPath,
      key: "nav-loading"
    }, div({
      className: 'links'
    }, div({
      className: 'icon'
    }, div({
      className: 'home',
      onClick: this._home
    }, "")), ul({
      className: "nav"
    }, li({
      className: "nav-item selected"
    }, a({
      className: "nav-link"
    }, this.props.curr)))));
  }
})));

module.exports = query({
  sein: 't',
  path: 't',
  name: 't',
  meta: 'j'
}, recl({
  displayName: "Nav",
  stateFromStore: function() {
    return TreeStore.getNav();
  },
  getInitialState: function() {
    return _.extend(this.stateFromStore(), {
      url: window.location.pathname
    });
  },
  _onChangeStore: function() {
    if (this.isMounted()) {
      return this.setState(this.stateFromStore());
    }
  },
  componentWillUnmount: function() {
    clearInterval(this.interval);
    $('body').off('click', 'a');
    return TreeStore.removeChangeListener(this._onChangeStore);
  },
  componentDidUpdate: function() {
    this.setTitle();
    return this.checkRedirect();
  },
  componentDidMount: function() {
    var _this;
    this.setTitle();
    window.onpopstate = this.pullPath;
    TreeStore.addChangeListener(this._onChangeStore);
    _this = this;
    $('body').on('click', 'a', function(e) {
      var href, url;
      href = $(this).attr('href');
      if (href[0] === "#") {
        return true;
      }
      if (href && !/^https?:\/\//i.test(href)) {
        e.preventDefault();
        url = new URL(this.href);
        if (urb.util.basepath("", url.pathname) !== urb.util.basepath("", document.location.pathname)) {
          document.location = this.href;
          return;
        }
        if (url.pathname.substr(-1) !== "/") {
          url.pathname += "/";
        }
        return _this.goTo(url.pathname + url.search + url.hash);
      }
    });
    return this.checkRedirect();
  },
  checkRedirect: function() {
    if (this.props.meta.redirect) {
      return setTimeout(((function(_this) {
        return function() {
          return _this.goTo(_this.props.meta.redirect);
        };
      })(this)), 0);
    }
  },
  setTitle: function() {
    var path, ref1, title;
    title = $('#body h1').first().text() || this.props.name;
    if ((ref1 = this.props.meta) != null ? ref1.title : void 0) {
      title = this.props.meta.title;
    }
    path = this.props.path;
    if (path === "") {
      path = "/";
    }
    return document.title = title + " - " + path;
  },
  pullPath: function() {
    var l, path;
    l = document.location;
    path = l.pathname + l.search + l.hash;
    return this.setPath(path, false);
  },
  setPath: function(path, hist) {
    var next;
    if (hist !== false) {
      history.pushState({}, "", path);
    }
    next = util.fragpath(path.split('#')[0]);
    if (next !== this.props.path) {
      return TreeActions.setCurr(next);
    }
  },
  reset: function() {
    return $("html,body").animate({
      scrollTop: 0
    });
  },
  goTo: function(path) {
    this.reset();
    return this.setPath(path);
  },
  render: function() {
    var kids, kidsPath, navClas;
    if (this.props.meta.anchor === 'none') {
      return div({}, "");
    }
>>>>>>> 298cb1fa
    navClas = clas({
      container: this.props.meta.container === 'false'
    });
    kidsPath = this.props.sein;
    if (this.props.meta.navpath) {
      kidsPath = this.props.meta.navpath;
    }
    kids = [
      Nav({
        curr: this.props.name,
        dataPath: kidsPath,
        meta: this.props.meta,
        sein: this.props.sein,
        goTo: this.goTo,
        key: "nav"
      }, "div")
    ];
    if (this.state.subnav) {
      kids.push(reactify({
        gn: this.state.subnav,
        ga: {
          open: this.state.open,
          toggle: TreeActions.toggleNav
        },
        c: []
      }, "subnav"));
    }
    return div({
      id: 'head',
      className: navClas
    }, kids);
  }
}));


<<<<<<< HEAD
},{"../actions/TreeActions.coffee":1,"../stores/TreeStore.coffee":24,"../utils/util.coffee":26,"./Async.coffee":2,"./BodyComponent.coffee":3,"./DpadComponent.coffee":7,"./Reactify.coffee":15,"./SibsComponent.coffee":18,"classnames":27}],14:[function(require,module,exports){
var Grid, TreeActions, a, button, code, div, h6, input, load, query, recl, ref1, ref2, rele, span, table, tbody, td, textarea, tr,
  slice = [].slice;

load = require('./LoadComponent.coffee');

query = require('./Async.coffee');

TreeActions = require('../actions/TreeActions.coffee');
=======
},{"../actions/TreeActions.coffee":1,"../stores/TreeStore.coffee":25,"../utils/util.coffee":27,"./Async.coffee":2,"./BodyComponent.coffee":3,"./DpadComponent.coffee":7,"./Reactify.coffee":16,"./SibsComponent.coffee":19,"classnames":28}],14:[function(require,module,exports){
var a, li, nav, recl, ref, rele, ul;
>>>>>>> 298cb1fa

recl = React.createClass;

rele = React.createElement;
<<<<<<< HEAD

ref1 = React.DOM, div = ref1.div, textarea = ref1.textarea, button = ref1.button, input = ref1.input, a = ref1.a, h6 = ref1.h6, code = ref1.code, span = ref1.span;

ref2 = React.DOM, table = ref2.table, tbody = ref2.tbody, tr = ref2.tr, td = ref2.td;

Grid = function() {
  var _td, _tr, props, rows;
  props = arguments[0], rows = 2 <= arguments.length ? slice.call(arguments, 1) : [];
  _td = function(x) {
    return td({}, x);
  };
  _tr = function(x) {
    if (x != null) {
      return tr.apply(null, [{}].concat(slice.call(x.map(_td))));
    }
  };
  return table(props, tbody.apply(null, [{}].concat(slice.call(rows.map(_tr)))));
};

module.exports = query({
  plan: 'j',
  beak: 't',
  path: 't'
}, recl({
  displayName: "Plan",
  getInitialState: function() {
    return {
      edit: false,
      plan: this.props.plan,
      focus: null
    };
  },
  componentWillReceiveProps: function(props) {
    if (_.isEqual(this.props.plan, this.state.plan)) {
      return this.setState({
        plan: props.plan
      });
    }
  },
  refInput: function(ref) {
    return (function(_this) {
      return function(node) {
        _this[ref] = node;
        if (ref === _this.state.focus) {
          return node != null ? node.focus() : void 0;
        }
      };
    })(this);
  },
  saveInfo: function() {
    var plan, ref3;
    plan = {
      who: this.who.value,
      loc: this.loc.value,
      acc: (ref3 = this.props.plan) != null ? ref3.acc : void 0
    };
    if (!_.isEqual(plan, this.state.plan)) {
      TreeActions.setPlanInfo(plan);
      this.setState({
        plan: plan
      });
    }
    return this.setState({
      edit: false,
      focus: null
    });
  },
  render: function() {
    var acc, beak, editButton, editable, issuedBy, key, loc, path, ref3, ref4, ref5, url, usr, who;
    ref3 = this.props, beak = ref3.beak, path = ref3.path;
    ref5 = (ref4 = this.state.plan) != null ? ref4 : {}, acc = ref5.acc, loc = ref5.loc, who = ref5.who;
    issuedBy = urb.sein !== urb.ship ? "~" + urb.sein : "self";
    if (urb.user !== urb.ship) {
      editButton = null;
      editable = function(ref, val, placeholder) {
        return val != null ? val : placeholder;
      };
    } else if (this.state.edit) {
      editButton = button({
=======

ref = React.DOM, nav = ref.nav, ul = ref.ul, li = ref.li, a = ref.a;

module.exports = recl({
  render: function() {
    if (urb.user !== urb.ship) {
      return nav({
        className: "navbar panel"
      }, [
        ul({
          className: "nav navbar-nav"
        }, [
          li({
            className: 'nav-item pull-right'
          }, a({
            href: "/~~"
          }, "Log in"))
        ])
      ]);
    } else {
      return nav({
        className: "navbar panel"
      }, [
        ul({
          className: "nav navbar-nav"
        }, [
          li({
            className: "nav-item"
          }, a({
            href: "/~~/talk"
          }, "Talk")), li({
            className: "nav-item"
          }, a({
            href: "/~~/dojo"
          }, "Dojo")), li({
            className: "nav-item"
          }, a({
            href: "/~~/static"
          }, "Static")), li({
            className: 'nav-item pull-right'
          }, a({
            href: "/~/away"
          }, "Log out"))
        ])
      ]);
    }
  }
});


},{}],15:[function(require,module,exports){
var Grid, TreeActions, a, button, code, div, h6, input, load, query, recl, ref1, ref2, rele, span, table, tbody, td, textarea, tr,
  slice = [].slice;

load = require('./LoadComponent.coffee');

query = require('./Async.coffee');

TreeActions = require('../actions/TreeActions.coffee');

recl = React.createClass;

rele = React.createElement;

ref1 = React.DOM, div = ref1.div, textarea = ref1.textarea, button = ref1.button, input = ref1.input, a = ref1.a, h6 = ref1.h6, code = ref1.code, span = ref1.span;

ref2 = React.DOM, table = ref2.table, tbody = ref2.tbody, tr = ref2.tr, td = ref2.td;

Grid = function() {
  var _td, _tr, props, rows;
  props = arguments[0], rows = 2 <= arguments.length ? slice.call(arguments, 1) : [];
  _td = function(x) {
    return div({
      className: "td"
    }, x);
  };
  _tr = function(x) {
    if (x != null) {
      return div.apply(null, [{
        className: "tr"
      }].concat(slice.call(x.map(_td))));
    }
  };
  return div.apply(null, [props].concat(slice.call(rows.map(_tr))));
};

module.exports = query({
  plan: 'j',
  beak: 't',
  path: 't'
}, recl({
  displayName: "Plan",
  getInitialState: function() {
    return {
      edit: false,
      plan: this.props.plan,
      focus: null
    };
  },
  componentWillReceiveProps: function(props) {
    if (_.isEqual(this.props.plan, this.state.plan)) {
      return this.setState({
        plan: props.plan
      });
    }
  },
  refInput: function(ref) {
    return (function(_this) {
      return function(node) {
        _this[ref] = node;
        if (ref === _this.state.focus) {
          return node != null ? node.focus() : void 0;
        }
      };
    })(this);
  },
  saveInfo: function() {
    var plan, ref3;
    plan = {
      who: this.who.value,
      loc: this.loc.value,
      acc: (ref3 = this.props.plan) != null ? ref3.acc : void 0
    };
    if (!_.isEqual(plan, this.state.plan)) {
      TreeActions.setPlanInfo(plan);
      this.setState({
        plan: plan
      });
    }
    return this.setState({
      edit: false,
      focus: null
    });
  },
  render: function() {
    var acc, beak, editButton, editable, issuedBy, key, loc, path, ref3, ref4, ref5, url, usr, who;
    ref3 = this.props, beak = ref3.beak, path = ref3.path;
    ref5 = (ref4 = this.state.plan) != null ? ref4 : {}, acc = ref5.acc, loc = ref5.loc, who = ref5.who;
    issuedBy = urb.sein !== urb.ship ? "~" + urb.sein : "self";
    if (urb.user !== urb.ship) {
      editButton = null;
      editable = function(ref, val, placeholder) {
        return val != null ? val : placeholder;
      };
    } else if (this.state.edit) {
      editButton = button({
        className: 'edit',
>>>>>>> 298cb1fa
        onClick: (function(_this) {
          return function() {
            return _this.saveInfo();
          };
        })(this)
<<<<<<< HEAD
      }, "save");
=======
      }, "Save");
>>>>>>> 298cb1fa
      editable = (function(_this) {
        return function(ref, val, placeholder) {
          return input({
            placeholder: placeholder,
            defaultValue: val,
            ref: _this.refInput(ref),
            onKeyDown: function(arg) {
              var keyCode;
              keyCode = arg.keyCode;
              if (keyCode === 13) {
                return _this.saveInfo();
              }
            }
          });
        };
      })(this);
    } else {
      editButton = button({
<<<<<<< HEAD
=======
        className: 'edit',
>>>>>>> 298cb1fa
        onClick: (function(_this) {
          return function() {
            return _this.setState({
              edit: true
            });
          };
        })(this)
<<<<<<< HEAD
      }, "edit");
=======
      }, "Edit");
>>>>>>> 298cb1fa
      editable = (function(_this) {
        return function(ref, val, placeholder) {
          var ref6, ref7;
          return span({
            onClick: function() {
              return _this.setState({
                edit: true,
                focus: ref
              });
            }
          }, val != null ? val : placeholder, ((ref6 = _this.props.plan) != null ? ref6[ref] : void 0) !== ((ref7 = _this.state.plan) != null ? ref7[ref] : void 0) ? rele(load, {}) : void 0);
        };
      })(this);
    }
    return div({
      className: "plan"
<<<<<<< HEAD
    }, editButton, code({}, "~" + urb.ship), (who != null) || this.state.edit ? h6({}, editable('who', who)) : void 0, Grid({
      className: "grid"
    }, ["Location:", editable('loc', loc, "unknown")], ["Issued by:", issuedBy], [
=======
    }, div({
      className: "home"
    }, ""), div({
      className: "mono"
    }, "~" + urb.ship), (who != null) || this.state.edit ? h6({}, editable('who', who, "Sun Tzu")) : void 0, Grid({
      className: "grid"
    }, ["Location:", editable('loc', loc, "Unknown")], ["Issued by:", issuedBy], [
>>>>>>> 298cb1fa
      "Immutable link:", a({
        href: beak + "/web" + path
      }, beak)
    ], !_.isEmpty(acc) ? [
      "Connected to:", div({}, (function() {
        var ref6, results;
        results = [];
        for (key in acc) {
          ref6 = acc[key], usr = ref6.usr, url = ref6.url;
          results.push(div({
<<<<<<< HEAD
            key: key
=======
            key: key,
            className: 'service'
>>>>>>> 298cb1fa
          }, url == null ? key + "/" + usr : a({
            href: url
          }, key + "/" + usr)));
        }
        return results;
      })())
<<<<<<< HEAD
    ] : void 0));
  }
}));


},{"../actions/TreeActions.coffee":1,"./Async.coffee":2,"./LoadComponent.coffee":11}],15:[function(require,module,exports){
=======
    ] : void 0), editButton);
  }
}));


},{"../actions/TreeActions.coffee":1,"./Async.coffee":2,"./LoadComponent.coffee":11}],16:[function(require,module,exports){
>>>>>>> 298cb1fa
var TreeStore, Virtual, div, load, reactify, recl, ref, rele, span, walk;

recl = React.createClass;

rele = React.createElement;

ref = React.DOM, div = ref.div, span = ref.span;

load = React.createFactory(require('./LoadComponent.coffee'));

TreeStore = require('../stores/TreeStore.coffee');

walk = function(root, _nil, _str, _comp) {
  var _walk;
  _walk = function(elem, key) {
    var c, ga, gn, ref1;
    switch (false) {
      case !(elem == null):
        return _nil();
      case typeof elem !== "string":
        return _str(elem);
      case elem.gn == null:
        gn = elem.gn, ga = elem.ga, c = elem.c;
        c = (ref1 = c != null ? c.map(_walk) : void 0) != null ? ref1 : [];
        return _comp.call(elem, {
          gn: gn,
          ga: ga,
          c: c
        }, key);
      default:
        throw "Bad react-json " + (JSON.stringify(elem));
    }
  };
  return _walk(root);
};

Virtual = recl({
  displayName: "Virtual",
  getInitialState: function() {
    return this.stateFromStore();
  },
  stateFromStore: function() {
    return {
      components: TreeStore.getVirtualComponents()
    };
  },
  _onChangeStore: function() {
    if (this.isMounted()) {
      return this.setState(this.stateFromStore());
    }
  },
  componentDidMount: function() {
    return TreeStore.addChangeListener(this._onChangeStore);
  },
  componentWillUnmount: function() {
    return TreeStore.removeChangeListener(this._onChangeStore);
  },
  render: function() {
    var basePath, components;
    components = this.state.components;
    basePath = this.props.basePath;
    return walk(this.props.manx, function() {
      return load({}, "");
    }, function(str) {
      return str;
    }, function(arg, key) {
      var c, ga, gn, props, ref1;
      gn = arg.gn, ga = arg.ga, c = arg.c;
      props = {
        key: key
      };
      if (components[gn]) {
        props.basePath = basePath;
      }
      return rele((ref1 = components[gn]) != null ? ref1 : gn, _.extend(props, ga), c.length ? c : void 0);
    });
  }
});

reactify = function(manx, key, arg) {
  var basePath;
  basePath = (arg != null ? arg : {}).basePath;
  return rele(Virtual, {
    manx: manx,
    key: key,
    basePath: basePath
  });
};

module.exports = _.extend(reactify, {
  walk: walk,
  Virtual: Virtual
});


<<<<<<< HEAD
},{"../stores/TreeStore.coffee":24,"./LoadComponent.coffee":11}],16:[function(require,module,exports){
=======
},{"../stores/TreeStore.coffee":25,"./LoadComponent.coffee":11}],17:[function(require,module,exports){
>>>>>>> 298cb1fa
var appendNext, recl, rele, waitingScripts;

recl = React.createClass;

rele = React.createElement;

waitingScripts = null;

appendNext = function() {
  if (waitingScripts == null) {
    return;
  }
  if (waitingScripts.length === 0) {
    return waitingScripts = null;
  } else {
    return document.body.appendChild(waitingScripts.shift());
  }
};

module.exports = recl({
  displayName: "Script",
  componentDidMount: function() {
    var s;
    s = document.createElement('script');
    _.assign(s, this.props);
    urb.waspElem(s);
    s.onload = appendNext;
    this.js = s;
    if (waitingScripts != null) {
      return waitingScripts.push(s);
    } else {
      waitingScripts = [s];
      return appendNext();
    }
  },
  componentWillUnmount: function() {
    if (this.js.parentNode === document.body) {
      return document.body.removeChild(this.js);
    }
  },
  render: function() {
    return rele("script", this.props);
  }
});


<<<<<<< HEAD
},{}],17:[function(require,module,exports){
=======
},{}],18:[function(require,module,exports){
>>>>>>> 298cb1fa
var a, div, input, query, reactify, recl, ref,
  slice = [].slice;

query = require('./Async.coffee');

reactify = require('./Reactify.coffee');

recl = React.createClass;

ref = React.DOM, a = ref.a, div = ref.div, input = ref.input;

module.exports = query({
  name: 't',
  kids: {
    sect: 'j'
  }
}, recl({
  hash: null,
  displayName: "Search",
  getInitialState: function() {
    return {
      search: 'wut'
    };
  },
  onKeyUp: function(e) {
    return this.setState({
      search: e.target.value
    });
  },
  wrap: function(elem, dir, path) {
    var c, ga, gn, href, ref1;
    if (path.slice(-1) === "/") {
      path = path.slice(0, -1);
    }
    href = this.props.name + "/" + dir + path;
    if (elem != null ? (ref1 = elem.ga) != null ? ref1.id : void 0 : void 0) {
      gn = elem.gn, ga = elem.ga, c = elem.c;
      ga = _.clone(ga);
      href += "#" + ga.id;
      delete ga.id;
      elem = {
        gn: gn,
        ga: ga,
        c: c
      };
    }
    return {
      gn: 'div',
      c: [
        {
          gn: 'a',
          ga: {
            href: href
          },
          c: [elem]
        }
      ]
    };
  },
  render: function() {
    return div({}, input({
      onKeyUp: this.onKeyUp,
      ref: 'inp',
      defaultValue: 'wut'
    }), _(this.props.kids).map((function(_this) {
      return function(arg, dir) {
        var h, heds, path, results, sect;
        sect = arg.sect;
        results = [];
        for (path in sect) {
          heds = sect[path];
          results.push((function() {
            var i, len, results1;
            results1 = [];
            for (i = 0, len = heds.length; i < len; i++) {
              h = heds[i];
              results1.push(this.wrap(h, dir, path));
            }
            return results1;
          }).call(_this));
        }
        return results;
      };
    })(this)).flatten().flatten().map(this.highlight).filter().take(50).map(reactify).value());
  },
  highlight: function(e) {
    var got, res;
    if (!this.state.search) {
      return e;
    }
    got = false;
    res = reactify.walk(e, function() {
      return null;
    }, (function(_this) {
      return function(s) {
        var lit, m;
        m = s.split(_this.state.search);
        if (m[1] == null) {
          return [s];
        }
        lit = {
          gn: 'span',
          c: [_this.state.search],
          ga: {
            style: {
              background: '#ff6'
            }
          }
        };
        got = true;
        return [m[0]].concat(slice.call(_.flatten((function() {
            var i, len, ref1, results;
            ref1 = m.slice(1);
            results = [];
            for (i = 0, len = ref1.length; i < len; i++) {
              s = ref1[i];
              results.push([lit, s]);
            }
            return results;
          })())));
      };
    })(this), function(arg) {
      var c, ga, gn;
      gn = arg.gn, ga = arg.ga, c = arg.c;
      return {
        gn: gn,
        ga: ga,
        c: _.flatten(c)
      };
    });
    if (got) {
      return res;
    }
  }
}));


<<<<<<< HEAD
},{"./Async.coffee":2,"./Reactify.coffee":15}],18:[function(require,module,exports){
=======
},{"./Async.coffee":2,"./Reactify.coffee":16}],19:[function(require,module,exports){
>>>>>>> 298cb1fa
var a, clas, li, query, reactify, recl, ref, ul, util;

util = require('../utils/util.coffee');

clas = require('classnames');

reactify = require('./Reactify.coffee');

query = require('./Async.coffee');

recl = React.createClass;

ref = React.DOM, ul = ref.ul, li = ref.li, a = ref.a;

module.exports = query({
  path: 't',
  kids: {
    snip: 'r',
    head: 'r',
    meta: 'j'
  }
}, recl({
  displayName: "Siblings",
  toText: function(elem) {
    return reactify.walk(elem, function() {
      return '';
    }, function(s) {
      return s;
    }, function(arg) {
      var c;
      c = arg.c;
      return (c != null ? c : []).join('');
    });
  },
  render: function() {
    var keys, navClas;
    keys = util.getKeys(this.props.kids);
    navClas = {
      nav: true,
      'col-md-12': this.props.meta.navmode === 'navbar'
    };
    if (this.props.className) {
      navClas[this.props.className] = true;
    }
    navClas = clas(navClas);
    return ul({
      className: navClas
    }, keys.map((function(_this) {
      return function(key) {
        var className, data, head, href, selected;
        selected = key === _this.props.curr;
        if (_this.props.meta.navselect) {
          selected = key === _this.props.meta.navselect;
        }
        href = util.basepath(_this.props.path + "/" + key);
        data = _this.props.kids[key];
        if (data.meta) {
          head = data.meta.title;
        }
        if (head == null) {
          head = _this.toText(data.head);
        }
        head || (head = key);
        className = clas({
          "nav-item": true,
          selected: selected
        });
        if (data.meta.sibsclass) {
          className += " " + clas(data.meta.sibsclass.split(","));
        }
        return li({
          className: className,
          key: key
        }, a({
          className: "nav-link",
          href: href,
          onClick: _this.props.toggleNav
        }, head));
      };
    })(this)));
  }
}));


<<<<<<< HEAD
},{"../utils/util.coffee":26,"./Async.coffee":2,"./Reactify.coffee":15,"classnames":27}],19:[function(require,module,exports){
=======
},{"../utils/util.coffee":27,"./Async.coffee":2,"./Reactify.coffee":16,"classnames":28}],20:[function(require,module,exports){
>>>>>>> 298cb1fa
var div, query, reactify, recl,
  slice = [].slice;

query = require('./Async.coffee');

reactify = require('./Reactify.coffee');

recl = React.createClass;

div = React.DOM.div;

module.exports = query({
  body: 'r'
}, recl({
  hash: null,
  displayName: "TableOfContents",
  _click: function(id) {
    return function() {
      if (id) {
        return document.location.hash = id;
      }
    };
  },
  componentDidMount: function() {
    this.int = setInterval(this.checkHash, 100);
    this.st = $(window).scrollTop();
    return this.$headers = $('#toc').children('h1,h2,h3,h4').filter('[id]');
  },
  checkScroll: function() {
    var $h, hash, hst, i, len, ref, results, st, v;
    st = $(window).scrollTop();
    if (Math.abs(this.st - st) > 10) {
      hash = null;
      this.st = st;
      ref = this.$headers;
      results = [];
      for (i = 0, len = ref.length; i < len; i++) {
        v = ref[i];
        if (v.tagName === void 0) {
          continue;
        }
        $h = $(v);
        hst = $h.offset().top - $h.outerHeight(true) + 10;
        if (hst < st) {
          hash = $h.attr('id');
        }
        if (hst > st && hash !== this.hash && hash !== null) {
          this.hash = "#" + hash;
          document.location.hash = hash;
          break;
        } else {
          results.push(void 0);
        }
      }
      return results;
    }
  },
  checkHash: function() {
    var $h, hash, i, len, offset, ref, ref1, results, v;
    if (((ref = document.location.hash) != null ? ref.length : void 0) > 0 && document.location.hash !== this.hash) {
      hash = document.location.hash.slice(1);
      ref1 = this.$headers;
      results = [];
      for (i = 0, len = ref1.length; i < len; i++) {
        v = ref1[i];
        $h = $(v);
        if (hash === $h.attr('id')) {
          this.hash = document.location.hash;
          offset = $h.offset().top - $h.outerHeight(true);
          setTimeout(function() {
            return $(window).scrollTop(offset, 10);
          });
          break;
        } else {
          results.push(void 0);
        }
      }
      return results;
    }
  },
  componentWillUnmount: function() {
    return clearInterval(this.int);
  },
  collectHeader: function(arg) {
    var c, comp, ga, gn;
    gn = arg.gn, ga = arg.ga, c = arg.c;
    if (this.props.match) {
      comp = gn === this.props.match;
    } else {
      comp = gn && gn[0] === 'h' && parseInt(gn[1]) !== NaN;
    }
    if (comp) {
      ga = _.clone(ga);
      ga.onClick = this._click(ga.id);
      delete ga.id;
      return {
        gn: gn,
        ga: ga,
        c: c
      };
    }
  },
  parseHeaders: function() {
    var contents, i, len, ref, ref1, v;
    if (this.props.body.c) {
      ref = this.props.body.c;
      for (i = 0, len = ref.length; i < len; i++) {
        v = ref[i];
        if (v.gn === 'div' && ((ref1 = v.ga) != null ? ref1.id : void 0) === "toc") {
          contents = [{
              gn: "h1",
              ga: {
                className: "t"
              },
              c: ["Table of contents"]
            }].concat(slice.call(_.filter(v.c.map(this.collectHeader))));
          if (this.props.noHeader) {
            contents.shift();
          }
          return {
            gn: "div",
            ga: {
              className: "toc"
            },
            c: contents
          };
        }
      }
    }
  },
  render: function() {
    return reactify(this.parseHeaders());
  }
}));


<<<<<<< HEAD
},{"./Async.coffee":2,"./Reactify.coffee":15}],20:[function(require,module,exports){
=======
},{"./Async.coffee":2,"./Reactify.coffee":16}],21:[function(require,module,exports){
>>>>>>> 298cb1fa
var body, clas, div, head, query, recf, recl;

query = require('./Async.coffee');

clas = require('classnames');

recf = React.createFactory;

recl = React.createClass;

head = recf(require('./NavComponent.coffee'));

body = recf(require('./BodyComponent.coffee'));

div = React.DOM.div;

module.exports = query({
  body: 'r',
  name: 't',
  path: 't',
  meta: 'j',
  sein: 't'
}, recl({
  displayName: "Tree",
  render: function() {
    var treeClas;
    treeClas = clas({
      container: this.props.meta.container !== 'false'
    });
    return div({
      className: treeClas
    }, [
      head({
        key: 'head-container'
      }, ""), body({
        key: 'body-container'
      }, "")
    ]);
  }
}));


<<<<<<< HEAD
},{"./Async.coffee":2,"./BodyComponent.coffee":3,"./NavComponent.coffee":13,"classnames":27}],21:[function(require,module,exports){
=======
},{"./Async.coffee":2,"./BodyComponent.coffee":3,"./NavComponent.coffee":13,"classnames":28}],22:[function(require,module,exports){
>>>>>>> 298cb1fa
module.exports = _.extend(new Flux.Dispatcher(), {
  handleServerAction: function(action) {
    return this.dispatch({
      source: 'server',
      action: action
    });
  },
  handleViewAction: function(action) {
    return this.dispatch({
      source: 'view',
      action: action
    });
  }
});


<<<<<<< HEAD
},{}],22:[function(require,module,exports){
=======
},{}],23:[function(require,module,exports){
>>>>>>> 298cb1fa
var rend;

rend = ReactDOM.render;

$(function() {
  var frag, main, util;
  util = require('./utils/util.coffee');
  require('./utils/scroll.coffee');
  if (document.location.pathname.substr(-1) !== "/") {
    history.replaceState({}, "", document.location.pathname + "/" + document.location.search + document.location.hash);
  }
  window.tree.actions = require('./actions/TreeActions.coffee');
  window.tree.actions.addVirtual(require('./components/Components.coffee'));
  frag = util.fragpath(window.location.pathname.replace(/\.[^\/]*$/, ''));
  window.tree.actions.setCurr(frag);
  window.tree.actions.loadPath(frag, window.tree.data);
  window.urb.ondataupdate = function(dep) {
    var dat;
    for (dat in window.urb.datadeps) {
      window.urb.dewasp(dat);
    }
    return window.tree.actions.clearData();
  };
  main = React.createFactory(require('./components/TreeComponent.coffee'));
  return rend(main({}, ""), document.getElementById('tree'));
});


<<<<<<< HEAD
},{"./actions/TreeActions.coffee":1,"./components/Components.coffee":6,"./components/TreeComponent.coffee":20,"./utils/scroll.coffee":25,"./utils/util.coffee":26}],23:[function(require,module,exports){
=======
},{"./actions/TreeActions.coffee":1,"./components/Components.coffee":6,"./components/TreeComponent.coffee":21,"./utils/scroll.coffee":26,"./utils/util.coffee":27}],24:[function(require,module,exports){
>>>>>>> 298cb1fa
var dedup, pending, util, waspWait;

util = require('../utils/util.coffee');

dedup = {};

pending = {};

waspWait = [];

module.exports = {
  refresh: function() {
    return dedup = {};
  },
  get: function(path, query, cb) {
    var url;
    if (query == null) {
      query = "no-query";
    }
    url = (util.basepath(path)) + ".tree-json?q=" + (this.encode(query));
    if (dedup[url]) {
      return;
    }
    dedup[url] = true;
    pending[url] = true;
    return $.get(url, {}, function(data, status, xhr) {
      var dep;
      delete pending[url];
      dep = urb.getXHRWasp(xhr);
      urb.sources[dep] = url;
      waspWait.push(dep);
      if (_.isEmpty(pending)) {
        waspWait.map(urb.waspData);
        waspWait = [];
      }
      if (cb) {
        return cb(null, data);
      }
    });
  },
  put: function(data, mark, appl) {
    if (appl == null) {
      appl = /[a-z]*/.exec(mark)[0];
    }
    return urb.send(data, {
      mark: mark,
      appl: appl
    });
  },
  encode: function(obj) {
    var _encode, delim;
    delim = function(n) {
      return Array(n + 1).join('_') || '.';
    };
    _encode = function(obj) {
      var _dep, dep, k, res, sub, v;
      if (typeof obj !== 'object') {
        return [0, obj];
      }
      dep = 0;
      sub = (function() {
        var ref, results;
        results = [];
        for (k in obj) {
          v = obj[k];
          ref = _encode(v), _dep = ref[0], res = ref[1];
          if (_dep > dep) {
            dep = _dep;
          }
          if (res != null) {
            results.push(k + (delim(_dep)) + res);
          } else {
            results.push(void 0);
          }
        }
        return results;
      })();
      dep++;
      return [dep, sub.join(delim(dep))];
    };
    return (_encode(obj))[1];
  }
};


<<<<<<< HEAD
},{"../utils/util.coffee":26}],24:[function(require,module,exports){
=======
},{"../utils/util.coffee":27}],25:[function(require,module,exports){
>>>>>>> 298cb1fa
var EventEmitter, MessageDispatcher, QUERIES, TreeStore, _curr, _data, _nav, _tree, _virt, clog;

EventEmitter = require('events').EventEmitter.EventEmitter;

MessageDispatcher = require('../dispatcher/Dispatcher.coffee');

clog = console.log.bind(console);

_virt = {};

_tree = {};

_data = {};

_curr = "";

_nav = {};

QUERIES = {
  body: 'r',
  head: 'r',
  snip: 'r',
  sect: 'j',
  meta: 'j',
  comt: 'j',
  plan: 'j',
  beak: 't'
};

TreeStore = _.extend((new EventEmitter).setMaxListeners(50), {
  addChangeListener: function(cb) {
    return this.on('change', cb);
  },
  removeChangeListener: function(cb) {
    return this.removeListener("change", cb);
  },
  emitChange: function() {
    return this.emit('change');
  },
  pathToArr: function(_path) {
    return _path.split("/");
  },
  fulfill: function(path, query) {
    if (path === "/") {
      path = "";
    }
    return this.fulfillAt(this.getTree(path.split('/')), path, query);
  },
  fulfillAt: function(tree, path, query) {
    var data, have, k, sub, t;
    data = this.fulfillLocal(path, query);
    have = _data[path];
    if (have != null) {
      for (k in query) {
        t = query[k];
        if (!QUERIES[k]) {
          continue;
        }
        if (t !== QUERIES[k]) {
          throw TypeError("Wrong query type: " + k + ", '" + t + "'");
        }
        data[k] = have[k];
      }
      if (query.kids) {
        if (have.kids === false) {
          data.kids = {};
        } else {
          for (k in tree) {
            sub = tree[k];
            if (data.kids == null) {
              data.kids = {};
            }
            data.kids[k] = this.fulfillAt(sub, path + "/" + k, query.kids);
          }
        }
      }
    }
    if (!_.isEmpty(data)) {
      return data;
    }
  },
  fulfillLocal: function(path, query) {
    var data;
    data = {};
    if (query.path) {
      data.path = path;
    }
    if (query.name) {
      data.name = path.split("/").pop();
    }
    if (query.sein) {
      data.sein = this.getPare(path);
    }
    if (query.next) {
      data.next = this.getNext(path);
    }
    if (query.prev) {
      data.prev = this.getPrev(path);
    }
    return data;
  },
  setCurr: function(arg) {
    var path;
    path = arg.path;
    return _curr = path;
  },
  getCurr: function() {
    return _curr;
  },
  addVirtual: function(arg) {
    var components;
    components = arg.components;
    return _.extend(_virt, components);
  },
  getVirtualComponents: function() {
    return _virt;
  },
  clearData: function() {
    _data = {};
    return _tree = {};
  },
  loadPath: function(arg) {
    var data, path;
    path = arg.path, data = arg.data;
    return this.loadValues(this.getTree(path.split('/'), true), path, data);
  },
  loadValues: function(tree, path, data) {
    var k, old, ref, ref1, v;
    old = (ref = _data[path]) != null ? ref : {};
    for (k in data) {
      if (QUERIES[k]) {
        old[k] = data[k];
      }
    }
    ref1 = data.kids;
    for (k in ref1) {
      v = ref1[k];
      if (tree[k] == null) {
        tree[k] = {};
      }
      this.loadValues(tree[k], path + "/" + k, v);
    }
    if (data.kids && _.isEmpty(data.kids)) {
      old.kids = false;
    }
    return _data[path] = old;
  },
  getSiblings: function(path) {
    var curr;
    if (path == null) {
      path = _curr;
    }
    curr = path.split("/");
    curr.pop();
    if (curr.length !== 0) {
      return this.getTree(curr);
    } else {
      return {};
    }
  },
  getTree: function(_path, make) {
    var i, len, sub, tree;
    if (make == null) {
      make = false;
    }
    tree = _tree;
    for (i = 0, len = _path.length; i < len; i++) {
      sub = _path[i];
      if (tree[sub] == null) {
        if (!make) {
          return null;
        }
        tree[sub] = {};
      }
      tree = tree[sub];
    }
    return tree;
  },
  getPrev: function(path) {
    var ind, key, par, sibs, win;
    if (path == null) {
      path = _curr;
    }
    sibs = _.keys(this.getSiblings(path)).sort();
    if (sibs.length < 2) {
      return null;
    } else {
      par = path.split("/");
      key = par.pop();
      ind = sibs.indexOf(key);
      win = ind - 1 >= 0 ? sibs[ind - 1] : sibs[sibs.length - 1];
      par.push(win);
      return par.join("/");
    }
  },
  getNext: function(path) {
    var ind, key, par, sibs, win;
    if (path == null) {
      path = _curr;
    }
    sibs = _.keys(this.getSiblings(path)).sort();
    if (sibs.length < 2) {
      return null;
    } else {
      par = path.split("/");
      key = par.pop();
      ind = sibs.indexOf(key);
      win = ind + 1 < sibs.length ? sibs[ind + 1] : sibs[0];
      par.push(win);
      return par.join("/");
    }
  },
  getPare: function(path) {
    var _path;
    if (path == null) {
      path = _curr;
    }
    _path = this.pathToArr(path);
    if (_path.length > 1) {
      _path.pop();
      _path = _path.join("/");
      if (_path === "") {
        _path = "/";
      }
      return _path;
    } else {
      return null;
    }
  },
  setNav: function(arg) {
    var dpad, nav, sibs, subnav, title;
    title = arg.title, dpad = arg.dpad, sibs = arg.sibs, subnav = arg.subnav;
    nav = {
      title: title,
      dpad: dpad,
      sibs: sibs,
      subnav: subnav,
      open: (_nav.open ? _nav.open : false)
    };
    return _nav = nav;
  },
  getNav: function() {
    return _nav;
  },
  toggleNav: function() {
    return _nav.open = !_nav.open;
  },
  closeNav: function() {
    return _nav.open = false;
  },
  clearNav: function() {
    return _nav = {
      title: null,
      dpad: null,
      sibs: null,
      subnav: null,
      open: false
    };
  }
});

TreeStore.dispatchToken = MessageDispatcher.register(function(p) {
  var a;
  a = p.action;
  if (TreeStore[a.type]) {
    TreeStore[a.type](a);
    return TreeStore.emitChange();
  }
});

module.exports = TreeStore;


<<<<<<< HEAD
},{"../dispatcher/Dispatcher.coffee":21,"events":28}],25:[function(require,module,exports){
=======
},{"../dispatcher/Dispatcher.coffee":22,"events":29}],26:[function(require,module,exports){
>>>>>>> 298cb1fa
var scroll;

scroll = {
  w: null,
  $d: null,
  $n: null,
  nh: null,
  cs: null,
  ls: null,
  track: function() {
    this.w = $(window).width();
    this.$n = $('#head');
    this.$d = $('#head .ctrl');
    return this.nh = $('#head .ctrl').outerHeight(true);
  },
  clearNav: function() {
    return this.$n.removeClass('m-up m-down m-fixed');
  },
  resize: function() {
    if (this.w > 1170) {
      return this.clearNav();
    }
  },
  scroll: function() {
    var ct, dy, top;
    this.cs = $(window).scrollTop();
    if (this.w > 767) {
      this.clearNav();
    }
    if (this.w < 767) {
      dy = this.ls - this.cs;
      this.$d.removeClass('focus');
      if (this.cs <= 0) {
        this.$n.removeClass('m-up');
        this.$n.addClass('m-down m-fixed');
        return;
      }
      if (dy > 0) {
        if (!this.$n.hasClass('m-down')) {
          this.$n.removeClass('m-up').addClass('m-down');
          ct = this.$n.offset().top;
          top = this.cs - this.nh;
          if (this.cs > ct && this.cs < ct + this.nh) {
            top = ct;
          }
          this.$n.offset({
            top: top
          });
        }
        if (this.$n.hasClass('m-down') && !this.$n.hasClass('m-fixed') && this.$n.offset().top >= this.cs) {
          this.$n.addClass('m-fixed');
          this.$n.attr({
            style: ''
          });
        }
      }
      if (dy < 0) {
        if (!this.$n.hasClass('m-up')) {
          this.$n.removeClass('m-down m-fixed').addClass('m-up');
          this.$d.removeClass('open');
          $('.menu.open').removeClass('open');
          top = this.cs < 0 ? 0 : this.cs;
          ct = this.$n.offset().top;
          if (top > ct && top < ct + this.nh) {
            top = ct;
          }
          this.$n.offset({
            top: top
          });
        }
        if (this.$n.hasClass('m-up') && this.$d.hasClass('open')) {
          if (this.cs > this.$n.offset().top + this.$n.height()) {
            this.$d.removeClass('open');
          }
        }
      }
    }
    return this.ls = this.cs;
  },
  init: function() {
    setInterval(this.track.bind(this), 200);
    this.ls = $(window).scrollTop();
    this.cs = $(window).scrollTop();
    $(window).on('resize', this.resize.bind(this));
    return $(window).on('scroll', this.scroll.bind(this));
  }
};

scroll.init();

module.exports = scroll;


<<<<<<< HEAD
},{}],26:[function(require,module,exports){
=======
},{}],27:[function(require,module,exports){
>>>>>>> 298cb1fa
var _basepath;

_basepath = window.urb.util.basepath("/");

_basepath += (window.location.pathname.replace(window.tree._basepath, "")).split("/")[0];

module.exports = {
  basepath: function(path) {
    var _path, prefix;
    prefix = _basepath;
    if (prefix === "/") {
      prefix = "";
    }
    if (path[0] !== "/") {
      path = "/" + path;
    }
    _path = prefix + path;
    if (_path.slice(-1) === "/" && _path.length > 1) {
      _path = _path.slice(0, -1);
    }
    return _path;
  },
  fragpath: function(path) {
    return path.replace(/\/$/, '').replace(_basepath, "");
  },
  getKeys: function(kids) {
    var k, keys, ref, ref1, ref2, sorted, v;
    sorted = true;
    keys = [];
    for (k in kids) {
      v = kids[k];
      if ((ref = v.meta) != null ? ref.hide : void 0) {
        continue;
      }
      if (((ref1 = v.meta) != null ? ref1.sort : void 0) == null) {
        sorted = false;
      }
      keys[Number((ref2 = v.meta) != null ? ref2.sort : void 0)] = k;
    }
    if (sorted !== true) {
      return keys = _.keys(kids).sort();
    } else {
      return keys = _.values(keys);
    }
  }
};


<<<<<<< HEAD
},{}],27:[function(require,module,exports){
=======
},{}],28:[function(require,module,exports){
>>>>>>> 298cb1fa
/*!
  Copyright (c) 2016 Jed Watson.
  Licensed under the MIT License (MIT), see
  http://jedwatson.github.io/classnames
*/
/* global define */

(function () {
	'use strict';

	var hasOwn = {}.hasOwnProperty;

	function classNames () {
		var classes = [];

		for (var i = 0; i < arguments.length; i++) {
			var arg = arguments[i];
			if (!arg) continue;

			var argType = typeof arg;

			if (argType === 'string' || argType === 'number') {
				classes.push(arg);
			} else if (Array.isArray(arg)) {
				classes.push(classNames.apply(null, arg));
			} else if (argType === 'object') {
				for (var key in arg) {
					if (hasOwn.call(arg, key) && arg[key]) {
						classes.push(key);
					}
				}
			}
		}

		return classes.join(' ');
	}

	if (typeof module !== 'undefined' && module.exports) {
		module.exports = classNames;
	} else if (typeof define === 'function' && typeof define.amd === 'object' && define.amd) {
		// register as 'classnames', consistent with npm package name
		define('classnames', [], function () {
			return classNames;
		});
	} else {
		window.classNames = classNames;
	}
}());

<<<<<<< HEAD
},{}],28:[function(require,module,exports){
=======
},{}],29:[function(require,module,exports){
>>>>>>> 298cb1fa
// Copyright Joyent, Inc. and other Node contributors.
//
// Permission is hereby granted, free of charge, to any person obtaining a
// copy of this software and associated documentation files (the
// "Software"), to deal in the Software without restriction, including
// without limitation the rights to use, copy, modify, merge, publish,
// distribute, sublicense, and/or sell copies of the Software, and to permit
// persons to whom the Software is furnished to do so, subject to the
// following conditions:
//
// The above copyright notice and this permission notice shall be included
// in all copies or substantial portions of the Software.
//
// THE SOFTWARE IS PROVIDED "AS IS", WITHOUT WARRANTY OF ANY KIND, EXPRESS
// OR IMPLIED, INCLUDING BUT NOT LIMITED TO THE WARRANTIES OF
// MERCHANTABILITY, FITNESS FOR A PARTICULAR PURPOSE AND NONINFRINGEMENT. IN
// NO EVENT SHALL THE AUTHORS OR COPYRIGHT HOLDERS BE LIABLE FOR ANY CLAIM,
// DAMAGES OR OTHER LIABILITY, WHETHER IN AN ACTION OF CONTRACT, TORT OR
// OTHERWISE, ARISING FROM, OUT OF OR IN CONNECTION WITH THE SOFTWARE OR THE
// USE OR OTHER DEALINGS IN THE SOFTWARE.

function EventEmitter() {
  this._events = this._events || {};
  this._maxListeners = this._maxListeners || undefined;
}
module.exports = EventEmitter;

// Backwards-compat with node 0.10.x
EventEmitter.EventEmitter = EventEmitter;

EventEmitter.prototype._events = undefined;
EventEmitter.prototype._maxListeners = undefined;

// By default EventEmitters will print a warning if more than 10 listeners are
// added to it. This is a useful default which helps finding memory leaks.
EventEmitter.defaultMaxListeners = 10;

// Obviously not all Emitters should be limited to 10. This function allows
// that to be increased. Set to zero for unlimited.
EventEmitter.prototype.setMaxListeners = function(n) {
  if (!isNumber(n) || n < 0 || isNaN(n))
    throw TypeError('n must be a positive number');
  this._maxListeners = n;
  return this;
};

EventEmitter.prototype.emit = function(type) {
  var er, handler, len, args, i, listeners;

  if (!this._events)
    this._events = {};

  // If there is no 'error' event listener then throw.
  if (type === 'error') {
    if (!this._events.error ||
        (isObject(this._events.error) && !this._events.error.length)) {
      er = arguments[1];
      if (er instanceof Error) {
        throw er; // Unhandled 'error' event
      }
      throw TypeError('Uncaught, unspecified "error" event.');
    }
  }

  handler = this._events[type];

  if (isUndefined(handler))
    return false;

  if (isFunction(handler)) {
    switch (arguments.length) {
      // fast cases
      case 1:
        handler.call(this);
        break;
      case 2:
        handler.call(this, arguments[1]);
        break;
      case 3:
        handler.call(this, arguments[1], arguments[2]);
        break;
      // slower
      default:
        args = Array.prototype.slice.call(arguments, 1);
        handler.apply(this, args);
    }
  } else if (isObject(handler)) {
    args = Array.prototype.slice.call(arguments, 1);
    listeners = handler.slice();
    len = listeners.length;
    for (i = 0; i < len; i++)
      listeners[i].apply(this, args);
  }

  return true;
};

EventEmitter.prototype.addListener = function(type, listener) {
  var m;

  if (!isFunction(listener))
    throw TypeError('listener must be a function');

  if (!this._events)
    this._events = {};

  // To avoid recursion in the case that type === "newListener"! Before
  // adding it to the listeners, first emit "newListener".
  if (this._events.newListener)
    this.emit('newListener', type,
              isFunction(listener.listener) ?
              listener.listener : listener);

  if (!this._events[type])
    // Optimize the case of one listener. Don't need the extra array object.
    this._events[type] = listener;
  else if (isObject(this._events[type]))
    // If we've already got an array, just append.
    this._events[type].push(listener);
  else
    // Adding the second element, need to change to array.
    this._events[type] = [this._events[type], listener];

  // Check for listener leak
  if (isObject(this._events[type]) && !this._events[type].warned) {
    if (!isUndefined(this._maxListeners)) {
      m = this._maxListeners;
    } else {
      m = EventEmitter.defaultMaxListeners;
    }

    if (m && m > 0 && this._events[type].length > m) {
      this._events[type].warned = true;
      console.error('(node) warning: possible EventEmitter memory ' +
                    'leak detected. %d listeners added. ' +
                    'Use emitter.setMaxListeners() to increase limit.',
                    this._events[type].length);
      if (typeof console.trace === 'function') {
        // not supported in IE 10
        console.trace();
      }
    }
  }

  return this;
};

EventEmitter.prototype.on = EventEmitter.prototype.addListener;

EventEmitter.prototype.once = function(type, listener) {
  if (!isFunction(listener))
    throw TypeError('listener must be a function');

  var fired = false;

  function g() {
    this.removeListener(type, g);

    if (!fired) {
      fired = true;
      listener.apply(this, arguments);
    }
  }

  g.listener = listener;
  this.on(type, g);

  return this;
};

// emits a 'removeListener' event iff the listener was removed
EventEmitter.prototype.removeListener = function(type, listener) {
  var list, position, length, i;

  if (!isFunction(listener))
    throw TypeError('listener must be a function');

  if (!this._events || !this._events[type])
    return this;

  list = this._events[type];
  length = list.length;
  position = -1;

  if (list === listener ||
      (isFunction(list.listener) && list.listener === listener)) {
    delete this._events[type];
    if (this._events.removeListener)
      this.emit('removeListener', type, listener);

  } else if (isObject(list)) {
    for (i = length; i-- > 0;) {
      if (list[i] === listener ||
          (list[i].listener && list[i].listener === listener)) {
        position = i;
        break;
      }
    }

    if (position < 0)
      return this;

    if (list.length === 1) {
      list.length = 0;
      delete this._events[type];
    } else {
      list.splice(position, 1);
    }

    if (this._events.removeListener)
      this.emit('removeListener', type, listener);
  }

  return this;
};

EventEmitter.prototype.removeAllListeners = function(type) {
  var key, listeners;

  if (!this._events)
    return this;

  // not listening for removeListener, no need to emit
  if (!this._events.removeListener) {
    if (arguments.length === 0)
      this._events = {};
    else if (this._events[type])
      delete this._events[type];
    return this;
  }

  // emit removeListener for all listeners on all events
  if (arguments.length === 0) {
    for (key in this._events) {
      if (key === 'removeListener') continue;
      this.removeAllListeners(key);
    }
    this.removeAllListeners('removeListener');
    this._events = {};
    return this;
  }

  listeners = this._events[type];

  if (isFunction(listeners)) {
    this.removeListener(type, listeners);
  } else if (listeners) {
    // LIFO order
    while (listeners.length)
      this.removeListener(type, listeners[listeners.length - 1]);
  }
  delete this._events[type];

  return this;
};

EventEmitter.prototype.listeners = function(type) {
  var ret;
  if (!this._events || !this._events[type])
    ret = [];
  else if (isFunction(this._events[type]))
    ret = [this._events[type]];
  else
    ret = this._events[type].slice();
  return ret;
};

EventEmitter.prototype.listenerCount = function(type) {
  if (this._events) {
    var evlistener = this._events[type];

    if (isFunction(evlistener))
      return 1;
    else if (evlistener)
      return evlistener.length;
  }
  return 0;
};

EventEmitter.listenerCount = function(emitter, type) {
  return emitter.listenerCount(type);
};

function isFunction(arg) {
  return typeof arg === 'function';
}

function isNumber(arg) {
  return typeof arg === 'number';
}

function isObject(arg) {
  return typeof arg === 'object' && arg !== null;
}

function isUndefined(arg) {
  return arg === void 0;
}

<<<<<<< HEAD
},{}]},{},[22]);
=======
},{}]},{},[23]);
>>>>>>> 298cb1fa
<|MERGE_RESOLUTION|>--- conflicted
+++ resolved
@@ -101,15 +101,10 @@
 };
 
 
-<<<<<<< HEAD
-},{"../dispatcher/Dispatcher.coffee":21,"../persistence/TreePersistence.coffee":23}],2:[function(require,module,exports){
-var TreeActions, TreeStore, _load, code, div, recl, ref, span;
-=======
 },{"../dispatcher/Dispatcher.coffee":22,"../persistence/TreePersistence.coffee":24}],2:[function(require,module,exports){
 var TreeActions, TreeStore, _load, code, div, fragsrc, recl, ref, span, util;
 
 util = require('../utils/util.coffee');
->>>>>>> 298cb1fa
 
 _load = require('./LoadComponent.coffee');
 
@@ -279,13 +274,8 @@
 };
 
 
-<<<<<<< HEAD
-},{"../actions/TreeActions.coffee":1,"../stores/TreeStore.coffee":24,"./LoadComponent.coffee":11}],3:[function(require,module,exports){
-var Comments, Plan, TreeActions, TreeStore, a, clas, div, extras, h1, h3, img, input, load, p, query, reactify, recl, ref, rele, util;
-=======
 },{"../actions/TreeActions.coffee":1,"../stores/TreeStore.coffee":25,"../utils/util.coffee":27,"./LoadComponent.coffee":11}],3:[function(require,module,exports){
 var Comments, TreeActions, TreeStore, a, clas, div, extras, h1, h3, img, input, load, p, query, reactify, recl, ref, rele, util;
->>>>>>> 298cb1fa
 
 clas = require('classnames');
 
@@ -300,8 +290,6 @@
 TreeStore = require('../stores/TreeStore.coffee');
 
 Comments = require('./CommentsComponent.coffee');
-
-Plan = require('./PlanComponent.coffee');
 
 util = require('../utils/util.coffee');
 
@@ -384,10 +372,6 @@
       }, this.props.author);
     }
   }),
-<<<<<<< HEAD
-  plan: Plan,
-=======
->>>>>>> 298cb1fa
   next: query({
     path: 't',
     kids: {
@@ -486,10 +470,7 @@
           if ((_.keys(props)).length === 0) {
             props[name] = _this.props.meta[name];
           }
-<<<<<<< HEAD
-=======
           props.key = name;
->>>>>>> 298cb1fa
           return React.createElement(extras[name], props);
         }
       };
@@ -498,11 +479,7 @@
       body: true
     };
     if (this.props.meta.anchor !== 'none' && this.props.meta.navmode !== 'navbar') {
-<<<<<<< HEAD
-      innerClas['col-md-10'] = true;
-=======
       innerClas['col-md-9'] = true;
->>>>>>> 298cb1fa
       innerClas['col-md-offset-3'] = true;
     }
     if (this.props.meta.navmode === 'navbar' && this.props.meta.container !== 'false') {
@@ -514,11 +491,7 @@
     parts = [
       extra('spam'), extra('logo', {
         color: this.props.meta.logo
-<<<<<<< HEAD
-      }), extra('plan'), reactify(this.props.body), extra('next', {
-=======
       }), reactify(this.props.body, 'body'), extra('next', {
->>>>>>> 298cb1fa
         dataPath: this.props.sein,
         curr: this.props.name
       }), extra('comments'), extra('footer', {
@@ -549,21 +522,13 @@
   render: function() {
     return div({
       id: 'body',
-<<<<<<< HEAD
-      className: "col-md-offset-3 col-md-10"
-=======
       className: "col-md-offset-3 col-md-9"
->>>>>>> 298cb1fa
     }, rele(load));
   }
 }));
 
 
-<<<<<<< HEAD
-},{"../actions/TreeActions.coffee":1,"../stores/TreeStore.coffee":24,"../utils/util.coffee":26,"./Async.coffee":2,"./CommentsComponent.coffee":5,"./LoadComponent.coffee":11,"./PlanComponent.coffee":14,"./Reactify.coffee":15,"classnames":27}],4:[function(require,module,exports){
-=======
 },{"../actions/TreeActions.coffee":1,"../stores/TreeStore.coffee":25,"../utils/util.coffee":27,"./Async.coffee":2,"./CommentsComponent.coffee":5,"./LoadComponent.coffee":11,"./Reactify.coffee":16,"classnames":28}],4:[function(require,module,exports){
->>>>>>> 298cb1fa
 var div, recl, ref, textarea;
 
 recl = React.createClass;
@@ -679,11 +644,7 @@
 }));
 
 
-<<<<<<< HEAD
-},{"../actions/TreeActions.coffee":1,"../utils/util.coffee":26,"./Async.coffee":2,"./LoadComponent.coffee":11,"./Reactify.coffee":15,"classnames":27}],6:[function(require,module,exports){
-=======
 },{"../actions/TreeActions.coffee":1,"../utils/util.coffee":27,"./Async.coffee":2,"./LoadComponent.coffee":11,"./Reactify.coffee":16,"classnames":28}],6:[function(require,module,exports){
->>>>>>> 298cb1fa
 var div, recl;
 
 recl = React.createClass;
@@ -709,11 +670,7 @@
 };
 
 
-<<<<<<< HEAD
-},{"./CodeMirror.coffee":4,"./EmailComponent.coffee":8,"./KidsComponent.coffee":9,"./ListComponent.coffee":10,"./ModuleComponent.coffee":12,"./ScriptComponent.coffee":16,"./SearchComponent.coffee":17,"./TocComponent.coffee":19}],7:[function(require,module,exports){
-=======
 },{"./CodeMirror.coffee":4,"./EmailComponent.coffee":8,"./KidsComponent.coffee":9,"./ListComponent.coffee":10,"./ModuleComponent.coffee":12,"./PanelComponent.coffee":14,"./PlanComponent.coffee":15,"./ScriptComponent.coffee":17,"./SearchComponent.coffee":18,"./TocComponent.coffee":20}],7:[function(require,module,exports){
->>>>>>> 298cb1fa
 var a, div, recl, ref, util;
 
 util = require('../utils/util.coffee');
@@ -771,11 +728,7 @@
 });
 
 
-<<<<<<< HEAD
-},{"../utils/util.coffee":26}],8:[function(require,module,exports){
-=======
 },{"../utils/util.coffee":27}],8:[function(require,module,exports){
->>>>>>> 298cb1fa
 var button, div, input, p, reactify, recl, ref;
 
 reactify = require('./Reactify.coffee');
@@ -861,11 +814,7 @@
 });
 
 
-<<<<<<< HEAD
-},{"./Reactify.coffee":15}],9:[function(require,module,exports){
-=======
 },{"./Reactify.coffee":16}],9:[function(require,module,exports){
->>>>>>> 298cb1fa
 var a, clas, div, hr, li, query, reactify, recl, ref, ul;
 
 clas = require('classnames');
@@ -887,11 +836,7 @@
 }, recl({
   displayName: "Kids",
   render: function() {
-<<<<<<< HEAD
-    var _k, d, elem, k, keyed, keys, kidClas, kidsClas, ref1, ref2, ref3, ref4, sorted, str, v;
-=======
     var _k, body, d, elem, k, keyed, keys, kidClas, kidsClas, ref1, ref2, ref3, ref4, sorted, str, v;
->>>>>>> 298cb1fa
     sorted = true;
     keyed = {};
     ref1 = this.props.kids;
@@ -952,11 +897,7 @@
             key: keyed[k],
             id: keyed[k],
             className: kidClas
-<<<<<<< HEAD
-          }, reactify(elem.body)), hr({})
-=======
           }, body), hr({})
->>>>>>> 298cb1fa
         ]);
       }
       return results;
@@ -965,11 +906,7 @@
 }));
 
 
-<<<<<<< HEAD
-},{"./Async.coffee":2,"./Reactify.coffee":15,"classnames":27}],10:[function(require,module,exports){
-=======
 },{"./Async.coffee":2,"./Reactify.coffee":16,"classnames":28}],10:[function(require,module,exports){
->>>>>>> 298cb1fa
 var a, clas, div, h1, li, pre, query, reactify, recl, ref, span, ul, util;
 
 clas = require('classnames');
@@ -1043,496 +980,6 @@
     if (this.props.dataType === 'post') {
       _keys = _keys.reverse();
     }
-    ref5 = _.values(_keys);
-    results = [];
-    for (i = 0, len = ref5.length; i < len; i++) {
-      item = ref5[i];
-      path = this.props.path + "/" + item;
-      elem = this.props.kids[item];
-      if (elem.meta.hide != null) {
-        continue;
-      }
-      href = util.basepath(path);
-      if (this.props.linkToFragments != null) {
-        href = "#" + item;
-      }
-      if (this.props.childIsFragment != null) {
-        href = (util.basepath(this.props.path)) + "#" + item;
-      }
-      if (elem.meta.link) {
-        href = elem.meta.link;
-      }
-      parts = [];
-      title = null;
-      if ((ref6 = elem.meta) != null ? ref6.title : void 0) {
-        title = {
-          gn: 'h1',
-          ga: {
-            className: 'title'
-          },
-          c: [elem.meta.title]
-        };
-      }
-      if (!title && elem.head.c.length > 0) {
-        title = elem.head;
-      }
-      if (!title) {
-        title = {
-          gn: 'h1',
-          ga: {
-            className: 'title'
-          },
-          c: [item]
-        };
-      }
-      if (!this.props.titlesOnly) {
-        _date = elem.meta.date;
-        if (!_date || _date.length === 0) {
-          _date = "";
-        }
-        date = {
-          gn: 'div',
-          ga: {
-            className: 'date'
-          },
-          c: [_date]
-        };
-        parts.push(date);
-      }
-      parts.push(title);
-      if (!this.props.titlesOnly) {
-        if (this.props.dataType === 'post') {
-          if (elem.meta.image) {
-            image = {
-              gn: 'img',
-              ga: {
-                src: elem.meta.image
-              }
-            };
-            parts.push(image);
-          }
-          if (this.props.dataPreview) {
-            if (!elem.meta.preview) {
-              parts.push.apply(parts, elem.snip.c.slice(0, 2));
-            } else {
-              if (elem.meta.preview) {
-                preview = {
-                  gn: 'p',
-                  ga: {
-                    className: 'preview'
-                  },
-                  c: [elem.meta.preview]
-                };
-              } else {
-                preview = elem.snip;
-              }
-              parts.push(preview);
-            }
-            if (elem.meta.author) {
-              author = {
-                gn: 'h3',
-                ga: {
-                  className: 'author'
-                },
-                c: [elem.meta.author]
-              };
-              parts.push(author);
-            }
-            cont = {
-              gn: 'a',
-              ga: {
-                className: 'btn continue',
-                href: href
-              },
-              c: ['Continue reading']
-            };
-            parts.push(cont);
-            linked = true;
-          }
-        }
-      }
-      node = reactify({
-        gn: 'div',
-        c: parts
-      });
-      if (linked == null) {
-        node = a({
-          href: href,
-          className: clas({
-            preview: this.props.dataPreview != null
-          })
-        }, node);
-      }
-      results.push(li({
-        key: item
-      }, node));
-    }
-    return results;
-  }
-}));
-
-
-},{"../utils/util.coffee":26,"./Async.coffee":2,"./Reactify.coffee":15,"classnames":27}],11:[function(require,module,exports){
-var div, recl, ref, span;
-
-recl = React.createClass;
-
-ref = React.DOM, span = ref.span, div = ref.div;
-
-module.exports = recl({
-  displayName: "Load",
-  getInitialState: function() {
-    return {
-      anim: 0
-    };
-  },
-  componentDidMount: function() {
-    return this.interval = setInterval(this.setAnim, 100);
-  },
-  componentWillUnmount: function() {
-    return clearInterval(this.interval);
-  },
-  setAnim: function() {
-    var anim;
-    anim = this.state.anim + 1;
-    if (anim > 3) {
-      anim = 0;
-    }
-    return this.setState({
-      anim: anim
-    });
-  },
-  render: function() {
-    return span({
-      className: "loading state-" + this.state.anim
-    }, '');
-  }
-});
-
-
-},{}],12:[function(require,module,exports){
-var TreeActions, div, recl;
-
-recl = React.createClass;
-
-div = React.DOM.div;
-
-TreeActions = require('../actions/TreeActions.coffee');
-
-module.exports = recl({
-  displayName: "Module",
-  componentDidMount: function() {
-    return setTimeout((function(_this) {
-      return function() {
-        return TreeActions.setNav({
-          title: _this.props["nav:title"],
-          dpad: _this.props["nav:no-dpad"] != null ? false : void 0,
-          sibs: _this.props["nav:no-sibs"] != null ? false : void 0,
-          subnav: _this.props["nav:subnav"]
-        }, 0);
-      };
-    })(this));
-  },
-  componentWillUnmount: function() {
-    return TreeActions.clearNav();
-  },
-  render: function() {
-    return div({
-      className: "module"
-    }, this.props.children);
-  }
-});
-
-
-},{"../actions/TreeActions.coffee":1}],13:[function(require,module,exports){
-var BodyComponent, Dpad, Nav, Sibs, TreeActions, TreeStore, a, button, clas, div, li, query, reactify, recl, ref, rend, ul, util;
-
-clas = require('classnames');
-
-BodyComponent = React.createFactory(require('./BodyComponent.coffee'));
-
-query = require('./Async.coffee');
-
-reactify = require('./Reactify.coffee');
-
-TreeStore = require('../stores/TreeStore.coffee');
-
-TreeActions = require('../actions/TreeActions.coffee');
-
-Sibs = React.createFactory(require('./SibsComponent.coffee'));
-
-Dpad = React.createFactory(require('./DpadComponent.coffee'));
-
-util = require('../utils/util.coffee');
-
-recl = React.createClass;
-
-rend = ReactDOM.render;
-
-ref = React.DOM, div = ref.div, a = ref.a, ul = ref.ul, li = ref.li, button = ref.button;
-
-Nav = React.createFactory(query({
-  path: 't',
-  kids: {
-    name: 't',
-    head: 'r',
-    meta: 'j'
-  }
-}, recl({
-  displayName: "Links",
-  stateFromStore: function() {
-    return TreeStore.getNav();
-  },
-  getInitialState: function() {
-    return this.stateFromStore();
-  },
-  _onChangeStore: function() {
-    if (this.isMounted()) {
-      return this.setState(this.stateFromStore());
-    }
-  },
-  componentDidMount: function() {
-    return TreeStore.addChangeListener(this._onChangeStore);
-  },
-  componentWillUnmount: function() {
-    return TreeStore.removeChangeListener(this._onChangeStore);
-  },
-  onClick: function() {
-    return this.toggleFocus();
-  },
-  onMouseOver: function() {
-    return this.toggleFocus(true);
-  },
-  onMouseOut: function() {
-    return this.toggleFocus(false);
-  },
-  onTouchStart: function() {
-    return this.ts = Number(Date.now());
-  },
-  onTouchEnd: function() {
-    var dt;
-    return dt = this.ts - Number(Date.now());
-  },
-  _home: function() {
-    return this.props.goTo(this.props.meta.navhome ? this.props.meta.navhome : "/");
-  },
-  toggleFocus: function(state) {
-    return $(ReactDOM.findDOMNode(this)).toggleClass('focus', state);
-  },
-  toggleNav: function() {
-    return TreeActions.toggleNav();
-  },
-  closeNav: function() {
-    return TreeActions.closeNav();
-  },
-  render: function() {
-    var attr, dpad, i, iconClass, itemsClass, len, linksClas, navClas, ref1, ref2, ref3, sibs, sub, subprops, title, toggleClas, v;
-    attr = {
-      onMouseOver: this.onMouseOver,
-      onMouseOut: this.onMouseOut,
-      onClick: this.onClick,
-      onTouchStart: this.onTouchStart,
-      onTouchEnd: this.onTouchEnd,
-      'data-path': this.props.dataPath
-    };
-    if (_.keys(window).indexOf("ontouchstart") !== -1) {
-      delete attr.onMouseOver;
-      delete attr.onMouseOut;
-    }
-    linksClas = clas({
-      links: true,
-      subnav: (this.props.meta.navsub != null)
-    });
-    navClas = {
-      navbar: this.props.meta.navmode === 'navbar',
-      'col-md-2': this.props.meta.navmode !== 'navbar',
-      ctrl: true,
-      open: this.state.open === true
-    };
-    if (this.props.meta.layout) {
-      ref1 = this.props.meta.layout.split(",");
-      for (i = 0, len = ref1.length; i < len; i++) {
-        v = ref1[i];
-        navClas[v.trim()] = true;
-      }
-    }
-    navClas = clas(navClas);
-    iconClass = clas({
-      icon: true,
-      'col-md-1': this.props.meta.navmode === 'navbar'
-    });
-    attr = _.extend(attr, {
-      className: navClas,
-      key: "nav"
-    });
-    title = this.state.title ? this.state.title : "";
-    dpad = this.state.dpad !== false && ((ref2 = this.props.meta) != null ? ref2.navdpad : void 0) !== "false" ? Dpad(this.props, "") : "";
-    sibs = this.state.sibs !== false && ((ref3 = this.props.meta) != null ? ref3.navsibs : void 0) !== "false" ? Sibs(_.merge(_.clone(this.props), {
-      closeNav: this.closeNav
-    }), "") : "";
-    itemsClass = clas({
-      items: true,
-      'col-md-11': this.props.meta.navmode === 'navbar'
-    });
-    if (this.props.meta.navsub) {
-      subprops = _.cloneDeep(this.props);
-      subprops.dataPath = subprops.meta.navsub;
-      delete subprops.meta.navselect;
-      subprops.className = 'subnav';
-      sub = Sibs(_.merge(subprops, {
-        toggleNav: this.toggleNav
-      }), "");
-    }
-    toggleClas = clas({
-      'navbar-toggler': true,
-      show: this.state.subnav != null
-    });
-    return div(attr, div({
-      className: linksClas,
-      key: "links"
-    }, div({
-      className: iconClass
-    }, div({
-      className: 'home',
-      onClick: this._home
-    }, ""), div({
-      className: 'app'
-    }, title), dpad, button({
-      className: toggleClas,
-      type: 'button',
-      onClick: this.toggleNav
-    }, "☰")), div({
-      className: itemsClass
-    }, sibs, sub)));
-  }
-}), recl({
-  displayName: "Links_loading",
-  _home: function() {
-    return this.props.goTo("/");
-  },
-  render: function() {
-    return div({
-      className: "col-md-2 ctrl",
-      "data-path": this.props.dataPath,
-      key: "nav-loading"
-    }, div({
-      className: 'links'
-    }, div({
-      className: 'icon'
-    }, div({
-      className: 'home',
-      onClick: this._home
-    }, "")), ul({
-      className: "nav"
-    }, li({
-      className: "nav-item selected"
-    }, a({
-      className: "nav-link"
-    }, this.props.curr)))));
-  }
-})));
-
-module.exports = query({
-  sein: 't',
-  path: 't',
-  name: 't',
-  meta: 'j'
-}, recl({
-  displayName: "Anchor",
-  stateFromStore: function() {
-    return TreeStore.getNav();
-  },
-  getInitialState: function() {
-    return _.extend(this.stateFromStore(), {
-      url: window.location.pathname
-    });
-  },
-  _onChangeStore: function() {
-    if (this.isMounted()) {
-      return this.setState(this.stateFromStore());
-    }
-  },
-  componentWillUnmount: function() {
-    clearInterval(this.interval);
-    $('body').off('click', 'a');
-    return TreeStore.removeChangeListener(this._onChangeStore);
-  },
-  componentDidUpdate: function() {
-    this.setTitle();
-    return this.checkRedirect();
-  },
-  componentDidMount: function() {
-    var _this;
-    this.setTitle();
-    window.onpopstate = this.pullPath;
-    TreeStore.addChangeListener(this._onChangeStore);
-    _this = this;
-    $('body').on('click', 'a', function(e) {
-      var href, url;
-      href = $(this).attr('href');
-      if (href[0] === "#") {
-        return true;
-      }
-      if (href && !/^https?:\/\//i.test(href)) {
-        e.preventDefault();
-        url = new URL(this.href);
-        if (url.pathname.substr(-1) !== "/") {
-          url.pathname += "/";
-        }
-        return _this.goTo(url.pathname + url.search + url.hash);
-      }
-    });
-    return this.checkRedirect();
-  },
-  checkRedirect: function() {
-    if (this.props.meta.redirect) {
-      return setTimeout(((function(_this) {
-        return function() {
-          return _this.goTo(_this.props.meta.redirect);
-        };
-      })(this)), 0);
-    }
-  },
-  setTitle: function() {
-    var ref1, title;
-    title = $('#body h1').first().text() || this.props.name;
-    if ((ref1 = this.props.meta) != null ? ref1.title : void 0) {
-      title = this.props.meta.title;
-    }
-    return document.title = title + " - " + this.props.path;
-  },
-  pullPath: function() {
-    var l, path;
-    l = document.location;
-    path = l.pathname + l.search + l.hash;
-    return this.setPath(path, false);
-  },
-  setPath: function(path, hist) {
-    var next;
-    if (hist !== false) {
-      history.pushState({}, "", path);
-    }
-    next = util.fragpath(path.split('#')[0]);
-    if (next !== this.props.path) {
-      return TreeActions.setCurr(next);
-    }
-<<<<<<< HEAD
-  },
-  reset: function() {
-    return $("html,body").animate({
-      scrollTop: 0
-    });
-  },
-  goTo: function(path) {
-    this.reset();
-    return this.setPath(path);
-  },
-  render: function() {
-    var kids, kidsPath, navClas;
-    if (this.props.meta.anchor === 'none') {
-      return div({}, "");
-    }
-=======
     ref5 = _.values(_keys);
     results = [];
     for (i = 0, len = ref5.length; i < len; i++) {
@@ -2030,7 +1477,6 @@
     if (this.props.meta.anchor === 'none') {
       return div({}, "");
     }
->>>>>>> 298cb1fa
     navClas = clas({
       container: this.props.meta.container === 'false'
     });
@@ -2066,105 +1512,12 @@
 }));
 
 
-<<<<<<< HEAD
-},{"../actions/TreeActions.coffee":1,"../stores/TreeStore.coffee":24,"../utils/util.coffee":26,"./Async.coffee":2,"./BodyComponent.coffee":3,"./DpadComponent.coffee":7,"./Reactify.coffee":15,"./SibsComponent.coffee":18,"classnames":27}],14:[function(require,module,exports){
-var Grid, TreeActions, a, button, code, div, h6, input, load, query, recl, ref1, ref2, rele, span, table, tbody, td, textarea, tr,
-  slice = [].slice;
-
-load = require('./LoadComponent.coffee');
-
-query = require('./Async.coffee');
-
-TreeActions = require('../actions/TreeActions.coffee');
-=======
 },{"../actions/TreeActions.coffee":1,"../stores/TreeStore.coffee":25,"../utils/util.coffee":27,"./Async.coffee":2,"./BodyComponent.coffee":3,"./DpadComponent.coffee":7,"./Reactify.coffee":16,"./SibsComponent.coffee":19,"classnames":28}],14:[function(require,module,exports){
 var a, li, nav, recl, ref, rele, ul;
->>>>>>> 298cb1fa
 
 recl = React.createClass;
 
 rele = React.createElement;
-<<<<<<< HEAD
-
-ref1 = React.DOM, div = ref1.div, textarea = ref1.textarea, button = ref1.button, input = ref1.input, a = ref1.a, h6 = ref1.h6, code = ref1.code, span = ref1.span;
-
-ref2 = React.DOM, table = ref2.table, tbody = ref2.tbody, tr = ref2.tr, td = ref2.td;
-
-Grid = function() {
-  var _td, _tr, props, rows;
-  props = arguments[0], rows = 2 <= arguments.length ? slice.call(arguments, 1) : [];
-  _td = function(x) {
-    return td({}, x);
-  };
-  _tr = function(x) {
-    if (x != null) {
-      return tr.apply(null, [{}].concat(slice.call(x.map(_td))));
-    }
-  };
-  return table(props, tbody.apply(null, [{}].concat(slice.call(rows.map(_tr)))));
-};
-
-module.exports = query({
-  plan: 'j',
-  beak: 't',
-  path: 't'
-}, recl({
-  displayName: "Plan",
-  getInitialState: function() {
-    return {
-      edit: false,
-      plan: this.props.plan,
-      focus: null
-    };
-  },
-  componentWillReceiveProps: function(props) {
-    if (_.isEqual(this.props.plan, this.state.plan)) {
-      return this.setState({
-        plan: props.plan
-      });
-    }
-  },
-  refInput: function(ref) {
-    return (function(_this) {
-      return function(node) {
-        _this[ref] = node;
-        if (ref === _this.state.focus) {
-          return node != null ? node.focus() : void 0;
-        }
-      };
-    })(this);
-  },
-  saveInfo: function() {
-    var plan, ref3;
-    plan = {
-      who: this.who.value,
-      loc: this.loc.value,
-      acc: (ref3 = this.props.plan) != null ? ref3.acc : void 0
-    };
-    if (!_.isEqual(plan, this.state.plan)) {
-      TreeActions.setPlanInfo(plan);
-      this.setState({
-        plan: plan
-      });
-    }
-    return this.setState({
-      edit: false,
-      focus: null
-    });
-  },
-  render: function() {
-    var acc, beak, editButton, editable, issuedBy, key, loc, path, ref3, ref4, ref5, url, usr, who;
-    ref3 = this.props, beak = ref3.beak, path = ref3.path;
-    ref5 = (ref4 = this.state.plan) != null ? ref4 : {}, acc = ref5.acc, loc = ref5.loc, who = ref5.who;
-    issuedBy = urb.sein !== urb.ship ? "~" + urb.sein : "self";
-    if (urb.user !== urb.ship) {
-      editButton = null;
-      editable = function(ref, val, placeholder) {
-        return val != null ? val : placeholder;
-      };
-    } else if (this.state.edit) {
-      editButton = button({
-=======
 
 ref = React.DOM, nav = ref.nav, ul = ref.ul, li = ref.li, a = ref.a;
 
@@ -2312,17 +1665,12 @@
     } else if (this.state.edit) {
       editButton = button({
         className: 'edit',
->>>>>>> 298cb1fa
         onClick: (function(_this) {
           return function() {
             return _this.saveInfo();
           };
         })(this)
-<<<<<<< HEAD
-      }, "save");
-=======
       }, "Save");
->>>>>>> 298cb1fa
       editable = (function(_this) {
         return function(ref, val, placeholder) {
           return input({
@@ -2341,10 +1689,7 @@
       })(this);
     } else {
       editButton = button({
-<<<<<<< HEAD
-=======
         className: 'edit',
->>>>>>> 298cb1fa
         onClick: (function(_this) {
           return function() {
             return _this.setState({
@@ -2352,11 +1697,7 @@
             });
           };
         })(this)
-<<<<<<< HEAD
-      }, "edit");
-=======
       }, "Edit");
->>>>>>> 298cb1fa
       editable = (function(_this) {
         return function(ref, val, placeholder) {
           var ref6, ref7;
@@ -2373,11 +1714,6 @@
     }
     return div({
       className: "plan"
-<<<<<<< HEAD
-    }, editButton, code({}, "~" + urb.ship), (who != null) || this.state.edit ? h6({}, editable('who', who)) : void 0, Grid({
-      className: "grid"
-    }, ["Location:", editable('loc', loc, "unknown")], ["Issued by:", issuedBy], [
-=======
     }, div({
       className: "home"
     }, ""), div({
@@ -2385,7 +1721,6 @@
     }, "~" + urb.ship), (who != null) || this.state.edit ? h6({}, editable('who', who, "Sun Tzu")) : void 0, Grid({
       className: "grid"
     }, ["Location:", editable('loc', loc, "Unknown")], ["Issued by:", issuedBy], [
->>>>>>> 298cb1fa
       "Immutable link:", a({
         href: beak + "/web" + path
       }, beak)
@@ -2396,33 +1731,20 @@
         for (key in acc) {
           ref6 = acc[key], usr = ref6.usr, url = ref6.url;
           results.push(div({
-<<<<<<< HEAD
-            key: key
-=======
             key: key,
             className: 'service'
->>>>>>> 298cb1fa
           }, url == null ? key + "/" + usr : a({
             href: url
           }, key + "/" + usr)));
         }
         return results;
       })())
-<<<<<<< HEAD
-    ] : void 0));
+    ] : void 0), editButton);
   }
 }));
 
 
-},{"../actions/TreeActions.coffee":1,"./Async.coffee":2,"./LoadComponent.coffee":11}],15:[function(require,module,exports){
-=======
-    ] : void 0), editButton);
-  }
-}));
-
-
 },{"../actions/TreeActions.coffee":1,"./Async.coffee":2,"./LoadComponent.coffee":11}],16:[function(require,module,exports){
->>>>>>> 298cb1fa
 var TreeStore, Virtual, div, load, reactify, recl, ref, rele, span, walk;
 
 recl = React.createClass;
@@ -2518,11 +1840,7 @@
 });
 
 
-<<<<<<< HEAD
-},{"../stores/TreeStore.coffee":24,"./LoadComponent.coffee":11}],16:[function(require,module,exports){
-=======
 },{"../stores/TreeStore.coffee":25,"./LoadComponent.coffee":11}],17:[function(require,module,exports){
->>>>>>> 298cb1fa
 var appendNext, recl, rele, waitingScripts;
 
 recl = React.createClass;
@@ -2569,11 +1887,7 @@
 });
 
 
-<<<<<<< HEAD
-},{}],17:[function(require,module,exports){
-=======
 },{}],18:[function(require,module,exports){
->>>>>>> 298cb1fa
 var a, div, input, query, reactify, recl, ref,
   slice = [].slice;
 
@@ -2711,11 +2025,7 @@
 }));
 
 
-<<<<<<< HEAD
-},{"./Async.coffee":2,"./Reactify.coffee":15}],18:[function(require,module,exports){
-=======
 },{"./Async.coffee":2,"./Reactify.coffee":16}],19:[function(require,module,exports){
->>>>>>> 298cb1fa
 var a, clas, li, query, reactify, recl, ref, ul, util;
 
 util = require('../utils/util.coffee');
@@ -2800,11 +2110,7 @@
 }));
 
 
-<<<<<<< HEAD
-},{"../utils/util.coffee":26,"./Async.coffee":2,"./Reactify.coffee":15,"classnames":27}],19:[function(require,module,exports){
-=======
 },{"../utils/util.coffee":27,"./Async.coffee":2,"./Reactify.coffee":16,"classnames":28}],20:[function(require,module,exports){
->>>>>>> 298cb1fa
 var div, query, reactify, recl,
   slice = [].slice;
 
@@ -2941,11 +2247,7 @@
 }));
 
 
-<<<<<<< HEAD
-},{"./Async.coffee":2,"./Reactify.coffee":15}],20:[function(require,module,exports){
-=======
 },{"./Async.coffee":2,"./Reactify.coffee":16}],21:[function(require,module,exports){
->>>>>>> 298cb1fa
 var body, clas, div, head, query, recf, recl;
 
 query = require('./Async.coffee');
@@ -2988,11 +2290,7 @@
 }));
 
 
-<<<<<<< HEAD
-},{"./Async.coffee":2,"./BodyComponent.coffee":3,"./NavComponent.coffee":13,"classnames":27}],21:[function(require,module,exports){
-=======
 },{"./Async.coffee":2,"./BodyComponent.coffee":3,"./NavComponent.coffee":13,"classnames":28}],22:[function(require,module,exports){
->>>>>>> 298cb1fa
 module.exports = _.extend(new Flux.Dispatcher(), {
   handleServerAction: function(action) {
     return this.dispatch({
@@ -3009,11 +2307,7 @@
 });
 
 
-<<<<<<< HEAD
-},{}],22:[function(require,module,exports){
-=======
 },{}],23:[function(require,module,exports){
->>>>>>> 298cb1fa
 var rend;
 
 rend = ReactDOM.render;
@@ -3042,11 +2336,7 @@
 });
 
 
-<<<<<<< HEAD
-},{"./actions/TreeActions.coffee":1,"./components/Components.coffee":6,"./components/TreeComponent.coffee":20,"./utils/scroll.coffee":25,"./utils/util.coffee":26}],23:[function(require,module,exports){
-=======
 },{"./actions/TreeActions.coffee":1,"./components/Components.coffee":6,"./components/TreeComponent.coffee":21,"./utils/scroll.coffee":26,"./utils/util.coffee":27}],24:[function(require,module,exports){
->>>>>>> 298cb1fa
 var dedup, pending, util, waspWait;
 
 util = require('../utils/util.coffee');
@@ -3132,11 +2422,7 @@
 };
 
 
-<<<<<<< HEAD
-},{"../utils/util.coffee":26}],24:[function(require,module,exports){
-=======
 },{"../utils/util.coffee":27}],25:[function(require,module,exports){
->>>>>>> 298cb1fa
 var EventEmitter, MessageDispatcher, QUERIES, TreeStore, _curr, _data, _nav, _tree, _virt, clog;
 
 EventEmitter = require('events').EventEmitter.EventEmitter;
@@ -3410,11 +2696,7 @@
 module.exports = TreeStore;
 
 
-<<<<<<< HEAD
-},{"../dispatcher/Dispatcher.coffee":21,"events":28}],25:[function(require,module,exports){
-=======
 },{"../dispatcher/Dispatcher.coffee":22,"events":29}],26:[function(require,module,exports){
->>>>>>> 298cb1fa
 var scroll;
 
 scroll = {
@@ -3508,11 +2790,7 @@
 module.exports = scroll;
 
 
-<<<<<<< HEAD
-},{}],26:[function(require,module,exports){
-=======
 },{}],27:[function(require,module,exports){
->>>>>>> 298cb1fa
 var _basepath;
 
 _basepath = window.urb.util.basepath("/");
@@ -3561,11 +2839,7 @@
 };
 
 
-<<<<<<< HEAD
-},{}],27:[function(require,module,exports){
-=======
 },{}],28:[function(require,module,exports){
->>>>>>> 298cb1fa
 /*!
   Copyright (c) 2016 Jed Watson.
   Licensed under the MIT License (MIT), see
@@ -3615,11 +2889,7 @@
 	}
 }());
 
-<<<<<<< HEAD
-},{}],28:[function(require,module,exports){
-=======
 },{}],29:[function(require,module,exports){
->>>>>>> 298cb1fa
 // Copyright Joyent, Inc. and other Node contributors.
 //
 // Permission is hereby granted, free of charge, to any person obtaining a
@@ -3919,8 +3189,4 @@
   return arg === void 0;
 }
 
-<<<<<<< HEAD
-},{}]},{},[22]);
-=======
-},{}]},{},[23]);
->>>>>>> 298cb1fa
+},{}]},{},[23]);