::
::::  /hoon/sole/sur
  ::
|%
++  sole-action                                         ::  sole to app
  $%  ::  {$abo ~}                                      ::  reset interaction
      {$det sole-change}                                ::  command line edit
      {$ret $~}                                         ::  submit and clear
      {$clr $~}                                         ::  exit context
  ==                                                    ::
++  sole-buffer  (list @c)                              ::  command state
++  sole-change                                         ::  network change
  $:  ler/sole-clock                                    ::  destination clock
      haw/@uvH                                          ::  source hash
      ted/sole-edit                                     ::  state change
  ==                                                    ::
++  sole-clock  {own/@ud his/@ud}                       ::  vector clock
++  sole-edit                                           ::  shared state change
  $%  {$del p/@ud}                                      ::  delete one at
      {$ins p/@ud q/@c}                                 ::  insert at
      {$mor p/(list sole-edit)}                         ::  combination
      {$nop $~}                                         ::  no-op
      {$set p/sole-buffer}                              ::  discontinuity
  ==                                                    ::
++  sole-effect                                         ::  app to sole
  $%  {$bel $~}                                         ::  beep
      {$blk p/@ud q/@c}                                 ::  blink+match char at
      {$clr $~}                                         ::  clear screen
      {$det sole-change}                                ::  edit command
      {$err p/@ud}                                      ::  error point
      {$klr p/styx:dill}                               ::  styled text line
      {$mor p/(list sole-effect)}                       ::  multiple effects
      {$nex $~}                                         ::  save clear command
      {$pro sole-prompt}                                ::  set prompt
      {$sag p/path q/*}                                 ::  save to jamfile
      {$sav p/path q/@}                                 ::  save to file
      {$tan p/(list tank)}                              ::  classic tank
  ::  {$taq p/tanq}                                     ::  modern tank
      {$txt p/tape}                                     ::  text line
      {$url p/@t}                                       ::  activate url
  ==                                                    ::
++  sole-command                                        ::  command state
  $:  pos/@ud                                           ::  cursor position
      say/sole-share                                    ::  cursor
  ==                                                    ::
++  sole-prompt                                         ::  prompt definition
  $:  vis/?                                             ::  command visible
      tag/term                                          ::  history mode
      cad/styx:dill                                    ::  caption
  ==                                                    ::
++  sole-share                                          ::  symmetric state
  $:  ven/sole-clock                                    ::  our vector clock
      leg/(list sole-edit)                              ::  unmerged edits
      buf/sole-buffer                                   ::  sole state
  ==                                                    ::
::                                                      ::
::                                                      ::
++  sole-dialog                                         ::  standard dialog
  |*  out/$-(* *)                                       ::  output structure
  $-(sole-input (sole-result out))                      ::  output function
::                                                      ::
++  sole-input  tape                                    ::  prompt input
++  sole-result                                         ::  conditional result
  |*  out/$-(* *)                                       ::  output structure
  $@(@ud (sole-product out))                            ::  error position
::                                                      ::
++  sole-product                                        ::  success result
  |*  out/$-(* *)                                       ::
  %+  pair  (list tank)                                 ::
  %+  each  (unit out)                                  ::  ~ is abort
  (pair sole-prompt (sole-dialog out))                  ::  ask and continue
::                                                      ::
++  sole-request                                        ::  scraper result
  |*  out/$-(* *)                                       ::  output structure
  %+  pair  (list tank)                                 ::
  %+  each  (unit out)                                  ::  ~ is abort
  %^    trel                                            ::  fetch and continue
      (unit knot)
<<<<<<< HEAD
    hiss:^eyre
  $-(httr:^eyre (sole-request out))

=======
    hiss:eyre
  $-(httr:eyre (sole-request out))
  
>>>>>>> 53eef4cd
::                                                      ::
++  sole-gen                                            ::  XX virtual type
  $%  {$say $-((sole-args) (cask))}                     ::  direct noun
      {$ask $-((sole-args) (sole-product (cask)))}      ::  dialog
      {$get $-((sole-args) (sole-request (cask)))}      ::  scraper
  ==                                                    ::
++  sole-args                                           ::  generator arguments
  |*  _[* *]                                         ::
  {{now/@da eny/@uvJ bek/beak} {+<- +<+}}               ::
::                                                      ::
::                                                      ::
++  sole-so                                             ::  construct result
  |*  pro/*                                             ::
  [p=*(list tank) q=[%& p=[~ u=pro]]]                   ::
::                                                      ::
++  sole-yo                                             ::  add output tank
  |*  {tan/tank res/(sole-result)}                      ::
  ?@  res  res                                          ::
  [p=[i=tan t=p.res] q=q.res]                           ::
::                                                      ::
++  sole-lo                                             ::  construct prompt
  |*  {pom/sole-prompt mor/(sole-dialog)}               ::
  [p=*(list tank) q=[%| p=pom q=mor]]                   ::
::                                                      ::
++  sole-at                                             ::  fetch url
  =|  usr/knot                                          ::
  |*  {pul/_purl:eyre fun/$-(httr:eyre *)}            ::
  :-  p=*(list tank)                                    ::
  q=[%| p=`usr q=[pul %get ~ ~] r=fun]                  ::
::                                                      ::
++  sole-no                                             ::  empty result
  [p=*(list tank) q=[%& ~]]                             ::
::                                                      ::
++  sole-go                                             ::  parse by rule
  |*  {sef/rule fun/$-(* *)}                            ::
  |=  txt/sole-input                                    ::
  =+  vex=(sef [0 0] txt)                               ::
  ?:  |(!=((lent txt) q.p.vex) ?=($~ q.vex))            ::
    q.p.vex                                             ::
  (fun p.u.q.vex)                                       ::
--<|MERGE_RESOLUTION|>--- conflicted
+++ resolved
@@ -7,7 +7,7 @@
       {$det sole-change}                                ::  command line edit
       {$ret $~}                                         ::  submit and clear
       {$clr $~}                                         ::  exit context
-  ==                                                    ::
+  ==                                                    :: 
 ++  sole-buffer  (list @c)                              ::  command state
 ++  sole-change                                         ::  network change
   $:  ler/sole-clock                                    ::  destination clock
@@ -41,7 +41,7 @@
   ==                                                    ::
 ++  sole-command                                        ::  command state
   $:  pos/@ud                                           ::  cursor position
-      say/sole-share                                    ::  cursor
+      say/sole-share                                    ::  cursor 
   ==                                                    ::
 ++  sole-prompt                                         ::  prompt definition
   $:  vis/?                                             ::  command visible
@@ -66,25 +66,19 @@
 ::                                                      ::
 ++  sole-product                                        ::  success result
   |*  out/$-(* *)                                       ::
-  %+  pair  (list tank)                                 ::
+  %+  pair  (list tank)                                 ::  
   %+  each  (unit out)                                  ::  ~ is abort
   (pair sole-prompt (sole-dialog out))                  ::  ask and continue
 ::                                                      ::
 ++  sole-request                                        ::  scraper result
   |*  out/$-(* *)                                       ::  output structure
-  %+  pair  (list tank)                                 ::
+  %+  pair  (list tank)                                 ::  
   %+  each  (unit out)                                  ::  ~ is abort
   %^    trel                                            ::  fetch and continue
       (unit knot)
-<<<<<<< HEAD
-    hiss:^eyre
-  $-(httr:^eyre (sole-request out))
-
-=======
     hiss:eyre
   $-(httr:eyre (sole-request out))
   
->>>>>>> 53eef4cd
 ::                                                      ::
 ++  sole-gen                                            ::  XX virtual type
   $%  {$say $-((sole-args) (cask))}                     ::  direct noun
