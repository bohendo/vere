--- conflicted
+++ resolved
@@ -197,22 +197,13 @@
       utf/?                                             ::  dis/allow non-ascii
       ::TODO  maybe message length
   ==                                                    ::
-<<<<<<< HEAD
 ++  control    {sec/security sis/(set ship)}            ::  access control
 ++  security                                            ::  security mode
   $?  $channel                                          ::  blacklist
       $village                                          ::  whitelist
       $journal                                          ::  pub r, whitelist w
       $mailbox                                          ::  our r, blacklist w
-=======
-++  control    {sec/security sis/(set ship)}            :<  access control
-++  security                                            :>  security mode
-  $?  $channel                                          :<  blacklist
-      $village                                          :<  whitelist
-      $journal                                          :<  pub r, whitelist w
-      $mailbox                                          :<  our r, blacklist w
-      $custom                                           :<  according to custom-rule
->>>>>>> fe9e902e
+      $custom                                           ::  according to custom-rule
   ==                                                    ::
 ::  participant metadata.                               ::
 ++  crowd      {loc/group rem/(map circle group)}       ::  our & srcs presences
