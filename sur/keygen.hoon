--- conflicted
+++ resolved
@@ -3,10 +3,6 @@
 +=  nodetype  tape
 +=  mnemonic  tape
 ::
-<<<<<<< HEAD
-+=  node  [meta=meta seed=@ux wallet]
-+=  uode  [meta=meta seed=@ux edkeys]
-=======
 +=  vault
   $:  ownership=node
       voting=node
@@ -15,37 +11,13 @@
       spawn=node
       network=uode
   ==
->>>>>>> fdd0f39e
 ::
 +=  node  [type=nodetype seed=mnemonic keys=wallet]
 +=  uode  [revi=revision seed=@ux keys=edkeys]
 ::
-<<<<<<< HEAD
-+=  wallet
-  $:  keys=[public=@ux private=@ux]
-      chain=@ux
-      address=@ux
-  ==
-=======
 +=  wallet  [keys=[public=@ux private=@ux] addr=@ux chain=@ux]
->>>>>>> fdd0f39e
 ::
-+=  vault
-  $:  ticket=@q
-      owner=node
-      manage=nodes
-      voting=nodes
-      transfer=nodes
-      spawn=nodes
-      network=uodes
-  ==
-::
-+=  edkeys  [crypt=keypair auth=keypair]
++=  edkeys  [auth=keypair crypt=keypair]
 ::
 +=  keypair  [public=@ux secret=@ux]
-<<<<<<< HEAD
-::
-+=  revisions  [manage=@ud voting=@ud transfer=@ud spawn=@ud network=@ud]
-=======
->>>>>>> fdd0f39e
 --