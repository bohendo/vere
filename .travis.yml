jobs:
  include:
  - os: linux
    language: nix
    nix: 2.3.6
<<<<<<< HEAD
    env: STACK_YAML=pkg/hs/stack.yaml
=======
>>>>>>> 9241ab2e
    before_install:
      - git lfs pull
    install:
      - nix-env -iA cachix -f https://cachix.org/api/v1/install
    script:
      - cachix use urbit2
      - ./sh/cachix
      - make build
      - make release
      - sh/ci-tests

  - os: linux
    language: generic
    env: STACK_YAML=pkg/hs/stack.yaml
    cache:
      directories:
      - $HOME/.ghc
      - $HOME/.cabal
      - $HOME/.stack
      - $TRAVIS_BUILD_DIR/.stack-work
    before_install:
      - sh/travis-install-stack
    install:
      - stack --no-terminal --install-ghc build urbit-king --only-dependencies
    script:
      - stack test
      - sh/release-king-linux64-dynamic

  - os: osx
    language: generic
    sudo: required
    env: STACK_YAML=pkg/hs/stack.yaml
    cache:
      directories:
      - $HOME/.ghc
      - $HOME/.cabal
      - $HOME/.stack
      - $TRAVIS_BUILD_DIR/.stack-work
    before_install:
      - sh/travis-install-stack
    install:
      - stack --no-terminal --install-ghc build urbit-king --only-dependencies
    script:
      - stack test
      - sh/release-king-darwin-dynamic

deploy:
  - skip_cleanup: true
    provider: gcs
    access_key_id: GOOGTADOPP55X5ZTH3IKAXQW
    secret_access_key:
      secure: rSPif0VHX3Q3QpWM9iUt/Z9sicCY8ABuwVFPeT3YUnAAmSXM46PIHKieoGs79kx9IelFyQsM8xS0XWyt4S/haR7VaTJY+zHJjf0AnA1sr5ZIV70t3K0SXzq4+E1ffOZRiC0VmHatPz10wjaIpHxpjcROqQV4M1dBCq2H/rpccIE=
    bucket: bootstrap.urbit.org
    local-dir: release/
    acl: public-read
    on:
      condition: "-d release/"
      repo: urbit/urbit
      all_branches: true<|MERGE_RESOLUTION|>--- conflicted
+++ resolved
@@ -3,10 +3,6 @@
   - os: linux
     language: nix
     nix: 2.3.6
-<<<<<<< HEAD
-    env: STACK_YAML=pkg/hs/stack.yaml
-=======
->>>>>>> 9241ab2e
     before_install:
       - git lfs pull
     install:
