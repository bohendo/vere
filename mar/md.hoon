--- conflicted
+++ resolved
@@ -12,18 +12,9 @@
   --
 ++  grab
   |%
-<<<<<<< HEAD
   ++  mime  |=({p/mite q/octs} q.q)
   ++  noun  @t
-  ++  txt
-    |=  wan/wain
-    =+  (role wan)
-    (end 3 (dec (met 3 -)) -)
-=======
-  ++  mime  |=([p=mite q=octs] q.q)
-  ++  noun  ,@t
   ++  txt   role
->>>>>>> 6496dcc2
   --
 ++  grad  %txt
 --