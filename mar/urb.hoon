::
::::  /hoon/urb/mar
  ::
/?  314
!:
|_  own/manx
::
++  grow                                                ::  convert to
  |%
  ++  html  (crip (poxo own))                           ::  convert to %html
  ++  mime  [/text/html (taco html)]                    ::  convert to %mime
  --
++  grab  
  |%                                                    ::  convert from
  ++  noun  manx                                        ::  clam from %noun
<<<<<<< HEAD
  ::  conversion from hymn is handled specially by %eyre,
  ::  which injects dependency information
  ::  ++  hymn  !!                                      ::  inject into %hymn
=======
  ++  hymn                                              ::  inject into %hymn
    |=  old/manx  old                                   ::  moved to %eyre
>>>>>>> 7fde2eb2
  --
--<|MERGE_RESOLUTION|>--- conflicted
+++ resolved
@@ -13,13 +13,8 @@
 ++  grab  
   |%                                                    ::  convert from
   ++  noun  manx                                        ::  clam from %noun
-<<<<<<< HEAD
   ::  conversion from hymn is handled specially by %eyre,
   ::  which injects dependency information
   ::  ++  hymn  !!                                      ::  inject into %hymn
-=======
-  ++  hymn                                              ::  inject into %hymn
-    |=  old/manx  old                                   ::  moved to %eyre
->>>>>>> 7fde2eb2
   --
 --