::
::::  /hoon/hook/mar
  ::
/?  314
!:
|_  own/@t
::
++  grow                                                ::  convert to
  |%
  ++  mime  [/text/hoon (taco own)]                     ::  convert to %mime
  ++  elem                                              ::  convert to %html
    ;div:pre(urb_codemirror ""):"{(trip own)}"
    :: =+  gen-id="src-{<`@ui`(mug own)>}"
    :: ;div
    ::   ;textarea(id "{gen-id}"):"{(trip own)}"
    ::   ;script:"""
    ::           CodeMirror.fromTextArea(
    ::             window[{<gen-id>}],
    ::             \{lineNumbers:true, readOnly:true}
    ::           )
    ::           """
    :: ==
  ++  hymn
    :: ;html:(head:title:"Source" "+{elem}")
    ;html
      ;head
        ;title:"Source"
        ;script@"//cdnjs.cloudflare.com/ajax/libs/codemirror/4.3.0/codemirror.js";
        ;script@"/{(trip &2:%)}/lib/syntax/hoon.js";
        ;link(rel "stylesheet", href "//cdnjs.cloudflare.com/ajax/libs/".
          "codemirror/4.3.0/codemirror.min.css");
        ;link/"/{(trip &2:%)}/lib/syntax/codemirror.css"(rel "stylesheet");
      == 
      ;body
        ;textarea#src:"{(trip own)}"
        ;script:'CodeMirror.fromTextArea(src, {lineNumbers:true, readOnly:true})'
      ==
    ==
  ++  txt   (lore own)
  --
++  grab
  |%                                            ::  convert from
<<<<<<< HEAD
  ++  mime  |=({p/mite q/octs} q.q)
  ++  noun  @t                                  ::  clam from %noun
  ++  txt
    |=  wan/wain
    =+  (role wan)
    (end 3 (dec (met 3 -)) -)
=======
  ++  mime  |=([p=mite q=octs] q.q)
  ++  noun  ,@t                                 ::  clam from %noun
  ++  txt   role
>>>>>>> 6496dcc2
  --
++  grad  %txt
--<|MERGE_RESOLUTION|>--- conflicted
+++ resolved
@@ -40,18 +40,9 @@
   --
 ++  grab
   |%                                            ::  convert from
-<<<<<<< HEAD
   ++  mime  |=({p/mite q/octs} q.q)
   ++  noun  @t                                  ::  clam from %noun
-  ++  txt
-    |=  wan/wain
-    =+  (role wan)
-    (end 3 (dec (met 3 -)) -)
-=======
-  ++  mime  |=([p=mite q=octs] q.q)
-  ++  noun  ,@t                                 ::  clam from %noun
   ++  txt   role
->>>>>>> 6496dcc2
   --
 ++  grad  %txt
 --