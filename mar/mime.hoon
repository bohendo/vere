::
::::  /hoon/mime/mar
  ::
/?    310
::
|_  own/mime
++  grow
  |%
  ++  jam  `@`q.q.own
  --
::
++  grab                                                ::  convert from
<<<<<<< HEAD
  |% 
  +$  noun  mime                                  ::  clam from %noun
  ++  tape  
=======
  |%
  ++  noun  mime                                  ::  clam from %noun
  ++  tape
>>>>>>> 9a0d86a4
    |=(a/_"" [/application/x-urb-unknown (as-octt:mimes:html a)])
  --
++  grad
  |%
  ++  form  %mime
  ++  diff  |=(mime +<)
  ++  pact  |=(mime +<)
  ++  join  |=({mime mime} `(unit mime)`~)
  --
--<|MERGE_RESOLUTION|>--- conflicted
+++ resolved
@@ -10,15 +10,9 @@
   --
 ::
 ++  grab                                                ::  convert from
-<<<<<<< HEAD
-  |% 
+  |%
   +$  noun  mime                                  ::  clam from %noun
-  ++  tape  
-=======
-  |%
-  ++  noun  mime                                  ::  clam from %noun
   ++  tape
->>>>>>> 9a0d86a4
     |=(a/_"" [/application/x-urb-unknown (as-octt:mimes:html a)])
   --
 ++  grad
