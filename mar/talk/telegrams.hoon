--- conflicted
+++ resolved
@@ -19,7 +19,6 @@
   ++  json
     =>  [dejs talk old-zuse]
     |=  a/json  ^-  (list telegram)
-<<<<<<< HEAD
     %.  a
     |^  (ar (ot ship+(su fed:ag) thought+thot ~))
 ::     ++  of
@@ -37,33 +36,6 @@
 ::         ?~  -  (some >[c u]<)
 ::         ~  
 ::       ==
-=======
-    =-  (need ((ar (ot ship+(su fed:ag) thought+thot ~)) a))
-    |%
-    ++  of
-      |*  a/(pole {@tas fist})
-      |=  b/json
-      %.  ((of:jo a) b)
-      %-  slog
-      ?+  b  ~
-          {$o *} 
-        %+  murn  `(list {@tas fist})`a
-        |=  {c/term d/fist}  ^-  (unit tank)
-        =+  (~(get by p.b) c)
-        ?~  -  ~
-        =+  (d u)
-        ?~  -  (some >[c u]<)
-        ~  
-      ==
-    ++  op                                              ::  parse keys of map
-      |*  {fel/rule wit/fist}
-      %+  cu  malt  
-      %+  ci
-        |=  a/(map cord _(need *wit))
-        ^-  (unit (list _[(wonk *fel) (need *wit)]))
-        (zl (turn ~(tap by a) (head-rush fel)))
-      (om wit)
->>>>>>> 5a4fc2aa
     ::
     ++  as                                              ::  array as set
       |*  a/fist 
