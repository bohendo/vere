--- conflicted
+++ resolved
@@ -19,29 +19,6 @@
   ++  json
     =>  [dejs talk old-zuse]
     |=  a/json  ^-  (list telegram)
-<<<<<<< HEAD
-    %.  a
-    |^  (ar (ot ship+(su fed:ag) thought+thot ~))
-::     ++  of
-::       |*  a/(pole {@tas fist})
-::       |=  b/json
-::       %.  ((of:jo a) b)
-::       %-  slog
-::       ?+  b  ~
-::           {$o *} 
-::         %+  murn  `(list {@tas fist})`a
-::         |=  {c/term d/fist}  ^-  (unit tank)
-::         =+  (~(get by p.b) c)
-::         ?~  -  ~
-::         =+  (d u)
-::         ?~  -  (some >[c u]<)
-::         ~  
-::       ==
-    ::
-    ++  as                                              ::  array as set
-      |*  a/fist 
-      (cu ~(gas in *(set _*a)) (ar a))
-=======
     =-  (need ((ar (ot ship+(su fed:ag) thought+thot ~)) a))
     |%
     ++  of
@@ -71,7 +48,6 @@
     ++  as                                              ::  array as set
       |*  a/fist
       (cu ~(gas in *(set _(need *a))) (ar a))
->>>>>>> 99324d8b
     ::
     ++  ke                                              ::  callbacks
       |*  {gar/* sef/_|.(fist)}
@@ -80,12 +56,7 @@
       =-  ~!  gar  ~!  (need -)  -
       ((sef) jon)
     ::
-<<<<<<< HEAD
-    ++  head-rush  
-=======
-    ++  lake  |*(a/_* $-(json (unit a)))
     ++  head-rush
->>>>>>> 99324d8b
       |*  a/rule
       |*  {cord *}
       =+  nit=(rush +<- a)
@@ -95,18 +66,6 @@
     ++  thot
       ^-  $-(json thought)
       %-  ot  :~
-<<<<<<< HEAD
-        serial+`$-(json serial)`(ci (slat %uv) so)  
-        audience+`$-(json audience)`audi 
-        statement+`$-(json statement)`stam  
-      ==
-    ::
-    ++  audi  `$-(json audience)`(op parn memb)  
-    ++  auri  (op parn (ci (soft presence) so))  
-    ++  memb  ^-  $-(json (pair envelope delivery))
-              (ot envelope+lope delivery+(cu (hard delivery) so) ~)
-    ++  lope  (ot visible+bo sender+(mu (su parn)) ~)
-=======
         serial+`$-(json (unit serial))`(ci (slat %uv) so)
         audience+`$-(json (unit audience))`audi
         statement+`$-(json (unit statement))`stam
@@ -115,7 +74,6 @@
     ++  audi  `$-(json (unit audience))`circ
     ++  auri  (op circ (ci (soft presence) so))
     ++  lope  (ot visible+bo sender+(mu (su circ)) ~)
->>>>>>> 99324d8b
     ::
     ++  circ
       ^-  $-(nail (like circle))
@@ -135,13 +93,8 @@
     ++  tors
       %+  ke  *torso  |.  ~+
       %-  of  :~
-<<<<<<< HEAD
-        name+(ot nom+so mon+tors ~) 
+        name+(ot nom+so mon+tors ~)
         text+(cu to-wain so)
-=======
-        name+(ot nom+so mon+tors ~)
-        text+(cu lore so)
->>>>>>> 99324d8b
         tank+(ot dat+(cu (hard (list tank)) blob) ~)
       ==
     ::
@@ -168,24 +121,7 @@
       |=  thought
       (jobe serial+(jape <uid>) audience+(audi aud) statement+(stam sam) ~)
     ::
-<<<<<<< HEAD
-    ++  audi  (map-to-json parn jove)
-    ++  bouq
-      |=  a/bouquet
-      a+(turn ~(tap in a) |=(b/path a+(turn b |=(c/knot s+c))))
-    ::
-    ++  parn
-      |=  a/partner  ^-  cord
-      ?-  -.a
-        $&  (stat p.a)
-        $|  %-  crip
-            ?-  -.p.a
-              $twitter  "{(trip -.p.a)}/{(trip p.p.a)}"
-            ==
-      ==
-=======
     ++  audi  (set-to-json circ)
->>>>>>> 99324d8b
     ::
     ++  circ
       |=  a/circle  ^-  cord
