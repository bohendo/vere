::
<<<<<<< HEAD
::::  /hoon/command/talk/mar
=======
::::  /hoon+talk-command+mar
>>>>>>> 7fde2eb2
  ::
/?    314
/-    talk
!:
[talk .]
|_  cod/command
::
++  grab                                                ::  convert from
  |%
  ++  noun  command                                     ::  clam from %noun
  ++  json 
    =>  [jo ..command]
    |=  a/json  ^-  command
    =-  (need ((of -) a))
    =<  :~  publish+(ar thot)
            review+(ar thot)
            design+(ot party+so config+(mu conf) ~)
        ==
    |%
    ++  op                                              ::  parse keys of map
      |*  {fel/rule wit/fist}  
      %+  cu  malt  
      %+  ci
        |=  a/(map cord _(need *wit))
        ^-  (unit (list _[(wonk *fel) (need *wit)]))
        (zl (turn (~(tap by a)) (head-rush fel)))
      (om wit)
    ::
    ++  ke                                              ::  callbacks  
      |*  {gar/* sef/_|.(fist)}
      |=  jon/json
      ^-  (unit _gar)
      =-  ~!  gar  ~!  (need -)  -
      ((sef) jon)
    ::
    ++  as                                              ::  array as set
      |*  a/fist 
      (cu ~(gas in *(set _(need *a))) (ar a))
    ::
    ++  lake  |*(a/_* $-(json (unit a)))
    ++  peach
      |*  a/{rule rule}
      |=  tub/nail  
      ^-  (like (each _(wonk (-.a)) _(wonk (+.a))))
      %.  tub
      ;~(pose (stag %& -.a) (stag %| +.a))
    ::
    ++  head-rush
      |*  a/rule
      |*  {cord *}
      =+  nit=(rush +<- a) 
      ?~  nit  ~
      (some [u.nit +>->])  
    ::
    ::
    ++  thot
      ^-  $-(json (unit thought))
      %-  ot  :~
        serial+ceri  
        audience+audi 
        statement+stam
      ==
    ::
    ++  ceri
      ^-  $-(json (unit serial))
      (ci (slat %uv) so)
    ::
    ++  audi  
      ^-  $-(json (unit audience))
      (op parn memb) 
    ::
    ++  auri  (op parn (ci (soft presence) so))  
    ++  memb  (ot [envelope+lope delivery+(ci (soft delivery) so) ~])
    ++  lope  (ot [visible+bo sender+(mu (su parn)) ~])  
    ::
    ++  parn
      ^-  $-(nail (like partner))
      %+  peach
        ;~((glue fas) ;~(pfix sig fed:ag) urs:ab)
      %+  sear  (soft passport)
      ;~((glue fas) sym urs:ab)                         ::  XX  [a-z0-9_]{1,15}
    ::
    ++  speech-or-eval  $?(speech {$eval p/@t} {$mor p/(list speech-or-eval)})
    ++  eval
      |=  a/(trel @da bouquet speech-or-eval)  
      ^-  statement
      %=  a  r  ^-  speech
        |-
        ?:  ?=($mor -.r.a)
          [%mor (turn p.r.a |=(b/speech-or-eval ^$(r.a b)))]
        ?.  ?=($eval -.r.a)  r.a
        =-  [%fat tank+- %exp p.r.a]
        =+  pax=[&1:% &2:% (scot %da p.a) |3:%]
        p:(mule |.([(sell (slap !>(..zuse) (rain pax p.r.a)))]~))
      ==
    ::
    ++  stam
      ^-  $-(json (unit statement))   
      %+  cu  eval
      (ot date+di bouquet+(as (ar so)) speech+spec ~)
    ::
    ++  spec
      %+  ke  *speech-or-eval  |.
      %-  of
      :~  lin+(ot say+bo txt+so ~) 
          url+(su aurf:urlp)
          eval+so
          mor+(ar spec)
          ::  exp+(cu |=(a=cord [a ~]) so)
          ::  inv+(ot ship+(su fed:ag) party+(su urs:ab) ~)
      ==
    ::
    ++  conf
      ^-  $-(json (unit config))
      %-  ot  :~
        sources+(as (su parn))
        caption+so
        :-  %cordon
        (ot posture+(ci (soft posture) so) list+(as (su fed:ag)) ~)
      ==
  --
--  --
<|MERGE_RESOLUTION|>--- conflicted
+++ resolved
@@ -1,9 +1,5 @@
 ::
-<<<<<<< HEAD
 ::::  /hoon/command/talk/mar
-=======
-::::  /hoon+talk-command+mar
->>>>>>> 7fde2eb2
   ::
 /?    314
 /-    talk
