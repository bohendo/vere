::
::::  /hoon/command/talk/mar
  ::
/?    310
/-    talk
/+    old-zuse
::
=,  talk
|_  cod/command
::
++  grab                                                ::  convert from
  |%
  ++  noun  command                                     ::  clam from %noun
  ++  json
<<<<<<< HEAD
    =,  old-zuse
    =,  jo
=======
    =>  [jo ..command]
>>>>>>> 5cf7e097
    |=  a/json  ^-  command
    =-  (need ((of -) a))
    =<  :~  publish+(ar thot)
            bearing+ul
        ==
    |%
    ++  op                                              ::  parse keys of map
      |*  {fel/rule wit/fist}
      %+  cu  malt
      %+  ci
        |=  a/(map cord _(need *wit))
        =,  unity
        ^-  (unit (list _[(wonk *fel) (need *wit)]))
        (drop-list (turn ~(tap by a) (head-rush fel)))
      (om wit)
    ::
    ++  ke                                              ::  callbacks
      |*  {gar/* sef/_|.(fist)}
      |=  jon/json
      ^-  (unit _gar)
      =-  ~!  gar  ~!  (need -)  -
      ((sef) jon)
    ::
    ++  as                                              ::  array as set
      |*  a/fist
      (cu ~(gas in *(set _(need *a))) (ar a))
    ::
    ++  peach
      |*  a/{rule rule}
      |=  tub/nail
      ^-  (like (each _(wonk (-.a)) _(wonk (+.a))))
      %.  tub
      ;~(pose (stag %& -.a) (stag %| +.a))
    ::
    ++  head-rush
      |*  a/rule
      |*  {cord *}
      =+  nit=(rush +<- a)
      ?~  nit  ~
      (some [u.nit +>->])
<<<<<<< HEAD
    ::
=======
>>>>>>> 5cf7e097
    ::
    ++  thot
      ^-  $-(json (unit thought))
      %-  ot  :~
        serial+ceri
        audience+audi
<<<<<<< HEAD
        statement+stam
=======
        date+di
        speech+spec
>>>>>>> 5cf7e097
      ==
    ::
    ++  ceri
      ^-  $-(json (unit serial))
      (ci (slat %uv) so)
    ::
    ++  audi
      ^-  $-(json (unit audience))
<<<<<<< HEAD
      (op parn memb)
    ::
    ++  auri  (op parn (ci (soft presence) so))
    ++  memb  (ot [envelope+lope delivery+(ci (soft delivery) so) ~])
    ++  lope  (ot [visible+bo sender+(mu (su parn)) ~])
    ::
    ++  parn
      ^-  $-(nail (like partner))
      %+  peach
        ;~((glue fas) ;~(pfix sig fed:ag) urs:ab)
      %+  sear  (soft passport)
      ;~((glue fas) sym urs:ab)                         ::  XX  [a-z0-9_]{1,15}
    ::
    ++  speech-or-eval  $?(speech {$eval p/@t} {$mor p/(list speech-or-eval)})
    ++  eval
      |=  a/(trel @da bouquet speech-or-eval)
      ^-  statement
      %=  a  r  ^-  speech
        |-
        ?:  ?=($mor -.r.a)
          [%mor (turn p.r.a |=(b/speech-or-eval ^$(r.a b)))]
        ?.  ?=($eval -.r.a)  r.a
        =-  [%fat tank+- %exp p.r.a]
        =+  pax=[&1:% &2:% (scot %da p.a) |3:%]
        p:(mule |.([(sell (slap !>(..zuse) (rain pax p.r.a)))]~))
      ==
    ::
    ++  stam
      ^-  $-(json (unit statement))
      %+  cu  eval
      (ot date+di bouquet+(as (ar so)) speech+spec ~)
    ::
    ++  spec
      %+  ke  *speech-or-eval  |.
      %-  of
      :~  lin+(ot say+bo txt+so ~)
          url+(su aurf:urlp)
          eval+so
          mor+(ar spec)
          ::  exp+(cu |=(a=cord [a ~]) so)
          ::  inv+(ot ship+(su fed:ag) party+(su urs:ab) ~)
      ==
    ::
    ++  conf
      ^-  $-(json (unit config))
      %-  ot  :~
        sources+(as (su parn))
        caption+so
        :-  %cordon
        (ot posture+(ci (soft posture) so) list+(as (su fed:ag)) ~)
=======
      (as (su circ))
    ::
    ++  circ
      ^-  $-(nail (like circle))
      ;~((glue fas) ;~(pfix sig fed:ag) urs:ab)
    ::
    ++  spec
      ^-  $-(json (unit speech))
      %-  of  :~
        lin+(ot say+bo txt+so ~)
        url+(su aurf:urlp)
        ::  exp+(cu |=(a=cord [a ~]) so)
        ::  inv+(ot ship+(su fed:ag) party+(su urs:ab) ~)
>>>>>>> 5cf7e097
      ==
  --
--  --<|MERGE_RESOLUTION|>--- conflicted
+++ resolved
@@ -12,12 +12,8 @@
   |%
   ++  noun  command                                     ::  clam from %noun
   ++  json
-<<<<<<< HEAD
     =,  old-zuse
     =,  jo
-=======
-    =>  [jo ..command]
->>>>>>> 5cf7e097
     |=  a/json  ^-  command
     =-  (need ((of -) a))
     =<  :~  publish+(ar thot)
@@ -58,22 +54,14 @@
       =+  nit=(rush +<- a)
       ?~  nit  ~
       (some [u.nit +>->])
-<<<<<<< HEAD
-    ::
-=======
->>>>>>> 5cf7e097
     ::
     ++  thot
       ^-  $-(json (unit thought))
       %-  ot  :~
         serial+ceri
         audience+audi
-<<<<<<< HEAD
-        statement+stam
-=======
         date+di
         speech+spec
->>>>>>> 5cf7e097
       ==
     ::
     ++  ceri
@@ -82,58 +70,6 @@
     ::
     ++  audi
       ^-  $-(json (unit audience))
-<<<<<<< HEAD
-      (op parn memb)
-    ::
-    ++  auri  (op parn (ci (soft presence) so))
-    ++  memb  (ot [envelope+lope delivery+(ci (soft delivery) so) ~])
-    ++  lope  (ot [visible+bo sender+(mu (su parn)) ~])
-    ::
-    ++  parn
-      ^-  $-(nail (like partner))
-      %+  peach
-        ;~((glue fas) ;~(pfix sig fed:ag) urs:ab)
-      %+  sear  (soft passport)
-      ;~((glue fas) sym urs:ab)                         ::  XX  [a-z0-9_]{1,15}
-    ::
-    ++  speech-or-eval  $?(speech {$eval p/@t} {$mor p/(list speech-or-eval)})
-    ++  eval
-      |=  a/(trel @da bouquet speech-or-eval)
-      ^-  statement
-      %=  a  r  ^-  speech
-        |-
-        ?:  ?=($mor -.r.a)
-          [%mor (turn p.r.a |=(b/speech-or-eval ^$(r.a b)))]
-        ?.  ?=($eval -.r.a)  r.a
-        =-  [%fat tank+- %exp p.r.a]
-        =+  pax=[&1:% &2:% (scot %da p.a) |3:%]
-        p:(mule |.([(sell (slap !>(..zuse) (rain pax p.r.a)))]~))
-      ==
-    ::
-    ++  stam
-      ^-  $-(json (unit statement))
-      %+  cu  eval
-      (ot date+di bouquet+(as (ar so)) speech+spec ~)
-    ::
-    ++  spec
-      %+  ke  *speech-or-eval  |.
-      %-  of
-      :~  lin+(ot say+bo txt+so ~)
-          url+(su aurf:urlp)
-          eval+so
-          mor+(ar spec)
-          ::  exp+(cu |=(a=cord [a ~]) so)
-          ::  inv+(ot ship+(su fed:ag) party+(su urs:ab) ~)
-      ==
-    ::
-    ++  conf
-      ^-  $-(json (unit config))
-      %-  ot  :~
-        sources+(as (su parn))
-        caption+so
-        :-  %cordon
-        (ot posture+(ci (soft posture) so) list+(as (su fed:ag)) ~)
-=======
       (as (su circ))
     ::
     ++  circ
@@ -147,7 +83,6 @@
         url+(su aurf:urlp)
         ::  exp+(cu |=(a=cord [a ~]) so)
         ::  inv+(ot ship+(su fed:ag) party+(su urs:ab) ~)
->>>>>>> 5cf7e097
       ==
   --
 --  --