::
::::  /hoon/comments/tree/mar
  ::
/?    310
<<<<<<< HEAD
/+    react, time-to-id
=,    markup
=======
/+    elem-to-react-json, time-to-id
>>>>>>> f9e32284
!:
::::
  ::
|_  all/(list (pair time {ship marl}))
::
++  grow                                                ::  convert to
  |%
  ++  json
    :-  %a 
    %+  turn
      (sort all |=({a/* b/*} (lor b a)))
    |=  {a/time b/ship c/marl}  ^-  ^json
    =+  bod=[[%div id+(time-to-id a) ~] c]
    (jobe time+(jode a) user+(jape +:<b>) body+(elem-to-react-json bod) ~)
  --
++  grab  |%                                            ::  convert from
          ++  noun  (list {time manx})                  ::  clam from %noun
          ::++  elem  |=(a=manx `_all`[[/ ((getall %h1) a)] ~ ~])
--        --<|MERGE_RESOLUTION|>--- conflicted
+++ resolved
@@ -2,12 +2,8 @@
 ::::  /hoon/comments/tree/mar
   ::
 /?    310
-<<<<<<< HEAD
-/+    react, time-to-id
+/+    elem-to-react-json, time-to-id
 =,    markup
-=======
-/+    elem-to-react-json, time-to-id
->>>>>>> f9e32284
 !:
 ::::
   ::
