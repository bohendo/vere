--- conflicted
+++ resolved
@@ -61,19 +61,11 @@
           ==
     ::
       (rash name.txs ;~(pfix (jest 'name: ') (cook crip (star next))))
-<<<<<<< HEAD
-    ::
-      (rash desc.txs ;~(pfix (jest 'description: ') (cook crip (star next))))
-=======
->>>>>>> 04e675b4
     ::
       (rash desc.txs ;~(pfix (jest 'description: ') (cook crip (star next))))
     ::
-<<<<<<< HEAD
-=======
       (rash author.txs ;~(pfix (jest 'author: ~') fed:ag))
     ::
->>>>>>> 04e675b4
       %+  rash  dc.txs
       ;~  pfix
         (jest 'date-created: ~')
