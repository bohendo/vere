--- conflicted
+++ resolved
@@ -2,20 +2,6 @@
 container: false
 layout: plan
 anchor: none
-<<<<<<< HEAD
-plan: y
----
-
-<div class="mini-module">
-    <p>Stream:</p>
-    <script src="/~/at/lib/js/urb.js"/>
-    <script src="https://cdn.rawgit.com/seatgeek/react-infinite/0.8.0/dist/react-infinite.js"/>
-    <script src="https://cdnjs.cloudflare.com/ajax/libs/moment.js/2.11.2/moment-with-locales.js"/>
-    <script src="https://cdnjs.cloudflare.com/ajax/libs/moment-timezone/0.5.1/moment-timezone.js"/>
-    <script src="/talk/main.js"/>
-    <link href="/talk/main.css" rel="stylesheet" />
-    <talk readonly="" chrono="reverse" station="public" />
-=======
 title: Home
 ---
 
@@ -28,5 +14,4 @@
       <plan></plan>
     </div>
   </div>
->>>>>>> 1f858dd2
 </div>