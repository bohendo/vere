--- conflicted
+++ resolved
@@ -34,12 +34,6 @@
   //
   u3A->roc = 0;
 
-<<<<<<< HEAD
-  //  lifecycle formula
-  //
-  u3_noun lyf = u3nt(2, u3nc(0, 3), u3nc(0, 2));
-  u3_noun cor = u3n_nock_on(eve, lyf);
-=======
   {
     //  default namespace function: |=(a/{* *} ~)
     //
@@ -62,7 +56,6 @@
     u3z(pro);
   }
 
->>>>>>> 54ec1258
   //  save the Arvo core (at +7 of the Arvo gate)
   //
   u3A->roc = u3k(u3x_at(7, cor));
@@ -551,32 +544,15 @@
   u3v_arvo* arv_u = &(u3H->arv_u);
   c3_w tot_w = 0;
 
-<<<<<<< HEAD
-  tot_w += u3a_mark_noun(arv_u->yot);
-  tot_w += u3a_mark_noun(arv_u->now);
-  tot_w += u3a_mark_noun(arv_u->wen);
-  tot_w += u3a_mark_noun(arv_u->sen);
-  tot_w += u3a_mark_noun(arv_u->our);
-  tot_w += u3a_mark_noun(arv_u->fak);
-
-  tot_w += u3a_mark_noun(arv_u->roe);
-  tot_w += u3a_mark_noun(arv_u->key);
-
-  tot_w += u3a_mark_noun(arv_u->roc);
-
-  tot_w += _cv_mark_ova(arv_u->ova.egg_p);
-
-  return tot_w;
-=======
   tot_w += u3a_maid(fil_u, "  wish cache", u3a_mark_noun(arv_u->yot));
   tot_w += u3a_maid(fil_u, "  date", u3a_mark_noun(arv_u->now));
   tot_w += u3a_maid(fil_u, "  formatted date", u3a_mark_noun(arv_u->wen));
   tot_w += u3a_maid(fil_u, "  instance string", u3a_mark_noun(arv_u->sen));
-  tot_w += u3a_maid(fil_u, "  identity", u3a_mark_noun(arv_u->own));
+  tot_w += u3a_maid(fil_u, "  identity", u3a_mark_noun(arv_u->our));
+  tot_w += u3a_maid(fil_u, "  fake", u3a_mark_noun(arv_u->fak));
   tot_w += u3a_maid(fil_u, "  pending events", u3a_mark_noun(arv_u->roe));
   tot_w += u3a_maid(fil_u, "  event-log key", u3a_mark_noun(arv_u->key));
   tot_w += u3a_maid(fil_u, "  kernel", u3a_mark_noun(arv_u->roc));
   tot_w += u3a_maid(fil_u, "  egg basket", _cv_mark_ova(arv_u->ova.egg_p));
   return   u3a_maid(fil_u, "total arvo stuff", tot_w);
->>>>>>> 54ec1258
 }