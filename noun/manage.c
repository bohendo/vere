--- conflicted
+++ resolved
@@ -1484,13 +1484,8 @@
                          -1, 0);
 
       fprintf(stderr, "boot: mapping %dMB failed\r\n", (len_w / (1024 * 1024)));
-<<<<<<< HEAD
       fprintf(stderr, "see urbit.org/docs/using/install for adding swap space\r\n");
       if ( -1 != (c3_ps)map_v ) {
-=======
-      fprintf(stderr, "see urbit.org/docs/user/install for adding swap space\r\n");
-      if ( -1 != (c3_ps)dyn_v ) {
->>>>>>> 5fe255e6
         fprintf(stderr, 
                 "if porting to a new platform, try U3_OS_LoomBase %p\r\n", 
                 dyn_v);
