--- conflicted
+++ resolved
@@ -610,22 +610,6 @@
         c3_o bsr_o = u3a_is_senior(u3R, *b);
 
         if ( _(asr_o) && _(bsr_o) ) {
-          //
-<<<<<<< HEAD
-          //  when unifying on a higher road, we can't free nouns, 
-          //  because we can't track junior nouns that point into 
-          //  that road.
-          //  
-          //  this is just an implementation issue -- we could set use
-          //  counts to 0 without actually freeing.  but the allocator
-          //  would have to be actually designed for this.
-          //
-          //  not freeing may generate spurious leaks, so we disable
-          //  senior unification when debugging memory.  this will
-          //  cause a very slow boot process as the compiler compiles
-          //  itself, constantly running into duplicates.
-          //
-=======
           //  when unifying on a higher road, we can't free nouns,
           //  because we can't track junior nouns that point into
           //  that road.
@@ -639,7 +623,6 @@
           //  cause a very slow boot process as the compiler compiles
           //  itself, constantly running into duplicates.
           //
->>>>>>> 4dd59109
 #ifdef U3_MEMORY_DEBUG
           return;
 #else
