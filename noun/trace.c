/* g/t.c  -
**
** This file is in the public domain.
*/
#include "all.h"
#include <pthread.h>

static c3_o _ct_lop_o;

/* u3t_push(): push on trace stack.
*/
void
u3t_push(u3_noun mon)
{
  u3R->bug.tax = u3nc(mon, u3R->bug.tax);
}

/* u3t_mean(): push `[%mean roc]` on trace stack.
*/
void
u3t_mean(u3_noun roc)
{
  u3R->bug.tax = u3nc(u3nc(c3__mean, roc), u3R->bug.tax);
}

/* u3t_drop(): drop from meaning stack.
*/
void
u3t_drop(void)
{
  c3_assert(_(u3du(u3R->bug.tax)));
  {
    u3_noun tax = u3R->bug.tax;

    u3R->bug.tax = u3k(u3t(tax));
    u3z(tax);
  }
}

extern void
u3_pier_tank(c3_l tab_l, u3_noun tac);

#ifdef GHETTO
/* _t_ghetto(): ghetto timelapse.
*/
void
_t_ghetto(void)
{
<<<<<<< HEAD
=======
#ifdef U3_EVENT_TIME_DEBUG
>>>>>>> 2346bcb1
  static int old;
  static struct timeval b4, f2, d0;
  static c3_d b4_d;
  c3_w ms_w;
          
  if ( old ) {
    gettimeofday(&f2, 0); 
    timersub(&f2, &b4, &d0);
    ms_w = (d0.tv_sec * 1000) + (d0.tv_usec / 1000);
    if (ms_w > 1) {
#if 0
      fprintf(stderr, "%6d.%02dms: %9d ", 
              ms_w, (int) (d0.tv_usec % 1000) / 10,
              ((int) (u3R->pro.nox_d - b4_d)));
#else
      fprintf(stderr, "%6d.%02dms ", 
              ms_w, (int) (d0.tv_usec % 1000) / 10);
#endif
      gettimeofday(&b4, 0);
      b4_d = u3R->pro.nox_d;
    }
    else {
      printf("            ");
    }
  }
  else {
    gettimeofday(&b4, 0);
    b4_d = u3R->pro.nox_d;
  }
  old = 1;
}
#endif

/* u3t_slog(): print directly.
*/
void
u3t_slog(u3_noun hod)
{
#ifdef GHETTO
  _t_ghetto();
#endif
<<<<<<< HEAD

  if ( c3y == u3du(hod) ) {
=======
  if ( (0 != u3A->roc) && (c3y == u3du(hod)) ) {
>>>>>>> 2346bcb1
    u3_noun pri = u3h(hod);

    switch ( pri ) {
      case 3: fprintf(stderr, ">>> "); break;
      case 2: fprintf(stderr, ">> "); break;
      case 1: fprintf(stderr, "> "); break;
    }
    u3_pier_tank(0, u3k(u3t(hod)));
  }
  u3z(hod);
}

/* u3t_shiv(): quick print.
*/
void 
u3t_shiv(u3_noun hod)
{
#ifdef GHETTO
  _t_ghetto();
#endif

  if ( c3n == u3ud(hod) ) {
  }
  else {
    c3_c *str_c = u3r_string(hod);
    fprintf(stderr, "%s\r\n", str_c);
    free(str_c);
  }
}

/* u3t_heck(): profile point.
*/
void
u3t_heck(u3_atom cog)
{
#if 0
  u3R->pro.cel_d++;
#else
  c3_w len_w = u3r_met(3, cog);
  c3_c* str_c = alloca(1 + len_w);

  u3r_bytes(0, len_w, (c3_y *)str_c, cog);
  str_c[len_w] = 0;

  //  Profile sampling, because it allocates on the home road,
  //  only works on when we're not at home.
  //
  if ( &(u3H->rod_u) != u3R ) {
    u3a_road* rod_u;
 
    rod_u = u3R;
    u3R = &(u3H->rod_u);
    {
      if ( 0 == u3R->pro.day ) { 
        u3R->pro.day = u3v_do("doss", 0);
      }
      u3R->pro.day = u3dc("pi-heck", u3i_string(str_c), u3R->pro.day);
    }
    u3R = rod_u;
  }
#endif
}

#if 0
static void
_ct_sane(u3_noun lab)
{
  if ( u3_nul != lab ) {
    c3_assert(c3y == u3du(lab));
    c3_assert(c3y == u3ud(u3h(lab)));
    _ct_sane(u3t(lab));
  }
}
#endif

#if 1
/* _t_samp_process(): process raw sample data from live road.
*/
static u3_noun
_t_samp_process(u3_road* rod_u)
{
  u3_noun pef   = u3_nul;           // (list (pair path (map path ,@ud)))
  u3_noun muf   = u3_nul;           // (map path ,@ud)
  c3_w    len_w = 0;

  //  Accumulate a label/map stack which collapses recursive segments.
  //
  while ( rod_u ) {
    u3_noun don = rod_u->pro.don;

    while ( u3_nul != don ) {
      //  Get surface allocated label
      //
      //  u3_noun lab = u3nc(u3i_string("foobar"), 0);
      u3_noun laj = u3h(don),
              lab = u3a_take(laj);
      u3a_wash(laj);

      //  Add the label to the traced label stack, trimming recursion.
      //  
      {
        u3_noun old;

        if ( u3_none == (old = u3kdb_get(u3k(muf), u3k(lab))) ) {
          muf = u3kdb_put(muf, u3k(lab), len_w);
          pef = u3nc(u3nc(lab, u3k(muf)), pef);
          len_w += 1;
        }
        else {
          u3_assure(u3a_is_cat(old));

          u3z(muf);
          while ( len_w > (old + 1) ) {
            u3_noun t_pef = u3k(u3t(pef));
 
            len_w -= 1;
            u3z(pef);
            pef = t_pef;
          }
          muf = u3k(u3t(u3h(pef)));
          u3z(lab);
        }
      }
      don = u3t(don);
    }
    rod_u = u3tn(u3_road, rod_u->par_p);
  }
  u3z(muf);
  
  //  Lose the maps and save a pure label stack in original order.
  //
  {
    u3_noun pal = u3_nul;

    while ( u3_nul != pef ) {
      u3_noun h_pef = u3h(pef);
      u3_noun t_pef = u3k(u3t(pef));

      pal = u3nc(u3k(u3h(h_pef)), pal);

      u3z(pef);
      pef = t_pef;
    }

    // fprintf(stderr, "sample: stack length %d\r\n", u3kb_lent(u3k(pal)));
    return pal;
  }
}
#endif

/* u3t_samp(): sample.
*/
void
u3t_samp(void)
{
  if ( c3y == _ct_lop_o ) {
    // _ct_lop_o here is a mutex for modifying pro.don. we
    // do not want to sample in the middle of doing that, as
    // it can cause memory errors.
    return;
  }

  c3_w old_wag = u3C.wag_w;
  u3C.wag_w &= ~u3o_debug_cpu;
  u3C.wag_w &= ~u3o_trace;

  static int home = 0;
  static int away = 0;

  //  Profile sampling, because it allocates on the home road,
  //  only works on when we're not at home.
  //
  if ( &(u3H->rod_u) != u3R ) {
    home++;
    c3_l      mot_l;
    u3a_road* rod_u;
  
    if ( _(u3T.mal_o) ) {
      mot_l = c3_s3('m','a','l');
    }
    else if ( _(u3T.coy_o) ) {
      mot_l = c3_s3('c','o','y');
    }
    else if ( _(u3T.euq_o) ) {
      mot_l = c3_s3('e','u','q');
    }
    else if ( _(u3T.far_o) ) {
      mot_l = c3_s3('f','a','r');
    }
    else if ( _(u3T.noc_o) ) {
      c3_assert(!_(u3T.glu_o));
      mot_l = c3_s3('n','o','c');
    }
    else if ( _(u3T.glu_o) ) {
      mot_l = c3_s3('g','l','u');
    }
    else {
      mot_l = c3_s3('f','u','n');
    }

    rod_u = u3R;
    u3R = &(u3H->rod_u);
    {
      u3_noun lab = _t_samp_process(rod_u);

      c3_assert(u3R == &u3H->rod_u);
      if ( 0 == u3R->pro.day ) { 
        /* bunt a +doss
        */
        u3R->pro.day = u3nt(u3nq(0, 0, 0, u3nq(0, 0, 0, 0)), 0, 0);
      }
      u3R->pro.day = u3dt("pi-noon", mot_l, lab, u3R->pro.day);
    }
    u3R = rod_u;
  }
  else {
    away++;
    // fprintf(stderr,"home: %06d away: %06d\r\n", home, away);
  }
  u3C.wag_w = old_wag;
}

/* u3t_come(): push on profile stack; return yes if active push.  RETAIN.
*/
c3_o
u3t_come(u3_noun lab)
{
  if ( (u3_nul == u3R->pro.don) || !_(u3r_sing(lab, u3h(u3R->pro.don))) ) {
    u3a_gain(lab);
    _ct_lop_o = c3y;
    u3R->pro.don = u3nc(lab, u3R->pro.don);
    _ct_lop_o = c3n;
    return c3y;
  }
  else return c3n;
}

/* u3t_flee(): pop off profile stack.
*/
void
u3t_flee(void)
{
  _ct_lop_o = c3y;
  u3_noun don  = u3R->pro.don;
  u3R->pro.don = u3k(u3t(don));
  _ct_lop_o = c3n;
  u3z(don);
}

static FILE* trace_file_u = NULL;
static int nock_pid_i = 0;

/*  u3t_trace_open(): opens a trace file and writes the preamble.
*/
void
u3t_trace_open(c3_c* trace_file_name)
{
  printf("trace: tracing to %s\n", trace_file_name);
  trace_file_u = fopen(trace_file_name, "w");
  nock_pid_i = (int)getpid();
  fprintf(trace_file_u, "[ ");

  // We have two "threads", the event processing and the nock stuff.
  //   tid 1 = event processing
  //   tid 2 = nock processing
  fprintf(
      trace_file_u,
      "{\"name\": \"process_name\", \"ph\": \"M\", \"pid\": %d, \"args\": "
      "{\"name\": \"urbit\"}},\n",
      nock_pid_i);
  fprintf(trace_file_u,
          "{\"name\": \"thread_name\", \"ph\": \"M\", \"pid\": %d, \"tid\": 1, "
          "\"args\": {\"name\": \"Event Processing\"}},\n",
          nock_pid_i);
  fprintf(trace_file_u,
          "{\"name\": \"thread_sort_index\", \"ph\": \"M\", \"pid\": %d, "
          "\"tid\": 1, \"args\": {\"sort_index\": 1}},\n",
          nock_pid_i);
  fprintf(trace_file_u,
          "{\"name\": \"thread_name\", \"ph\": \"M\", \"pid\": %d, \"tid\": 2, "
          "\"args\": {\"name\": \"Nock\"}},\n",
          nock_pid_i);
  fprintf(trace_file_u,
          "{\"name\": \"thread_sort_index\", \"ph\": \"M\", \"pid\": %d, "
          "\"tid\": 2, \"args\": {\"sort_index\": 2}},\n",
          nock_pid_i);
}

/*  u3t_trace_close(): closes a trace file. optional.
*/
void
u3t_trace_close()
{
  if (!trace_file_u)
    return;

  // We don't terminate the JSON because of the file format.
  fclose(trace_file_u);
}

/*  u3t_trace_time(): microsecond clock
*/
c3_d u3t_trace_time()
{
  struct timeval tim_tv;
  gettimeofday(&tim_tv, 0);
  return 1000000ULL * tim_tv.tv_sec + tim_tv.tv_usec;
}

/* u3t_nock_trace_push(): push a trace onto the trace stack; returns yes if pushed.
 *
 * The trace stack is a stack of [path time-entered].
 */
c3_o
u3t_nock_trace_push(u3_noun lab)
{
  if (!trace_file_u)
    return c3n;

  if ( (u3_nul == u3R->pro.trace) ||
       !_(u3r_sing(lab, u3h(u3h(u3R->pro.trace)))) ) {
    u3a_gain(lab);
    c3_d time = u3t_trace_time();
    u3R->pro.trace = u3nc(u3nc(lab, u3i_chubs(1, &time)), u3R->pro.trace);
    return c3y;
  }
  else {
    return c3n;
  }
}

/*  _in_trace_pretty: measure/cut prettyprint.
 *
 *  Modeled after _cm_in_pretty(), the backend to u3m_p(), but with the
 *  assumption that we're always displaying a path.
 */
static c3_w
_in_trace_pretty(u3_noun som, c3_c* str_c)
{
  if ( _(u3du(som)) ) {
    c3_w sel_w, one_w, two_w;
    if ( str_c ) {
      *(str_c++) = '/';
    }
    sel_w = 1;

    one_w = _in_trace_pretty(u3h(som), str_c);
    if ( str_c ) {
      str_c += one_w;
    }

    two_w = _in_trace_pretty(u3t(som), str_c);
    if ( str_c ) {
      str_c += two_w;
    }

    return sel_w + one_w + two_w;
  }
  else {
    c3_w len_w = u3r_met(3, som);
    if ( str_c && len_w ) {
      u3r_bytes(0, len_w, (c3_y *)str_c, som);
      str_c += len_w;
    }
    return len_w;
  }
}

static c3_c*
trace_pretty(u3_noun som)
{
  c3_w len_w = _in_trace_pretty(som, NULL);
  c3_c* pre_c = malloc(len_w + 1);

  _in_trace_pretty(som, pre_c);
  pre_c[len_w] = 0;
  return pre_c;
}

/* u3t_nock_trace_pop(): pops a trace from the trace stack.
 *
 * When we remove the trace from the stack, we check to see if the sample is
 * large enough to process, as we'll otherwise keep track of individual +add
 * calls. If it is, we write it out to the tracefile.
 */
void
u3t_nock_trace_pop()
{
  if (!trace_file_u)
    return;

  u3_noun trace  = u3R->pro.trace;
  u3R->pro.trace = u3k(u3t(trace));

  u3_noun item = u3h(trace);
  u3_noun lab = u3h(item);
  c3_d start_time = u3r_chub(0, u3t(item));

  // 33microseconds (a 30th of a millisecond).
  c3_d duration = u3t_trace_time() - start_time;
  if (duration > 33) {
    c3_c* name = trace_pretty(lab);

    fprintf(trace_file_u,
            "{\"cat\": \"nock\", \"name\": \"%s\", \"ph\":\"%c\", \"pid\": %d, "
            "\"tid\": 2, \"ts\": %" PRIu64 ", \"dur\": %" PRIu64 "}, \n",
            name,
            'X',
            nock_pid_i,
            start_time,
            duration);

    free(name);
  }

  u3z(trace);
}

/* u3t_event_trace(): dumps a simple event from outside nock.
*/
void
u3t_event_trace(const c3_c* name, c3_c type)
{
  if (!trace_file_u)
    return;

  fprintf(trace_file_u,
          "{\"cat\": \"event\", \"name\": \"%s\", \"ph\":\"%c\", \"pid\": %d, "
          "\"tid\": 1, \"ts\": %" PRIu64 ", \"id\": \"0x100\"}, \n",
          name,
          type,
          nock_pid_i,
          u3t_trace_time());
}

extern FILE*
u3_term_io_hija(void);

extern void
u3_term_io_loja(int x);

extern void
u3_term_tape(u3_noun tep);

extern void
u3_term_wall(u3_noun wol);

/* u3t_print_steps: print step counter.
*/
void
u3t_print_steps(c3_c* cap_c, c3_d sep_d)
{
  FILE* fil_f = u3_term_io_hija();

  c3_w gib_w = (sep_d / 1000000000ULL);
  c3_w mib_w = (sep_d % 1000000000ULL) / 1000000ULL;
  c3_w kib_w = (sep_d % 1000000ULL) / 1000ULL;
  c3_w bib_w = (sep_d % 1000ULL);

  if ( sep_d ) {
    if ( gib_w ) {
      fprintf(fil_f, "%s: G/%d.%03d.%03d.%03d\r\n", 
          cap_c, gib_w, mib_w, kib_w, bib_w);
    }
    else if ( mib_w ) {
      fprintf(fil_f, "%s: M/%d.%03d.%03d\r\n", cap_c, mib_w, kib_w, bib_w);
    }
    else if ( kib_w ) {
      fprintf(fil_f, "%s: K/%d.%03d\r\n", cap_c, kib_w, bib_w);
    }
    else if ( bib_w ) {
      fprintf(fil_f, "%s: %d\r\n", cap_c, bib_w);
    }
  }
  u3_term_io_loja(0);
}

/* u3t_damp(): print and clear profile data.
*/
void
u3t_damp(void)
{
  if ( 0 != u3R->pro.day ) {
    u3_noun wol = u3do("pi-tell", u3R->pro.day);

    fprintf(stderr, "\r\n");
    u3_term_wall(wol);

    /* bunt a +doss
    */
    u3R->pro.day = u3nt(u3nq(0, 0, 0, u3nq(0, 0, 0, 0)), 0, 0);
  }

  u3t_print_steps("nocks", u3R->pro.nox_d);
  u3t_print_steps("cells", u3R->pro.cel_d);

  u3R->pro.nox_d = 0;
  u3R->pro.cel_d = 0;
}

/* _ct_sigaction(): profile sigaction callback.
*/
void _ct_sigaction(c3_i x_i) 
{ 
  // fprintf(stderr, "itimer!\r\n"); abort();
  u3t_samp();
}

/* u3t_init(): initialize tracing layer.
*/
void
u3t_init(void)
{
  u3T.noc_o = c3n;
  u3T.glu_o = c3n;
  u3T.mal_o = c3n;
  u3T.far_o = c3n;
  u3T.coy_o = c3n;
  u3T.euq_o = c3n;
}

/* u3t_boot(): turn sampling on.
*/
void
u3t_boot(void)
{
  if ( u3C.wag_w & u3o_debug_cpu ) { 
    _ct_lop_o = c3n;
#if defined(U3_OS_osx) || defined(U3_OS_linux)
    // Register _ct_sigaction to be called on `SIGPROF`.
    {
      struct sigaction sig_s = {{0}};
      sig_s.sa_handler = _ct_sigaction;
      sigemptyset(&(sig_s.sa_mask));
      sigaction(SIGPROF, &sig_s, 0);
    }

    // Unblock `SIGPROF` for this thread (we will block it again when `u3t_boff` is called).
    {
      sigset_t set;
      sigemptyset(&set);
      sigaddset(&set, SIGPROF);
      if ( 0 != pthread_sigmask(SIG_UNBLOCK, &set, NULL) ) {
        perror("pthread_sigmask");
      }
    }

    // Ask for SIGPROF to be sent every 10ms.
    {
      struct itimerval itm_v = {{0}};
      itm_v.it_interval.tv_usec = 10000;
      itm_v.it_value = itm_v.it_interval;
      setitimer(ITIMER_PROF, &itm_v, 0);
    }
#elif defined(U3_OS_bsd)
    // XX  "Profiling isn't yet supported on BSD"
#else
#   error "port: profiling"
#endif
  }
}

/* u3t_boff(): turn profile sampling off.
*/
void
u3t_boff(void)
{
  if ( u3C.wag_w & u3o_debug_cpu ) {
#if defined(U3_OS_osx) || defined(U3_OS_linux)
    // Mask SIGPROF signals in this thread (and this is the only
    // thread that unblocked them).
    {
      sigset_t set;
      sigemptyset(&set);
      sigaddset(&set, SIGPROF);
      if ( 0 != pthread_sigmask(SIG_BLOCK, &set, NULL) ) {
        perror("pthread_sigmask");
      }
    }

    // Disable the SIGPROF timer.
    {
      struct itimerval itm_v = {{0}};
      setitimer(ITIMER_PROF, &itm_v, 0);
    }

    // Ignore SIGPROF signals.
    {
      struct sigaction sig_s = {{0}};
      sigemptyset(&(sig_s.sa_mask));
      sig_s.sa_handler = SIG_IGN;
      sigaction(SIGPROF, &sig_s, 0);
    }

#elif defined(U3_OS_bsd)
    // XX  "Profiling isn't yet supported on BSD"
#else
#   error "port: profiling"
#endif
  }
}<|MERGE_RESOLUTION|>--- conflicted
+++ resolved
@@ -40,16 +40,12 @@
 extern void
 u3_pier_tank(c3_l tab_l, u3_noun tac);
 
-#ifdef GHETTO
-/* _t_ghetto(): ghetto timelapse.
-*/
-void
-_t_ghetto(void)
-{
-<<<<<<< HEAD
-=======
 #ifdef U3_EVENT_TIME_DEBUG
->>>>>>> 2346bcb1
+/* _t_slog_time(): slog timelapse.
+*/
+void
+_t_slog_time(void)
+{
   static int old;
   static struct timeval b4, f2, d0;
   static c3_d b4_d;
@@ -88,15 +84,11 @@
 void
 u3t_slog(u3_noun hod)
 {
-#ifdef GHETTO
-  _t_ghetto();
-#endif
-<<<<<<< HEAD
-
-  if ( c3y == u3du(hod) ) {
-=======
+#ifdef U3_EVENT_TIME_DEBUG
+  _t_slog_time();
+#endif
+
   if ( (0 != u3A->roc) && (c3y == u3du(hod)) ) {
->>>>>>> 2346bcb1
     u3_noun pri = u3h(hod);
 
     switch ( pri ) {
@@ -114,8 +106,8 @@
 void 
 u3t_shiv(u3_noun hod)
 {
-#ifdef GHETTO
-  _t_ghetto();
+#ifdef U3_EVENT_TIME_DEBUG
+  _t_slog_time();
 #endif
 
   if ( c3n == u3ud(hod) ) {
