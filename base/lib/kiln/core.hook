--- conflicted
+++ resolved
@@ -159,7 +159,7 @@
         ^-  thought:talk
         :+  -
           [[[%& our (main our)] [*envelope:talk %pending]] ~ ~]
-        [lat *bouquet:talk [%app (crip ~(ram re tan))]]
+        [now *bouquet:talk [%app (crip ~(ram re tan))]]
     ==
   ::
   ++  auto
@@ -179,7 +179,7 @@
       %-  blab  :_  ~
       :*  ost  %warp
           /kiln/sync/[syd]/(scot %p her)/[sud]
-          [our her]  sud  ~  %sing  %w  [%da lat]  /
+          [our her]  sud  ~  %sing  %w  [%da now]  /
       ==
     ::
     ++  writ
@@ -194,7 +194,7 @@
       :*  ost  %merg
           /kiln/sync/[syd]/(scot %p her)/[sud]
           our  syd  her  sud
-          ?:  =(0 .^(%cw /(scot %p our)/[syd]/(scot %da lat)))
+          ?:  =(0 .^(%cw /(scot %p our)/[syd]/(scot %da now)))
             %init
           %mate
       ==
@@ -284,32 +284,7 @@
       %-  blab  :_  ~
       [ost %poke /kiln/fancy/[^syd] [our %hood] %hood-merge [syd her sud gem]]
     ::
-<<<<<<< HEAD
-    ++  spam
-      |=  mes=(list tank)
-      %-  blab  :_  ~
-      :*  ost  %poke  /kiln/spam/[syd]
-          [our %talk]  %talk-command
-          ^-  command:talk
-          :-  %publish
-          %-  flop
-          =<  acc
-          %+  roll  mes
-          =<  .(eny eny)
-          |=  [tan=tank acc=(list thought:talk) eny=@uvI]
-          ^-  [acc=(list thought:talk) eny=@uvI]
-          =+  (sham eny mes)
-          :_  -
-          :_  acc
-          ^-  thought:talk
-          :+  -
-            [[[%& our (main our)] [*envelope:talk %pending]] ~ ~]
-          [now *bouquet:talk [%app (crip ~(ram re tan))]]
-      ==
-    ::
-=======
     ++  spam  |*(* +>(..work (^spam +<)))
->>>>>>> 7fe05c52
     ++  merge
       |=  [her=@p sud=@tas gim=?(%auto germ)]
       ^+  +>
