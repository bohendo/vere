::                                                      ::  ::
::::  /hook/core/hood/ape                               ::  ::
  ::                                                    ::  ::
/?  314                                                 ::  zuse version
/+  sole, talk, helm, kiln, drum                        ::  libraries
::                                                      ::  ::
::::                                                    ::  ::
  !:                                                    ::  ::
=>  |%                                                  ::  module boilerplate
    ++  hood-0                                          :: 
      ,[%0 lac=(map ,@tas hood-part)]                   ::
    ++  hood-good                                       ::
      |*  hed=hood-head                                 ::
      |=  paw=hood-part                                 ::
      ?-  hed                                           ::
        %drum  ?>(?=(%drum -.paw) `drum-part`paw)       ::
        %helm  ?>(?=(%helm -.paw) `helm-part`paw)       ::
        %kiln  ?>(?=(%kiln -.paw) `kiln-part`paw)       ::
      ==                                                ::
    ++  hood-head  ,_-:*hood-part                       ::
    ++  hood-make                                       ::
      |*  [our=@p hed=hood-head]                        ::
      ?-  hed                                           ::
        %drum  (drum-port our)                          ::
        %helm  *helm-part                               ::
        %kiln  *kiln-part                               ::
      ==                                                ::
    ++  hood-part                                       ::
      $%  [%drum %0 drum-pith]                          ::
          [%helm %0 helm-pith]                          ::
          [%kiln %0 kiln-pith]                          ::
      ==                                                ::
    --                                                  ::
::                                                      ::  ::
::::                                                    ::  ::
  ::                                                    ::  ::
|_  $:  hid=bowl                                        ::  system state
        hood-0                                          ::  server state
    ==                                                  ::
++  able                                                ::  find/make part
  |*  hed=hood-head
  =+  rep=(~(get by lac) hed)
  =+  par=?^(rep u.rep `hood-part`(hood-make our.hid hed))
  ((hood-good hed) par)
::
++  ably                                                ::  save part
  |*  [moz=(list) rep=hood-part]
  [(flop moz) %_(+> lac (~(put by lac) -.rep rep))]
::                                                      ::  ::
::::                                                    ::  ::
  ::                                                    ::  ::
++  coup-kiln-fancy                                     ::
  |=  [way=wire saw=(unit tang)]
  (ably (take-coup-fancy:(kiln-work hid (able %kiln)) way +<+))
::
++  coup-kiln-spam                                      ::
  |=  [way=wire saw=(unit tang)]
  ~?  ?=(^ saw)  [%kiln-spam-lame u.saw]
  [~ +>] 
::
++  coup-drum                                           ::
  |=  [way=wire saw=(unit tang)]
  (ably (take-coup:(drum-work hid (able %drum)) way +<+))
::
++  diff-sole-effect-drum
  |=  [way=wire sole-effect]
  (ably (diff-sole-effect:(drum-work hid (able %drum)) way +<+))
::
++  poke-hood-begin                                     ::
  |=  hood-begin
  (ably (poke-begin:(helm-work hid (able %helm)) +<))
::
++  poke-helm-init                                      ::
  |=  hood-init
  (ably (poke-init:(helm-work hid (able %helm)) +<))
::
++  poke-hood-mass                                      ::
  |=  ~
  (ably poke-mass:(helm-work hid (able %helm)))
::
++  poke-hood-merge                                     ::
  |=  hood-merge
  (ably (poke-merge:(kiln-work hid (able %kiln)) +<))
::
++  poke-hood-reload                                    ::
  |=  hood-reload
  (ably (poke-reload:(helm-work hid (able %helm)) +<))
::
++  poke-hood-reset                                     ::
  |=  ~
  (ably (poke-reset:(helm-work hid (able %helm)) +<))
::
++  poke-hood-sync                                      ::
  |=  hood-sync
  (ably (poke-sync:(kiln-work hid (able %kiln)) +<))
::
++  poke-hood-unix                                      ::
  |=  hood-unix
  (ably (poke-unix:(kiln-work hid (able %kiln)) +<))
::
++  poke-hood-verb                                      ::
  |=  ~
  (ably (poke-verb:(helm-work hid (able %helm)) +<))
::
++  poke-hood-start                                     ::
  |=  drum-start
  (ably (poke-start:(drum-work hid (able %drum)) +<))
::
++  poke-dill-belt
  |=  dill-belt
  (ably (poke-dill-belt:(drum-work hid (able %drum)) +<))
::
++  poke-will                                           ::
  |=  (unit will)
  (ably (poke-will:(helm-work hid (able %helm)) +<))
::
++  mere-kiln                                           ::
  |=  [way=wire are=(each (set path) (pair term tang))]
  (ably (take-mere:(kiln-work hid (able %kiln)) way +<+))
::
++  made-kiln                                           ::
<<<<<<< HEAD
  |=  [way=wire @uvH (each gage tang)]
  (ably (take-made:(kiln-work hid (able %kiln)) way +<+))
=======
  |=  [then @uvH gage]
  (ably (take-made:(kiln-work [hid ost src] (able %kiln)) way +<+))
>>>>>>> f2e09119
::
++  init-helm                                           ::
  |=  [way=wire *]
  [~ +>]
::
++  note-helm                                           ::  
  |=  [way=wire (pair ,@tD tank)]
  (ably (take-note:(helm-work hid (able %helm)) way +<+))
::
++  reap-drum
  |=  [way=wire saw=(unit tang)]
  (ably (reap:(drum-work hid (able %drum)) way +<+))
::
++  onto-drum                                           ::
  |=  [way=wire saw=(each ,[term @tas @da] tang)]
  (ably (take-onto:(drum-work hid (able %drum)) way +<+))
::
++  peer-drum
  |=  pax=path
  (ably (peer:(drum-work hid (able %drum)) +<))
::
++  quit-drum
  |=  way=wire
  (ably (quit:(drum-work hid (able %drum)) way))
::
++  went-helm                                           ::
  |=  [way=wire her=ship kay=cape]
  (ably (take-went:(helm-work hid (able %helm)) way +<+))
--<|MERGE_RESOLUTION|>--- conflicted
+++ resolved
@@ -119,13 +119,8 @@
   (ably (take-mere:(kiln-work hid (able %kiln)) way +<+))
 ::
 ++  made-kiln                                           ::
-<<<<<<< HEAD
-  |=  [way=wire @uvH (each gage tang)]
+  |=  [way=wire @uvH gage]
   (ably (take-made:(kiln-work hid (able %kiln)) way +<+))
-=======
-  |=  [then @uvH gage]
-  (ably (take-made:(kiln-work [hid ost src] (able %kiln)) way +<+))
->>>>>>> f2e09119
 ::
 ++  init-helm                                           ::
   |=  [way=wire *]
