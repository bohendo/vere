 ::                                                      ::  ::
::::  /hook/core/hood/ape                               ::  ::
  ::                                                    ::  ::
/?  314                                                 ::  zuse version
/+  sole, talk, helm, kiln, drum                        ::  libraries
::                                                      ::  ::
::::                                                    ::  ::
  !:                                                    ::  ::
=>  |%                                                  ::  module boilerplate
    ++  hood-0                                          :: 
      ,[%0 lac=(map ,@tas hood-part)]                   ::
    ++  hood-good                                       ::
      |*  hed=hood-head                                 ::
      |=  paw=hood-part                                 ::
      ?-  hed                                           ::
        %drum  ?>(?=(%drum -.paw) `drum-part`paw)       ::
        %helm  ?>(?=(%helm -.paw) `helm-part`paw)       ::
        %kiln  ?>(?=(%kiln -.paw) `kiln-part`paw)       ::
      ==                                                ::
    ++  hood-head  ,_-:*hood-part                       ::
    ++  hood-make                                       ::
      |*  [our=@p hed=hood-head]                        ::
      ?-  hed                                           ::
        %drum  (drum-port our)                          ::
        %helm  *helm-part                               ::
        %kiln  *kiln-part                               ::
      ==                                                ::
    ++  hood-part                                       ::
      $%  [%drum %0 drum-pith]                          ::
          [%helm %0 helm-pith]                          ::
          [%kiln %0 kiln-pith]                          ::
      ==                                                ::
    --                                                  ::
::                                                      ::  ::
::::                                                    ::  ::
  ::                                                    ::  ::
|_  $:  hid=bowl                                        ::  system state
        hood-0                                          ::  server state
    ==                                                  ::
++  able                                                ::  find/make part
  |*  hed=hood-head
  =+  rep=(~(get by lac) hed)
  =+  par=?^(rep u.rep `hood-part`(hood-make our.hid hed))
  ((hood-good hed) par)
::
++  ably                                                ::  save part
  |*  [moz=(list) rep=hood-part]
  [(flop moz) %_(+> lac (~(put by lac) -.rep rep))]
::                                                      ::  ::
::::                                                    ::  ::
  ::                                                    ::  ::
++  coup-kiln-fancy  (wrap take-coup-fancy):from-kiln
++  coup-kiln-spam                                      ::
  |=  [way=wire saw=(unit tang)]
  ~?  ?=(^ saw)  [%kiln-spam-lame u.saw]
  [~ +>] 
::
<<<<<<< HEAD
++  coup-drum  (wrap take-coup):from-drum
++  diff-sole-effect-drum  (wrap diff-sole-effect):from-drum
++  from-helm
  =-  [wrap=- *helm-work]
  |*  fun=_=>(*helm-work |=(* abet))
  |=  _+<.fun
  =.  +>.fun  (helm-work hid (able %helm))
  (ably (fun +<))
::
++  from-drum
  =-  [wrap=- *drum-work]
  |*  fun=_=>(*drum-work |=(* se-abet))
  |=  _+<.fun
  =.  +>.fun  (drum-work hid (able %drum))
  (ably (fun +<))
::
++  from-kiln
  =-  [wrap=- *kiln-work]
  |*  fun=_=>(*kiln-work |=(* abet))
  |=  _+<.fun
  =.  +>.fun  (kiln-work hid (able %kiln))
  (ably (fun +<))
::
++  poke-dill-belt  (wrap poke-dill-belt):from-drum
++  poke-helm-init  (wrap poke-init):from-helm
++  poke-hood-mass  (wrap poke-mass):from-helm
++  poke-hood-sync  (wrap poke-sync):from-kiln
++  poke-hood-unix  (wrap poke-unix):from-kiln
++  poke-hood-verb  (wrap poke-verb):from-helm
++  poke-hood-begin   (wrap poke-begin):from-helm
++  poke-hood-merge   (wrap poke-merge):from-kiln
++  poke-hood-reload  (wrap poke-reload):from-helm
++  poke-hood-reset   (wrap poke-reset):from-helm
++  poke-hood-start   (wrap poke-start):from-drum
++  poke-hood-reload-desk  (wrap poke-reload-desk):from-helm
++  poke-kiln-cp  (wrap poke-cp):from-kiln
++  poke-kiln-rm  (wrap poke-rm):from-kiln
++  poke-kiln-mv  (wrap poke-mv):from-kiln
++  poke-will  (wrap poke-will):from-helm
++  mere-kiln  (wrap take-mere):from-kiln
++  made-kiln  (wrap take-made):from-kiln
++  init-helm  |=([way=wire *] [~ +>])
++  note-helm  (wrap take-note):from-helm
++  reap-drum  (wrap reap):from-drum
++  onto-drum  (wrap take-onto):from-drum
++  peer-drum  (wrap peer):from-drum
++  quit-drum  (wrap quit):from-drum
++  went-helm  (wrap take-went):from-helm
=======
++  coup-drum                                           ::
  |=  [then saw=(unit tang)]
  (ably (take-coup:(drum-work [hid ost src] (able %drum)) way +<+))
::
++  diff-sole-effect-drum
  |=  [then sole-effect]
  (ably (diff-sole-effect:(drum-work [hid ost src] (able %drum)) way +<+))
::
++  poke-hood-begin                                     ::
  |=  [from hood-begin]
  (ably (poke-begin:(helm-work [hid +<-] (able %helm)) +<+))
::
++  poke-helm-init                                      ::
  |=  [from hood-init]
  (ably (poke-init:(helm-work [hid +<-] (able %helm)) +<+))
::
++  poke-hood-mass                                      ::
  |=  [from ~]
  (ably poke-mass:(helm-work [hid +<-] (able %helm)))
::
++  poke-hood-merge                                     ::
  |=  [from hood-merge]
  (ably (poke-merge:(kiln-work [hid +<-] (able %kiln)) +<+))
::
++  poke-hood-reload                                    ::
  |=  [from hood-reload]
  (ably (poke-reload:(helm-work [hid +<-] (able %helm)) +<+))
::
++  poke-hood-reset                                     ::
  |=  [from ~]
  (ably (poke-reset:(helm-work [hid +<-] (able %helm)) +<+))
::
++  poke-hood-sync                                      ::
  |=  [from hood-sync]
  (ably (poke-sync:(kiln-work [hid +<-] (able %kiln)) +<+))
::
++  poke-hood-unix                                      ::
  |=  [from hood-unix]
  (ably (poke-unix:(kiln-work [hid +<-] (able %kiln)) +<+))
::
++  poke-hood-verb                                      ::
  |=  [from ~]
  (ably (poke-verb:(helm-work [hid +<-] (able %helm)) +<+))
::
++  poke-hood-start                                     ::
  |=  [from drum-start]
  (ably (poke-start:(drum-work [hid +<-] (able %drum)) +<+))
::
++  poke-dill-belt
  |=  [from dill-belt]
  (ably (poke-dill-belt:(drum-work [hid +<-] (able %drum)) +<+))
::
++  poke-will                                           ::
  |=  [from (unit will)]
  (ably (poke-will:(helm-work [hid +<-] (able %helm)) +<+))
::
++  mere-kiln-sync
  |=  [then (each (set path) (pair term tang))]
  (ably (take-mere-sync:(kiln-work [hid ost src] (able %kiln)) way +<+))
::
++  mere-kiln                                           ::
  |=  [then are=(each (set path) (pair term tang))]
  (ably (take-mere:(kiln-work [hid ost src] (able %kiln)) way +<+))
::
++  made-kiln                                           ::
  |=  [then @uvH (each gage tang)]
  (ably (take-made:(kiln-work [hid ost src] (able %kiln)) way +<+))
::
++  init-helm                                           ::
  |=  [then *]
  ~&  %helm-initing
  [~ +>]
::
++  note-helm                                           ::  
  |=  [then (pair ,@tD tank)]
  (ably (take-note:(helm-work [hid ost src] (able %helm)) way +<+))
::
++  reap-drum
  |=  [then saw=(unit tang)]
  (ably (reap:(drum-work [hid ost src] (able %drum)) way +<+))
::
++  onto-drum                                           ::
  |=  [then saw=(each ,[term @tas @da] tang)]
  (ably (take-onto:(drum-work [hid ost src] (able %drum)) way +<+))
::
++  peer-drum
  |=  [from pax=path]
  (ably (peer:(drum-work [hid +<-] (able %drum)) +<+))
::
++  quit-drum
  |=  then
  (ably (quit:(drum-work [hid ost src] (able %drum)) way))
::
++  went-helm                                           ::
  |=  [then her=ship kay=cape]
  (ably (take-went:(helm-work [hid ost src] (able %helm)) way +<+))
::
++  writ-kiln-sync
  |=  [then riot]
  (ably (take-writ:(kiln-work [hid ost src] (able %kiln)) way +<+))
>>>>>>> 7fe05c52
--<|MERGE_RESOLUTION|>--- conflicted
+++ resolved
@@ -55,7 +55,6 @@
   ~?  ?=(^ saw)  [%kiln-spam-lame u.saw]
   [~ +>] 
 ::
-<<<<<<< HEAD
 ++  coup-drum  (wrap take-coup):from-drum
 ++  diff-sole-effect-drum  (wrap diff-sole-effect):from-drum
 ++  from-helm
@@ -96,6 +95,10 @@
 ++  poke-kiln-mv  (wrap poke-mv):from-kiln
 ++  poke-will  (wrap poke-will):from-helm
 ++  mere-kiln  (wrap take-mere):from-kiln
+++  mere-kiln-sync  (wrap take-mere-sync):from-kiln
+::++  mere-kiln-sync
+::  |=  [then (each (set path) (pair term tang))]
+::  (ably (take-mere-sync:(kiln-work [hid ost src] (able %kiln)) way +<+))
 ++  made-kiln  (wrap take-made):from-kiln
 ++  init-helm  |=([way=wire *] [~ +>])
 ++  note-helm  (wrap take-note):from-helm
@@ -104,106 +107,8 @@
 ++  peer-drum  (wrap peer):from-drum
 ++  quit-drum  (wrap quit):from-drum
 ++  went-helm  (wrap take-went):from-helm
-=======
-++  coup-drum                                           ::
-  |=  [then saw=(unit tang)]
-  (ably (take-coup:(drum-work [hid ost src] (able %drum)) way +<+))
-::
-++  diff-sole-effect-drum
-  |=  [then sole-effect]
-  (ably (diff-sole-effect:(drum-work [hid ost src] (able %drum)) way +<+))
-::
-++  poke-hood-begin                                     ::
-  |=  [from hood-begin]
-  (ably (poke-begin:(helm-work [hid +<-] (able %helm)) +<+))
-::
-++  poke-helm-init                                      ::
-  |=  [from hood-init]
-  (ably (poke-init:(helm-work [hid +<-] (able %helm)) +<+))
-::
-++  poke-hood-mass                                      ::
-  |=  [from ~]
-  (ably poke-mass:(helm-work [hid +<-] (able %helm)))
-::
-++  poke-hood-merge                                     ::
-  |=  [from hood-merge]
-  (ably (poke-merge:(kiln-work [hid +<-] (able %kiln)) +<+))
-::
-++  poke-hood-reload                                    ::
-  |=  [from hood-reload]
-  (ably (poke-reload:(helm-work [hid +<-] (able %helm)) +<+))
-::
-++  poke-hood-reset                                     ::
-  |=  [from ~]
-  (ably (poke-reset:(helm-work [hid +<-] (able %helm)) +<+))
-::
-++  poke-hood-sync                                      ::
-  |=  [from hood-sync]
-  (ably (poke-sync:(kiln-work [hid +<-] (able %kiln)) +<+))
-::
-++  poke-hood-unix                                      ::
-  |=  [from hood-unix]
-  (ably (poke-unix:(kiln-work [hid +<-] (able %kiln)) +<+))
-::
-++  poke-hood-verb                                      ::
-  |=  [from ~]
-  (ably (poke-verb:(helm-work [hid +<-] (able %helm)) +<+))
-::
-++  poke-hood-start                                     ::
-  |=  [from drum-start]
-  (ably (poke-start:(drum-work [hid +<-] (able %drum)) +<+))
-::
-++  poke-dill-belt
-  |=  [from dill-belt]
-  (ably (poke-dill-belt:(drum-work [hid +<-] (able %drum)) +<+))
-::
-++  poke-will                                           ::
-  |=  [from (unit will)]
-  (ably (poke-will:(helm-work [hid +<-] (able %helm)) +<+))
-::
-++  mere-kiln-sync
-  |=  [then (each (set path) (pair term tang))]
-  (ably (take-mere-sync:(kiln-work [hid ost src] (able %kiln)) way +<+))
-::
-++  mere-kiln                                           ::
-  |=  [then are=(each (set path) (pair term tang))]
-  (ably (take-mere:(kiln-work [hid ost src] (able %kiln)) way +<+))
-::
-++  made-kiln                                           ::
-  |=  [then @uvH (each gage tang)]
-  (ably (take-made:(kiln-work [hid ost src] (able %kiln)) way +<+))
-::
-++  init-helm                                           ::
-  |=  [then *]
-  ~&  %helm-initing
-  [~ +>]
-::
-++  note-helm                                           ::  
-  |=  [then (pair ,@tD tank)]
-  (ably (take-note:(helm-work [hid ost src] (able %helm)) way +<+))
-::
-++  reap-drum
-  |=  [then saw=(unit tang)]
-  (ably (reap:(drum-work [hid ost src] (able %drum)) way +<+))
-::
-++  onto-drum                                           ::
-  |=  [then saw=(each ,[term @tas @da] tang)]
-  (ably (take-onto:(drum-work [hid ost src] (able %drum)) way +<+))
-::
-++  peer-drum
-  |=  [from pax=path]
-  (ably (peer:(drum-work [hid +<-] (able %drum)) +<+))
-::
-++  quit-drum
-  |=  then
-  (ably (quit:(drum-work [hid ost src] (able %drum)) way))
-::
-++  went-helm                                           ::
-  |=  [then her=ship kay=cape]
-  (ably (take-went:(helm-work [hid ost src] (able %helm)) way +<+))
-::
-++  writ-kiln-sync
-  |=  [then riot]
-  (ably (take-writ:(kiln-work [hid ost src] (able %kiln)) way +<+))
->>>>>>> 7fe05c52
+++  writ-kiln-sync  (wrap take-writ):from-kiln
+::++  writ-kiln-sync
+::  |=  [then riot]
+::  (ably (take-writ:(kiln-work [hid ost src] (able %kiln)) way +<+))
 --