--- conflicted
+++ resolved
@@ -2330,13 +2330,9 @@
 ++  riff  ,[p=desk q=(unit rave)]                       ::  request/desist
 ::::                                                    ::
 ++  gift-clay                                           ::  out result <-$
-<<<<<<< HEAD
           $%  [%ergo p=@tas q=mode]                     ::  version update
               [%hill p=(list ,@tas)]                    ::  mount points
-=======
-          $%  [%ergo p=@p q=@tas r=@ud s=mick]          ::  version update
               [%mack p=(unit tang)]                     ::  ack
->>>>>>> cbe96edc
               [%mass p=mass]                            ::  memory usage
               [%mere p=(each (set path) (pair term tang))]  ::  merge result
               [%note p=@tD q=tank]                      ::  debug message
@@ -2349,12 +2345,8 @@
               [%init p=@p]                              ::  report install
               [%into p=@tas q=? r=mode]                 ::  external edit
               [%merg p=@p q=@tas r=@p s=@tas t=germ]    ::  merge desks
-<<<<<<< HEAD
               [%mont p=@tas q=@p r=@tas s=path]         ::  mount to unix
               [%ogre p=$|(@tas beam)]                   ::  delete mount point
-              [%wart p=sock q=@tas r=path s=*]          ::  network request
-=======
->>>>>>> cbe96edc
               [%warp p=sock q=riff]                     ::  file request
               [%wegh ~]                                 ::  report memory
               [%west p=sack q=path r=*]                 ::  network request
