!:
::  dill (4d), terminal handling   
::
|=  pit=vase
=>  |%                                                  ::  interface tiles
++  console-action                                      ::  console to app
  $%  [%det console-change]                             ::  edit prompt line
      [%inn ~]                                          ::  enter session
      [%out ~]                                          ::  exit session
      [%ret ~]                                          ::  submit and clear
  ==                                                    :: 
++  console-buffer  (list ,@c)                          ::  command state
++  console-change                                      ::  network change
  $:  ler=console-clock                                 ::  destination clock
      haw=@uvH                                          ::  source hash
      ted=console-edit                                  ::  state change
  ==                                                    ::
++  console-clock  ,[own=@ud his=@ud]                   ::  vector clock
++  console-edit                                        ::  shared state change
  $%  [%del p=@ud]                                      ::  delete one at
      [%ins p=@ud q=@c]                                 ::  insert at
      [%mor p=(list console-edit)]                      ::  combination
      [%nop ~]                                          ::  no-op
      [%set p=console-buffer]                           ::  discontinuity
  ==                                                    ::
++  console-effect                                      ::  app to console
  $%  [%bel ~]                                          ::  beep
      [%blk p=@ud q=@c]                                 ::  blink/match char at
      [%clr ~]                                          ::  clear screen
      [%det console-change]                             ::  edit input
      [%nex ~]                                          ::  save and clear input
      [%tan p=(list tank)]                              ::  classic tank
  ::  [%taq p=tanq]                                     ::  modern tank
      [%txt p=tape]                                     ::  text line
  ==                                                    ::
++  dill-belt                                           ::  console input
  $%  [%aro p=?(%d %l %r %u)]                           ::  arrow key
      [%bac ~]                                          ::  true backspace
      [%cru p=@tas q=(list tank)]                       ::  echo error
      [%ctl p=@c]                                       ::  control-key
      [%del ~]                                          ::  true delete
      [%met p=@c]                                       ::  meta-key
      [%ret ~]                                          ::  return
      [%rez p=@ud q=@ud]                                ::  resize, cols, rows
      [%txt p=(list ,@c)]                               ::  utf32 text
      [%yow p=gill]                                     ::  connect to app
  ==                                                    ::
++  dill-blit                                           ::  console output
  $%  [%bel ~]                                          ::  make a noise
      [%clr ~]                                          ::  clear the screen
      [%hop p=@ud]                                      ::  set cursor position
      [%mor p=(list dill-blit)]                         ::  multiple blits
      [%pro p=(list ,@c)]                               ::  show as cursor/line
      [%qit ~]                                          ::  close console
      [%out p=(list ,@c)]                               ::  send output line
      [%sag p=path q=*]                                 ::  save to jamfile
      [%sav p=path q=@]                                 ::  save to file
  ==                                                    ::
++  gill  (pair ship term)                              ::  general contact
--                                                      ::
=>  |%                                                  ::  console protocol
++  axle                                                ::  all dill state
  $:  %2                                                ::
      ore=(unit ship)                                   ::  identity once set
      hey=(unit duct)                                   ::  default duct
      dug=(map duct axon)                               ::  conversations
  ==                                                    ::  
++  axon                                                ::  dill per duct
  $:  ram=term                                          ::  console program
      tem=(unit (list dill-belt))                       ::  pending, reverse
      wid=_80                                           ::  terminal width
      pos=@ud                                           ::  cursor position
      see=(list ,@c)                                    ::  current line
  ==                                                    ::
--  =>                                                  ::
|%                                                      ::  protocol below
++  blew  ,[p=@ud q=@ud]                                ::  columns rows
++  belt                                                ::  raw console input
  $%  [%aro p=?(%d %l %r %u)]                           ::  arrow key
      [%bac ~]                                          ::  true backspace
      [%ctl p=@c]                                       ::  control-key
      [%del ~]                                          ::  true delete
      [%met p=@c]                                       ::  meta-key
      [%ret ~]                                          ::  return
      [%txt p=(list ,@c)]                               ::  utf32 text
  ==                                                    ::
++  blit                                                ::  raw console output
  $%  [%bel ~]                                          ::  make a noise
      [%clr ~]                                          ::  clear the screen
      [%hop p=@ud]                                      ::  set cursor position
      [%lin p=(list ,@c)]                               ::  set current line
      [%mor ~]                                          ::  newline
      [%sag p=path q=*]                                 ::  save to jamfile
      [%sav p=path q=@]                                 ::  save to file
  ==                                                    ::
++  flog                                                ::  sent to %dill
  $%  [%crud p=@tas q=(list tank)]                      ::
      [%text p=tape]                                    ::
      [%veer p=@ta q=path r=@t]                         ::  install vane
      [%vega p=path]                                    ::  reboot by path
      [%verb ~]                                         ::  verbose mode
  ==                                                    ::
++  gift                                                ::  out result <-$
  $%  [%bbye ~]                                         ::  reset prompt
      [%blit p=(list blit)]                             ::  terminal output
      [%init p=@p]                                      ::  set owner
      [%logo ~]                                         ::  logout
      [%veer p=@ta q=path r=@t]                         ::  install vane
      [%vega p=path]                                    ::  reboot by path
      [%verb ~]                                         ::  verbose mode
  ==                                                    ::
++  kiss                                                ::  in request ->$
  $%  [%belt p=belt]                                    ::  terminal input
      [%blew p=blew]                                    ::  terminal config
      [%boot p=*]                                       ::  weird %dill boot
      [%crud p=@tas q=(list tank)]                      ::  error with trace
      [%flog p=flog]                                    ::  wrapped error
      [%flow p=@tas q=(list gill)]                      ::  terminal config
      [%hail ~]                                         ::  terminal refresh
      [%hook ~]                                         ::  this term hung up
      [%harm ~]                                         ::  all terms hung up
      [%init p=ship]                                    ::  after gall ready
      [%noop ~]                                         ::  no operation
      [%talk p=tank]                                    ::
      [%text p=tape]                                    ::
      [%veer p=@ta q=path r=@t]                         ::  install vane
      [%vega p=path]                                    ::  reboot by path
      [%verb ~]                                         ::  verbose mode
  ==                                                    ::
--  =>                                                  ::
|%                                                      ::  protocol outward
++  mess                                                ::
  $%  [%dill-belt p=(hypo dill-belt)]                   ::
  ==                                                    ::
++  club                                                ::  agent action
  $%  [%peer p=path]                                    ::  subscribe
      [%poke p=cage]                                    ::  apply
      [%pull ~]                                         ::  unsubscribe
      [%pump ~]                                         ::  pump yes/no
  ==                                                    ::
++  cuft                                                ::  internal gift
  $%  [%coup p=(unit tang)]                             ::  poke result
      [%quit ~]                                         ::  close subscription
      [%reap p=(unit tang)]                             ::  peer result
      [%diff p=cage]                                    ::  subscription output
  ==                                                    ::
++  cuss  (pair term club)                              ::  internal kiss
++  suss  (trel term ,@tas ,@da)                        ::  config report
++  move  ,[p=duct q=(mold note gift)]                  ::  local move
++  note-ames                                           ::  weird ames move
  $%  [%make p=(unit ,@t) q=@ud r=@ s=?]                ::
      [%sith p=@p q=@uw r=?]                            ::
  ==                                                    ::
++  note-clay                                           ::
  $%  [%font p=@p q=@tas r=@p s=@tas]                   ::
      [%warp p=sock q=riff]                             ::  wait for clay, hack
  ==                                                    ::
++  note-dill                                           ::  note to self, odd
  $%  [%crud p=@tas q=(list tank)]                      ::
      [%init p=ship]                                    ::
      [%text p=tape]                                    ::
      [%veer p=@ta q=path r=@t]                         ::  install vane
      [%vega p=path]                                    ::  reboot by path
      [%verb ~]                                         ::  verbose mode
  ==                                                    ::
++  note-gall                                           ::
  $%  [%conf dock %load ship desk]                      ::
      [%deal p=sock q=cuss]                             ::
  ==                                                    ::
++  note                                                ::  out request $->
  $%  [%a note-ames]                                    ::
      [%c note-clay]                                    ::
      [%d note-dill]                                    ::
      [%g note-gall]                                    ::
  ==                                                    ::
++  riff  ,[p=desk q=(unit rave)]                       ::  see %clay
++  sign-ames                                           ::
  $%  [%nice ~]                                         ::
      [%init p=ship]                                    ::
  ==                                                    ::
++  sign-gall                                           ::  see %gall
  $%  [%onto p=(unit tang)]                             ::
  ==                                                    ::
++  sign-clay                                           ::
  $%  [%mere p=(each (set path) (pair term tang))]      ::
      [%note p=@tD q=tank]                              ::
      [%writ p=riot]                                    ::
  ==                                                    ::
++  sign-dill                                           ::
  $%  [%blit p=(list blit)]                             ::
  ==                                                    ::
++  sign-gall                                           ::
  $%  [%onto p=(each suss tang)]                        ::
      [%unto p=cuft]                                    ::
  ==                                                    ::
++  sign-time                                           ::
  $%  [%wake ~]                                         ::
  ==                                                    ::
++  sign                                                ::  in result $<-
  $%  [%a sign-ames]                                    ::
      [%c sign-clay]                                    ::
      [%d sign-dill]                                    ::  
      [%g sign-gall]                                    ::
      [%t sign-time]                                    ::
  ==                                                    ::
::::::::                                                ::  dill tiles
--
=|  all=axle
|=  [now=@da eny=@ ski=sled]                            ::  current invocation
=>  |%
    ++  as                                              ::  per cause
      |_  $:  [moz=(list move) hen=duct our=ship]
              axon
          ==
      ++  abet                                          ::  resolve
        ^-  [(list move) axle]
        [(flop moz) all(dug (~(put by dug.all) hen +<+))]
      ::
      ++  call                                          ::  receive input
        |=  kyz=kiss
        ^+  +>
        ?+    -.kyz  ~&  [%strange-kiss -.kyz]  +>
          %flow  +>
          %harm  +>
          %hail  +>
          %belt  (send `dill-belt`p.kyz)
          %text  (from %out (tuba p.kyz))
          %crud  ::  (send `dill-belt`[%cru p.kyz q.kyz])
                 (crud p.kyz q.kyz)
          %blew  (send %rez p.p.kyz q.p.kyz)
          %veer  (dump kyz)
          %vega  (dump kyz)
          %verb  (dump kyz)
        ==
      ::
      ++  crud
        |=  [err=@tas tac=(list tank)]
        =+  ^=  wol  ^-  wall
            :-  (trip err)
            (zing (turn tac |=(a=tank (~(win re a) [0 wid]))))
        |-  ^+  +>.^$
        ?~  wol  +>.^$
        $(wol t.wol, +>.^$ (from %out (tuba i.wol)))
      ::
      ++  dump                                          ::  pass down to hey
        |=  git=gift
        ?>  ?=(^ hey.all)
        +>(moz [[u.hey.all %give git] moz])
      ::
      ++  done                                          ::  return gift
        |=  git=gift
        +>(moz :_(moz [hen %give git])) 
      ::
      ++  from                                          ::  receive belt
        |=  bit=dill-blit
        ^+  +>
        ?:  ?=(%mor -.bit)
          |-  ^+  +>.^$
          ?~  p.bit  +>.^$
          $(p.bit t.p.bit, +>.^$ ^$(bit i.p.bit))
        ?:  ?=(%out -.bit)
          %+  done  %blit
          :~  [%lin p.bit]
              [%mor ~]
              [%lin see]
              [%hop pos]
          ==
        ?:  ?=(%pro -.bit)
          (done(see p.bit) %blit [[%lin p.bit] [%hop pos] ~])
        ?:  ?=(%hop -.bit)
          (done(pos p.bit) %blit [bit ~])
        ?:  ?=(%qit -.bit)
          (dump %logo ~)
        (done %blit [bit ~])
      ::
      ++  init                                          ::  initialize
        ~&  [%dill-init our]
        =+  myt=(flop (need tem))
        =.  tem  ~
        =.  moz  :_(moz [hen %pass / %c %font our %home our %base])
        =.  moz  :_(moz [hen %pass ~ %g %conf [[our ram] %load our %base]])
        =.  moz  :_(moz [hen %pass ~ %g %deal [our our] ram %peer ~])
        |-  ^+  +>
        ?~  myt  +>
        $(myt t.myt, +> (send i.myt))
      ::
      ++  into                                          ::  preinitialize
        |=  gyl=(list gill)
        %_    +>
            tem  `(turn gyl |=(a=gill [%yow a]))
            moz
          :_  moz
          :*  hen
              %pass
              /
              %c
              [%warp [our our] %base `[%sing %y [%ud 1] /]]
          ==
        ==
      ::
      ++  send                                          ::  send action
        |=  bet=dill-belt
        ?^  tem
          +>(tem `[bet u.tem])
        %_    +>
            moz
          :_  moz
          [hen %pass ~ %g %deal [our our] ram %poke [%dill-belt -:!>(bet) bet]]
        ==
      ::
      ++  pump                                          ::  send diff ack
        %_    .
            moz 
<<<<<<< HEAD
          :_(moz [hen %pass ~ %g %took [our [ram ~]] our])
        ==
      ::
      ++  wegh
        ^-  mass
        :-  %dill
        :-  %|
        :~  all/`[ore hey dug]:all
        ==
      ::
      ++  wegt
        |=  [lal=?(%a %c %e %f %g %t) mas=mass]
        ^+  +>
        =.  hef.all
          ?-  lal
            %a  ~?(?=(^ a.hef.all) %double-mass-a hef.all(a `mas))
            %c  ~?(?=(^ c.hef.all) %double-mass-c hef.all(c `mas))
            %e  ~?(?=(^ e.hef.all) %double-mass-e hef.all(e `mas))
            %f  ~?(?=(^ f.hef.all) %double-mass-f hef.all(f `mas))
            %g  ~?(?=(^ g.hef.all) %double-mass-g hef.all(g `mas))
            %t  ~?(?=(^ t.hef.all) %double-mass-t hef.all(t `mas))
          ==
        ?.  ?&  ?=(^ a.hef.all)
                ?=(^ c.hef.all)
                ?=(^ e.hef.all)
                ?=(^ f.hef.all)
                ?=(^ g.hef.all)
                ?=(^ t.hef.all)
            ==
          +>.$
        %+  done(hef.all [~ ~ ~ ~ ~ ~])
          %mass
        =>  [hef.all d=wegh]
        [%vanes %| ~[u.a u.c d u.e u.f u.g u.t]]
=======
          :_(moz [hen %pass ~ %g %deal [our our] ram %pump ~])
        ==
>>>>>>> fdbf46ce
      ::
      ++  take                                          ::  receive
        |=  sih=sign
        ^+  +>
        ?-    sih
            [%a %nice *]
          ::  ~&  [%take-nice-ames sih]
          +>
        ::
            [%a %init *]
          +>(moz :_(moz [hen %give +.sih]))
        ::
            [%c %mere *]
          ?:  ?=(%& -.p.sih)
            +>.$
          ~|  %dill-mere-fail
          ~|  p.p.p.sih
          |-
          ?~  q.p.p.sih  !!
          ~>  %mean.|.(i.q.p.p.sih)     ::  pull ford fail into stack trace
          $(q.p.p.sih t.q.p.p.sih) 
        ::
            [%g %onto *]
          ::  ~&  [%take-gall-onto +>.sih]
          ?-  -.+>.sih
            %|  (crud %onto p.p.+>.sih)
            %&  (done %blit [%lin (tuba "{<p.p.sih>}")]~)
          ==
        ::
            [%g %unto *]
          ::  ~&  [%take-gall-unto +>.sih]
          ?-  -.+>.sih
            %coup  ?~(p.p.+>.sih +>.$ (crud %coup u.p.p.+>.sih))
            %quit  !! :: ??
            %reap  ?~(p.p.+>.sih +>.$ (crud %reap u.p.p.+>.sih))
            %diff  pump:(from ((hard dill-blit) q:`vase`+>+>.sih))
          ==
        ::
            [%c %note *]
          (from %out (tuba p.sih ' ' ~(ram re q.sih)))
        ::
            [%c %writ *]
          init
        ::
            [%d %blit *]
          (done +.sih)
        ::
            [%t %wake *]
          ::  ~&  %dill-wake 
          +>
        ==
      --
    ::
    ++  ax                                              ::  make ++as
      |=  [hen=duct kyz=kiss]                           ::
      ?~  ore.all  ~
      =+  nux=(~(get by dug.all) hen)
      ?^  nux  
        (some ~(. as [~ hen u.ore.all] u.nux))
      ?.  ?=(%flow -.kyz)  ~
      %-  some
      %.  q.kyz
      %~  into  as
      :-  [~ hen u.ore.all]
      :*  p.kyz
          [~ ~]
          80
          0
          (tuba "<{(trip p.kyz)}>")
      ==
    --
|%                                                      ::  poke/peek pattern
++  call                                                ::  handle request
  |=  $:  hen=duct
          hic=(hypo (hobo kiss))
      ==
  ^-  [p=(list move) q=_..^$]
  =>  %=    .                                           ::  XX temporary
          q.hic
        ^-  kiss
        ?:  ?=(%soft -.q.hic)
          ::  ~&  [%dill-call-soft (,@tas `*`-.p.q.hic)]
          ((hard kiss) p.q.hic)
        ?:  (~(nest ut -:!>(*kiss)) | p.hic)  q.hic
        ~&  [%dill-call-flub (,@tas `*`-.q.hic)]
        ((hard kiss) q.hic)
      ==
  ?:  ?=(%boot -.q.hic)
    :_(..^$ [hen %pass ~ (note %a p.q.hic)]~)
  ?:  ?=(%flog -.q.hic)
    ::  ~&  [%dill-flog +.q.hic]
    ?:  ?=([%crud %hax-init [%leaf *] ~] p.q.hic)
      =+  him=(slav %p (crip p.i.q.p.q.hic))
      :_(..^$ ?~(hey.all ~ [u.hey.all %give %init him]~))
    :_(..^$ ?~(hey.all ~ [u.hey.all %slip %d p.q.hic]~))
  =.  hey.all  ?^(hey.all hey.all `hen)
  ?:  ?=(%init -.q.hic)
    ::  ~&  [%call-init hen]
    ?:  =(ore.all `p.q.hic)
      [[hen %give q.hic]~ ..^$]
    =:  ore.all  `p.q.hic
        dug.all   ~
      ==
    =+  ^=  flo  ^-  (list (pair ship term))
        =+  myr=(clan p.q.hic)
        ?:  =(%pawn myr)
          [[p.q.hic %dojo] ~]
        ?:  =(%earl myr)
          =+  fap=(sein p.q.hic)
          [[fap %dojo] [fap %talk] [fap %hood] ~]
        [[p.q.hic %dojo] [p.q.hic %talk] [p.q.hic %hood] ~]
    =^  moz  all  abet:(need (ax (need hey.all) [%flow %sole flo]))
    ?:  |((lth p.q.hic 256) (gte p.q.hic (bex 64)))  [moz ..^$] ::  XX HORRIBLE
    [:_(moz [(need hey.all) %give %init p.q.hic]) ..^$]
  =+  nus=(ax hen q.hic)
  ?~  nus
    ~&  [%dill-no-flow q.hic]
    [~ ..^$]
  =^  moz  all  abet:(call:u.nus q.hic)
  [moz ..^$]
::
++  doze
  |=  [now=@da hen=duct]
  ^-  (unit ,@da)
  ~
::
++  load                                                ::  trivial
  |=  old=axle
  ..^$(all old)
  ::  |=  old=*   ::  diable
  ::  ..^$(ore.all `~zod)
::
++  scry
  |=  [fur=(unit (set monk)) ren=@tas his=ship syd=desk lot=coin tyl=path]
  ^-  (unit (unit cage))
  [~ ~]
::
++  stay  all 
::
++  take                                                ::  process move
  |=  [tea=wire hen=duct hin=(hypo sign)]
  ^-  [p=(list move) q=_..^$]
  ?:  =(~ ore.all)
    ?:  ?=([%a %init *] q.hin)
      ::  ~&  [%take-init hen]
      =.  hey.all  ?^(hey.all hey.all `hen)
      [[[hen %give +.q.hin] ~] ..^$]
      ::  [~ ..^$]
    ~&  [%take-back q.hin]
    [~ ..^$]
  ?.  (~(has by dug.all) hen)
    ~&  [%take-weird-sign q.hin]
    ~&  [%take-weird-hen hen]
    [~ ..^$]
  =+  our=?>(?=(^ ore.all) u.ore.all)
  =^  moz  all  
    abet:(~(take as [~ hen our] (~(got by dug.all) hen)) q.hin)
  [moz ..^$]
--

::  good test<|MERGE_RESOLUTION|>--- conflicted
+++ resolved
@@ -311,45 +311,8 @@
       ++  pump                                          ::  send diff ack
         %_    .
             moz 
-<<<<<<< HEAD
-          :_(moz [hen %pass ~ %g %took [our [ram ~]] our])
-        ==
-      ::
-      ++  wegh
-        ^-  mass
-        :-  %dill
-        :-  %|
-        :~  all/`[ore hey dug]:all
-        ==
-      ::
-      ++  wegt
-        |=  [lal=?(%a %c %e %f %g %t) mas=mass]
-        ^+  +>
-        =.  hef.all
-          ?-  lal
-            %a  ~?(?=(^ a.hef.all) %double-mass-a hef.all(a `mas))
-            %c  ~?(?=(^ c.hef.all) %double-mass-c hef.all(c `mas))
-            %e  ~?(?=(^ e.hef.all) %double-mass-e hef.all(e `mas))
-            %f  ~?(?=(^ f.hef.all) %double-mass-f hef.all(f `mas))
-            %g  ~?(?=(^ g.hef.all) %double-mass-g hef.all(g `mas))
-            %t  ~?(?=(^ t.hef.all) %double-mass-t hef.all(t `mas))
-          ==
-        ?.  ?&  ?=(^ a.hef.all)
-                ?=(^ c.hef.all)
-                ?=(^ e.hef.all)
-                ?=(^ f.hef.all)
-                ?=(^ g.hef.all)
-                ?=(^ t.hef.all)
-            ==
-          +>.$
-        %+  done(hef.all [~ ~ ~ ~ ~ ~])
-          %mass
-        =>  [hef.all d=wegh]
-        [%vanes %| ~[u.a u.c d u.e u.f u.g u.t]]
-=======
           :_(moz [hen %pass ~ %g %deal [our our] ram %pump ~])
         ==
->>>>>>> fdbf46ce
       ::
       ++  take                                          ::  receive
         |=  sih=sign
