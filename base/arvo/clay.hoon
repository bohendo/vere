--- conflicted
+++ resolved
@@ -2802,7 +2802,6 @@
   |=  [hat=(map path lobe) pax=path mod=mode]
   ^-  soba
   :-  *cart
-<<<<<<< HEAD
   %+  murn  mod
   |=  [pat=path mim=(unit mime)]
   ^-  (unit (pair path miso))
@@ -2817,68 +2816,4 @@
   ?~  -
     `[paf %ins %mime -:!>(*mime) u.mim]
   `[paf %mut %mime -:!>(*mime) u.mim]
-=======
-  =|  pax=path
-  ::  =-  ~&  [%khan (turn - |=((pair path miso) [p -.q]))]  -
-  |-  ^-  (list ,[p=path q=miso])
-  ?~  ank
-    ?~  kan
-      ::  ~&  [pax %ank-kan-sig]
-      ~
-    ::  ~&  [pax %ank-sig]
-    =+  ?~  dir.u.kan
-          ~
-        =+  (~(tap by u.dir.u.kan))
-        ::  ~&  [%dirukan pax=pax (~(run by u.dir.u.kan) (cury test ~))]
-        |-  ^-  (list (pair path miso))
-        ?~  +<  ~
-        ?~  q.i  $(+< t)
-        (weld ^$(pax [p.i pax], kan `u.q.i) $(+< t))
-    ?~  fil.u.kan
-      -
-    ?~  u.fil.u.kan
-      -
-    ::  ~&  [pax %ins-1]
-    [[(flop pax) %ins u.u.fil.u.kan] -]
-  ?~  kan
-    ::  ~&  [pax %kan-sig]
-    =+  =+  (~(tap by r.u.ank))
-        |-(?~(+< ~ (weld ^$(pax [p.i pax], ank `q.i) $(+< t))))
-    ?~  q.u.ank
-      -
-    [[(flop pax) %del q.u.q.u.ank] -]
-  ::  ~&  [pax %neither-sig]
-  =+  ?~  dir.u.kan
-        ~
-      %+  weld
-        =+  (~(tap by r.u.ank))
-        |-  ^-  (list ,[p=path q=miso])
-        ?~  +<  ~
-        =+  (~(get by u.dir.u.kan) p.i)
-        ?:  ?=([~ ~] -)  $(+< t)
-        %-  weld  :_  $(+< t)
-        ::  ~&  [pax %ankhing p.i ?=(~ -)]
-        ^$(pax [p.i pax], ank `q.i, kan ?~(- ~ `u.u.-))
-      =+  (~(tap by u.dir.u.kan))
-      ::  ~&  [%sdirukan pax=pax (~(run by dir.u.kan) (cury test ~))]
-      |-  ^-  (list ,[p=path q=miso])
-      ?~  +<  ~
-      ?~  q.i  $(+< t)
-      ?:  (~(has by r.u.ank) p.i)  $(+< t)
-      ::  ~&  [pax %khaning p.i]
-      %-  weld  :_  $(+< t)
-      ^$(pax [p.i pax], kan `u.q.i, ank ~)
-  ?~  q.u.ank
-    ?~  fil.u.kan
-      -
-    ?~  u.fil.u.kan
-      -
-    ::  ~&  %ins-2
-    [[(flop pax) %ins u.u.fil.u.kan] -]
-  ?~  fil.u.kan
-    -
-  ?~  u.fil.u.kan
-    [[(flop pax) %del q.u.q.u.ank] -]
-  [[(flop pax) %mut q.u.q.u.ank u.u.fil.u.kan] -]
->>>>>>> e0421542
 --