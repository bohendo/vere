--- conflicted
+++ resolved
@@ -2339,14 +2339,8 @@
     :_  ..^$(fat.ruf (~(put by fat.ruf) p.q.hic [hen ~ ~]))
     =+  [bos=(sein p.q.hic) can=(clan p.q.hic)]
     %-  zing  ^-  (list (list move))
-<<<<<<< HEAD
     :~  ?:  =(bos p.q.hic)  ~
-        [hen %pass / %c %font p.q.hic %base bos %kids]~
-=======
-    :~  ~&  [%bos bos p.q.hic]
-        ?:  =(bos p.q.hic)  ~
         [hen %pass / %c %merg p.q.hic %base bos %kids %init]~
->>>>>>> 493c5e1c
     ::
         ~
     ==
