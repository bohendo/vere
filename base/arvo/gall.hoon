--- conflicted
+++ resolved
@@ -198,11 +198,7 @@
     ::  ~&  [%mo-boot dap how byk]
     %+  mo-pass  [%sys how dap (scot %p p.byk) q.byk (scot r.byk) ~]
     ^-  note-arvo
-<<<<<<< HEAD
-    [%f %exec our bek `[%core [bek [dap %ape ~]]]]
-=======
-    [%f %exec our byk `[%boil %core [byk [dap %ape ~]] ~]]
->>>>>>> b32c6886
+    [%f %exec our byk `[%core [byk [dap %ape ~]]]]
   ::
   ++  mo-away                                           ::  foreign request
     |=  [him=ship caz=cush]                             ::  
