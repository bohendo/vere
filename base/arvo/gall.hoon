!:  ::  %gall, agent execution
!?  163
::::
|=  pit=vase
=>  =~
|%  ::::::::::::::::::::::::::::::::::::::::::::::::::::::    rest of arvo
    ::::::::::::::::::::::::::::::::::::::::::::::::::::::
++  hood                                                ::  assembly plan
  $:  zus=@ud                                           ::  zuse kelvin
      sur=(list hoot)                                   ::  structures
      lib=(list hoof)                                   ::  libraries
      fan=(list horn)                                   ::  resources
      src=(list hoop)                                   ::  program
  ==                                                    ::
++  hoof  (pair term (unit (pair case ship)))           ::  resource reference
++  hoot  (pair bean hoof)                              ::  structure gate/core
++  hoop                                                ::  source in hood
  $%  [%& p=twig]                                       ::  direct twig
      [%| p=beam]                                       ::  resource location   
  ==                                                    ::
++  horn                                                ::  resource tree
  $%  [%ape p=twig]                                     ::  /~  twig by hand
      [%arg p=twig]                                     ::  /$  argument
      [%day p=horn]                                     ::  /|  list by @dr
      [%dub p=term q=horn]                              ::  /=  apply face
      [%fan p=(list horn)]                              ::  /.  list
      [%for p=path q=horn]                              ::  /,  descend
      [%hel p=@ud q=horn]                               ::  /%  propagate heel
      [%hub p=horn]                                     ::  /@  list by @ud
      [%man p=(map span horn)]                          ::  /*  hetero map
      [%nap p=horn]                                     ::  /_  homo map
      [%now p=horn]                                     ::  /&  list by @da
      [%saw p=twig q=horn]                              ::  /;  operate on
      [%see p=beam q=horn]                              ::  /:  relative to
      [%sic p=tile q=horn]                              ::  /^  cast
      [%toy p=mark]                                     ::  /mark/  static
  ==                                                    ::
++  milk  (trel ship desk silk)                         ::  sourced silk
++  silk                                                ::  construction layer
  $&  [p=silk q=silk]                                   ::  cons
  $%  [%bake p=mark q=beam r=path]                      ::  local synthesis
      [%boil p=mark q=beam r=path]                      ::  general synthesis
      [%bunt p=mark]                                    ::  example of mark
      [%call p=silk q=silk]                             ::  slam
      [%cast p=mark q=silk]                             ::  translate
      [%diff p=silk q=silk]                             ::  diff
      [%done p=(set beam) q=gage]                       ::  literal
      [%dude p=tank q=silk]                             ::  error wrap
      [%dune p=(set beam) q=(unit gage)]                ::  unit literal
      [%file p=beam]                                    ::  from clay
      [%join p=mark q=silk r=silk]                      ::  merge
      [%mash p=mark q=milk r=milk]                      ::  annotate
      [%mute p=silk q=(list (pair wing silk))]          ::  mutant
      [%pact p=silk q=silk]                             ::  patch
      [%plan p=beam q=spur r=hood]                      ::  structured assembly
      [%reef ~]                                         ::  kernel reef
      [%ride p=twig q=silk]                             ::  silk thru twig
      [%tabl p=(list (pair silk silk))]                 ::  list
      [%vale p=mark q=ship r=*]                         ::  validate [our his]
      [%volt p=(set beam) q=(cask ,*)]                  ::  unsafe add type
  ==                                                    ::
++  volt  ?(%low %high)                                 ::  voltage
++  torc  $|(?(%iron %gold) [%lead p=ship])             ::  security control
++  roon                                                ::  reverse ames msg
  $%  [%d p=mark q=*]                                   ::  diff (diff)
      [%x ~]                                            ::
  ==                                                    ::
++  rook                                                ::  forward ames msg
  $%  [%m p=mark q=*]                                   ::  message
      [%s p=path]                                       ::  subscribe
      [%u ~]                                            ::  cancel/unsubscribe
  ==                                                    ::
--                                                      ::
|%  ::::::::::::::::::::::::::::::::::::::::::::::::::::::    local arvo
    ::::::::::::::::::::::::::::::::::::::::::::::::::::::
++  club                                                ::  agent action
  $%  [%peer p=path]                                    ::  subscribe
      [%poke p=cage]                                    ::  apply
      [%pull ~]                                         ::  unsubscribe
      [%pump ~]                                         ::  subscription ack
  ==                                                    ::
++  culm                                                ::  config action
  $%  [%load p=scup]                                    ::  load/reload
  ::  [%kick ~]                                         ::  restart everything
  ::  [%stop ~]                                         ::  toggle suspend
  ::  [%wipe ~]                                         ::  destroy all state
  ==                                                    ::
++  cuss  (pair dude club)                              ::  internal kiss
++  cuft                                                ::  internal gift
  $%  [%coup p=(unit tang)]                             ::  poke result
      [%diff p=cage]                                    ::  subscription output
      [%quit ~]                                         ::  close subscription
      [%reap p=(unit tang)]                             ::  peer result
  ==                                                    ::
++  cote                                                ::  ++ap note
  $%  [%meta p=@tas q=vase]                             ::  
      [%send p=ship q=cuss]                             ::  
  ==                                                    ::
++  cove  (pair duct (mold cote cuft))                  ::  internal move 
++  cute  (pair bone (mold cote cuft))                  ::  internal move
++  dude  term                                          ::  local identity
++  scup  (pair ship desk)                              ::  autoupdate
++  suss  (trel dude ,@tas ,@da)                        ::  config report
++  tang  (list tank)                                   ::  error abstraction
--                                                      ::
|%  ::::::::::::::::::::::::::::::::::::::::::::::::::::::    %gall cards
    ::::::::::::::::::::::::::::::::::::::::::::::::::::::
++  kiss-ames                                           ::
  $%  [%wont p=sock q=path r=*]                         ::
  ==                                                    ::
++  kiss-gall                                           ::  incoming request
  $%  [%conf p=dock q=culm]                             ::  configure app
      [%init p=ship]                                    ::  set owner
      [%deal p=sock q=cuss]                             ::  full transmission
      [%rote p=sack q=path r=*]                         ::  remote request
      [%roth p=sack q=path r=*]                         ::  remote response
  ==                                                    ::
++  kiss-ford                                           ::
  $%  [%exec p=@p q=beak r=(unit silk)]                 ::  make / kill
      [%wasp p=@p q=@uvH]                               ::  depends query
  ==                                                    ::
++  gift-ames                                           ::
  $%  [%woot p=ship q=(unit ares)]                      ::  e2e reaction message
  ==                                                    ::
++  gift-gall                                           ::  outgoing result
  $%  [%onto p=(each suss tang)]                        ::  about agent
      [%unto p=cuft]                                    ::  within agent
      [%mack p=(unit tang)]                             ::  message ack
  ==                                                    ::
++  gift-ford                                           ::  out result <-$
  $%  [%made p=@uvH q=(each gage tang)]                 ::  computed result
      [%news ~]                                         ::  fresh depends       
  ==                                                    ::
++  sign-gall                                           ::  incoming result
  $%  [%a gift-ames]                                    ::
      [%f gift-ford]                                    ::
      [%g gift-gall]                                    ::
  ==                                                    ::
++  note-gall                                           ::  outgoing request
  $?  [@tas %meta p=vase]                               ::
  $%  [%a kiss-ames]                                    ::
      [%f kiss-ford]                                    ::
      [%g kiss-gall]                                    ::
  ==  ==                                                ::
++  move  ,[p=duct q=(mold note-gall gift-gall)]        ::  typed move
--                                                      ::
|%  ::::::::::::::::::::::::::::::::::::::::::::::::::::::    %gall state
    ::::::::::::::::::::::::::::::::::::::::::::::::::::::
++  axle                                                ::  all state
  $:  %0                                                ::  state version
      pol=(map ship mast)                               ::  apps by ship
  ==                                                    ::
++  gest                                                ::  subscriber data
  $:  sup=(map bone (pair ship path))                   ::  subscribers
      pus=(jug path bone)                               ::  srebircsbus
      qel=(map bone ,@ud)                               ::  queue meter
  ==                                                    ::
++  mast                                                ::  ship state
  $:  sys=duct                                          ::  system duct
      sap=(map ship scad)                               ::  foreign contacts
      bum=(map dude seat)                               ::  running agents
      wub=(map dude sofa)                               ::  waiting queue
  ==                                                    ::
++  ffuc                                                ::  new cuff
    $:  p=(unit (set ship))                             ::  disclosing to
        q=ship                                          ::  attributed to
    ==                                                  ::
++  prey  (pair volt ffuc)                              ::  privilege
++  scad                                                ::  foreign connection
  $:  p=@ud                                             ::  index
      q=(map duct ,@ud)                                 ::  by duct
      r=(map ,@ud duct)                                 ::  by index
  ==                                                    ::
++  scar                                                ::  opaque input
  $:  p=@ud                                             ::  bone sequence
      q=(map duct bone)                                 ::  by duct
      r=(map bone duct)                                 ::  by bone
  ==                                                    ::
++  seat                                                ::  agent state
  $:  mom=duct                                          ::  control duct 
      liv=?                                             ::  unstopped
      toc=torc                                          ::  privilege
      tyc=stic                                          ::  statistics
      ged=gest                                          ::  subscribers
      hav=vase                                          ::  running state
      pup=scup                                          ::  update control
      zam=scar                                          ::  opaque ducts
  ==                                                    ::
++  sofa                                                ::  queue for blocked
  $:  kys=(qeu (trel duct prey club))                   ::  queued kisses
  ==                                                    ::
++  stic                                                ::  statistics
  $:  act=@ud                                           ::  change number
      eny=@uvI                                          ::  entropy
      lat=@da                                           ::  time
  ==                                                    ::
--                                                      ::
    ::::::::::::::::::::::::::::::::::::::::::::::::::::::  vane header
    ::::::::::::::::::::::::::::::::::::::::::::::::::::::
.  ==
=|  all=axle                                            ::  all vane state
|=  $:  now=@da                                         ::  urban time
        eny=@uvI                                        ::  entropy
        ska=sled                                        ::  activate
    ==                                                  ::  opaque core
|%  ::::::::::::::::::::::::::::::::::::::::::::::::::::::  state machine
    ::::::::::::::::::::::::::::::::::::::::::::::::::::::
++  mo
  |_  $:  $:  our=@p 
              hen=duct
              moz=(list move)
          ==
          mast
      ==
  ++  mo-abed                                           ::  initialize
    |=  [our=@p hen=duct]
    ^+  +>
    %_    +>
      our  our
      hen  hen
      +<+  (~(got by pol.all) our)
    ==
  ::
  ++  mo-abet                                           ::  resolve to 
    ^-  [(list move) _+>+]
    :_  +>+(pol.all (~(put by pol.all) our +<+))
    %-  flop
    %+  turn  moz
    |=  a=move
    ?.  ?=(%pass -.q.a)  a
    [p.a %pass [(scot %p our) p.q.a] q.q.a]
  ::
  ++  mo-conf                                           ::  configure
    |=  [dap=dude lum=culm]
    (mo-boot dap ?:((~(has by bum) dap) %old %new) p.lum)
  ::
  ++  mo-pass                                           ::  standard pass
    |=  [pax=path noh=note-gall]
    %_(+> moz :_(moz [hen %pass pax noh]))
  ::
  ++  mo-give
    |=  git=gift-gall
    %_(+> moz :_(moz [hen %give git]))
  ::
  ++  mo-okay                                           ::  valid agent core
    |=  vax=vase
    ^-  ?
    (~(nest ut -:!>(*hide)) %| p:(slot 12 vax))
  ::
  ++  mo-boom                                           ::  complete new boot
    |=  [dap=dude pup=scup dep=@uvH gux=(each gage tang)]
    ^+  +>
    ?-    -.gux
        %|  (mo-give %onto %| p.gux)
        %&
      ?>  ?=(@ p.p.gux)
      ?.  (mo-okay q.p.gux)
        (mo-give %onto %| [%leaf "{<dap>}: bogus core"]~)
      =.  +>  (mo-bold dap dep)
      =.  +>  (mo-born dap pup q.p.gux)
      =+  old=+>.$
      =+  wag=(ap-prop:(ap-abed:ap dap [%high [~ our]]) ~)
      ?^  -.wag
        =.  +>.$  old
        (mo-give %onto %| u.-.wag)
      =.  +>.$  ap-abet:+.wag
      (mo-give:(mo-claw dap) %onto %& dap %boot now)
    ==
  ::
  ++  mo-born                                           ::  new seat
    |=  [dap=dude pup=scup hav=vase]
    =+  sat=*seat
    %_    +>.$
        bum
      %+  ~(put by bum)  dap
      %_  sat
        mom  hen
        pup  pup
        hav  hav
        p.zam  1
        q.zam  [[[~ ~] 0] ~ ~]
        r.zam  [[0 [~ ~]] ~ ~]
      ==
    ==
  ::
  ++  mo-boon                                           ::  complete old boot
    |=  [dap=dude pup=scup dep=@uvH gux=(each gage tang)]
    ^+  +>
    ?.  (~(has by bum) dap)  
      ~&  [%gall-old-boon dap]
      +>
    =.  +>  (mo-bold dap dep)
    ?-  -.gux
      %|  (mo-give %onto %| p.gux)
      %&  ?>  ?=(@ p.p.gux)
          ap-abet:(ap-peep:(ap-abed:ap dap [%high [~ our]]) q.p.gux)
    ==
  ::
  ++  mo-bold                                           ::  wait for dep
    |=  [dap=dude dep=@uvH]
    ^+  +>
    %+  mo-pass  [%sys %dep dap ~] 
    [%f %wasp our dep]
  ::
  ++  mo-boot                                           ::  create ship
    |=  [dap=dude how=?(%new %old) pup=scup]
    ^+  +>
    ::  ~&  [%mo-boot dap how pup]
    %+  mo-pass  [%sys how dap (scot %p p.pup) q.pup ~]
    =+  bek=[p.pup q.pup [%da now]]
    ^-  note-gall
    [%f %exec our bek `[%boil %core [bek [dap %ape ~]] ~]]
  ::
  ++  mo-away                                           ::  foreign request
    |=  [him=ship caz=cuss]                             ::  
    ^+  +>
    ::  ~&  [%mo-away him caz]
    ?:  ?=(%pump -.q.caz)
      ::
      ::  you'd think this would send an ack for the diff
      ::  that caused this pump.  it would, but we already
      ::  sent it when we got the diff in ++mo-cyst.  then
      ::  we'd have to save the network duct and connect it
      ::  to this returning pump.
      ::
<<<<<<< HEAD
          %wegh
        :_  ..^$  :_  ~
        :^  hen  %give  %mass
        :-  %gall
        :-  %|
        :~  all/`all
=======
      +>
    =^  num  +>.$  (mo-bale him)
    =+  ^=  roc  ^-  rook
        ?-  -.q.caz
          %poke  [%m p.p.q.caz q.q.p.q.caz]
          %pull  [%u ~]
          %peer  [%s p.q.caz]
>>>>>>> fdbf46ce
        ==
    %+  mo-pass  
      [%sys %way -.q.caz ~]
    `note-gall`[%a %wont [our him] [%q %ge p.caz ~] [num roc]]
  ::
  ++  mo-baal                                           ::  error convert a
    |=  art=(unit ares)
    ^-  ares
    ?~(art ~ ?~(u.art `[%blank ~] u.art))
  ::
  ++  mo-baba                                           ::  error convert b
    |=  ars=ares
    ^-  (unit tang)
    ?~  ars  ~
    `[[%leaf (trip p.u.ars)] q.u.ars]
  ::
  ++  mo-awed                                           ::  foreign response
    |=  [him=ship why=?(%peer %poke %pull) art=(unit ares)]
    ^+  +>
    ::  ~&  [%mo-awed him why art]
    =+  tug=(mo-baba (mo-baal art))
    ?-  why
      %peer  (mo-give %unto %reap tug)
      %poke  (mo-give %unto %coup tug)
      %pull  ~&  [%pull-fail tug]
             +>.$
    ==
  ::
  ++  mo-bale                                           ::  assign outbone
    |=  him=ship 
    ^-  [@ud _+>]
    =+  sad=(fall (~(get by sap) him) `scad`[1 ~ ~])
    =+  nom=(~(get by q.sad) hen)
    ?^  nom  [u.nom +>.$]
    :-  p.sad
    %_    +>.$
        sap
      %+  ~(put by sap)  him
      %_  sad
        p  +(p.sad)
        q  (~(put by q.sad) hen p.sad)
        r  (~(put by r.sad) p.sad hen)
      ==
    ==
  ::
  ++  mo-ball                                           ::  outbone by index
    |=  [him=ship num=@ud]
    ^-  duct
    (~(got by r:(~(got by sap) him)) num)
  ::
  ++  mo-come                                           ::  handle locally
    |=  [her=ship caz=cuss]
    ^+  +>
    =+  pry=`prey`[%high [~ her]]
    (mo-club p.caz pry q.caz)
  ::
  ++  mo-coup                                           ::  back from mo-away
    |=  [dap=dude him=ship cup=ares]
    %^  mo-give  %unto  %coup
    ?~  cup  ~
    [~ `tang`[[%leaf (trip p.u.cup)] q.u.cup]]
  ::
  ++  mo-cyst                                           ::  take in /sys
    |=  [pax=path sih=sign-gall]
    ^+  +>
    ?+    -.pax  !!
        %dep                                            ::  update
      ?>  ?=([%f %news *] sih)
      ?>  ?=([@ ~] t.pax)
      =+  sot=(~(get by bum) i.t.pax)
      ?~  sot
        ~&  [%mo-cyst-none i.t.pax]
        +>.$
      (mo-boot i.t.pax %old pup.u.sot)
    ::
        %new
      ?>  ?=([%f %made *] sih)
      ?>  ?=([@ @ @ ~] t.pax)
      (mo-boom i.t.pax [(slav %p i.t.t.pax) i.t.t.t.pax] +>.sih)
    ::
        %old                                            ::  reload old
      ?>  ?=([%f %made *] sih)
      ?>  ?=([@ @ @ ~] t.pax)
      (mo-boon i.t.pax [(slav %p i.t.t.pax) i.t.t.t.pax] +>.sih)
    ::
        %red                                            ::  diff ack
      ?>  ?=([@ @ @ ~] t.pax)
      ?>  ?=([%a %woot *] sih)
      =+  :*  him=(slav %p i.t.pax)
              dap=i.t.t.pax
              num=(slav %ud i.t.t.t.pax)
          ==
      =>  .(pax `path`[%req t.pax])
      ?~  q.+>.sih 
        (mo-pass [%sys pax] %g %deal [him our] dap %pump ~)
      ~&  [%diff-bad-ack q.+>.sih]                      ::  should not happen
      =.  +>.$  (mo-pass [%sys pax] %g %deal [him our] dap %pull ~)
      (mo-pass [%sys pax] %a %wont [our him] [%q %gh dap ~] [num %x ~])
    ::
        %rep                                            ::  reverse request
      ?>  ?=([@ @ @ ~] t.pax)
      ?>  ?=([%f %made *] sih)
      =+  :*  him=(slav %p i.t.pax)
              dap=i.t.t.pax
              num=(slav %ud i.t.t.t.pax)
          ==
      ?-  -.q.+>.sih
        %|  (mo-give %mack `p.q.+>.sih)                  ::  XX should crash
        %&  ?>  ?=(@ p.p.q.+>.sih)
            =.  +>.$  (mo-give %mack ~)             ::  XX pump should ack
            (mo-give(hen (mo-ball him num)) %unto %diff `cage`p.q.+>.sih)
      ==
    ::
        %req                                            ::  inbound request
      ?>  ?=([@ @ @ ~] t.pax)
      =+  :*  him=(slav %p i.t.pax)
              dap=i.t.t.pax
              num=(slav %ud i.t.t.t.pax)
          ==
      ?:  ?=([%f %made *] sih)
        ?-  -.q.+>.sih
          %|  (mo-give %mack `p.q.+>.sih)         ::  XX should crash
          %&  ?>  ?=(@ p.p.q.+>.sih)
              (mo-pass [%sys pax] %g %deal [him our] i.t.t.pax %poke p.q.+>.sih)
        ==
      ?:  ?=([%a %woot *] sih)  +>.$                    ::  quit ack, boring
      ?>  ?=([%g %unto *] sih)
      =+  cuf=`cuft`+>.sih
      ?-    -.cuf
        %coup  (mo-give %mack p.cuf)
        %diff  %+  mo-pass  [%sys %red t.pax]
               [%a %wont [our him] [%q %gh dap ~] [num %d p.p.cuf q.q.p.cuf]]
        %quit  %+  mo-pass  [%sys pax]
               [%a %wont [our him] [%q %gh dap ~] [num %x ~]]
        %reap  (mo-give %mack p.cuf)
      ==
    ::
        %way                                            ::  outbound request
      ?>  ?=([%a %woot *] sih)
      ?>  ?=([@ ~] t.pax)
      %-  mo-awed
      :*  p.+>.sih
          (?(%peer %poke %pull) i.t.pax)
          +>+.sih
      ==
    ==
  ::
  ++  mo-cook                                           ::  take in /use
    |=  [pax=path hin=(hypo sign-gall)]
    ^+  +>
    ?.  ?=([@ @ ?(%inn %out) *] pax)
      ~&  [%mo-cook-bad-pax pax]
      !!
    =+  dap=`@tas`i.pax
    =+  pry=`prey`[%high [~ (slav %p i.t.pax)]]
    =+  pap=(ap-abed:ap dap pry) 
    =+  vax=(slot 3 `vase`hin)
    ?-  i.t.t.pax
      %inn  ap-abet:(ap-pour:pap t.t.t.pax (slot 3 `vase`hin))
      %out  ?.  ?=([%g %unto *] q.hin)
              ~&  [%mo-cook-weird q.hin]
              ~&  [%mo-cook-weird-path pax]
              +>.$
            ap-abet:(ap-pout:pap t.t.t.pax +>.q.hin)
    ==
  ::
  ++  mo-claw                                           ::  clear queue
    |=  dap=dude
    ^+  +>
    ?.  (~(has by bum) dap)  +>
    =+  suf=(~(get by wub) dap)
    =+  neh=hen
    ?~  suf  +>.$
    |-  ^+  +>.^$
    ?:  =(~ kys.u.suf)
      +>.^$(hen neh, wub (~(del by wub) dap))
    =^  lep  kys.u.suf  [p q]:~(get to kys.u.suf)
    ::  ~&  [%mo-claw-play dap r.lep]
    $(+>.^$ ap-abet:(ap-club:(ap-abed:ap(hen p.lep) dap q.lep) r.lep))
  ::
  ++  mo-beak                                           ::  build beak
    |=  dap=dude
    ^-  beak
    ::  =+  pup=pup:(~(got by bum) dap)
    ::  [p.pup q.pup [%da now]]   ::  XX this is wrong; save the build case
    [our %base %da now]           ::  XX really wrong
  ::
  ++  mo-club                                           ::  local action
    |=  [dap=dude pry=prey cub=club]
    ^+  +>
    ?:  |(!(~(has by bum) dap) (~(has by wub) dap))
      ::  ~&  [%mo-club-qeu dap cub]
      =+  syf=(fall (~(get by wub) dap) *sofa)
      +>.$(wub (~(put by wub) dap syf(kys (~(put to kys.syf) [hen pry cub]))))
    ap-abet:(ap-club:(ap-abed:ap dap pry) cub)
  ::
  ++  mo-gawk                                           ::  ames forward
    |=  [him=@p dap=dude num=@ud rok=rook]
    %+  mo-pass  
      [%sys %req (scot %p him) dap (scot %ud num) ~]
    ^-  note-gall
    ?-  -.rok
      %m  [%f %exec our (mo-beak dap) ~ %vale p.rok our q.rok]
      %s  [%g %deal [him our] dap %peer p.rok]
      %u  [%g %deal [him our] dap %pull ~]
    ==
  ::
  ++  mo-gawd                                           ::  ames backward
    |=  [him=@p dap=dude num=@ud ron=roon]
    ?-    -.ron
        %d
      %+  mo-pass  
        [%sys %rep (scot %p him) dap (scot %ud num) ~]
      [%f %exec our (mo-beak dap) ~ %vale p.ron our q.ron]
    ::
        %x  (mo-give(hen (mo-ball him num)) %unto %quit ~)
    ==
  ::
  ++  ap                                                ::  agent engine
    |_  $:  $:  dap=dude
                pry=prey
                ost=bone
                zip=(list cute)
                dub=(list (each suss tang))
            ==
            seat
        ==
    ::
    ++  ap-abed                                         ::  initialize
      |=  [dap=dude pry=prey]
      ^+  +>
      =:  ^dap   dap
          ^pry   pry
          +>+<+  `seat`(~(got by bum) dap)
        ==
      =+  unt=(~(get by q.zam) hen)
      =:  act.tyc  +(act.tyc)
          eny.tyc  (shax (mix (add dap act.tyc) eny))
          lat.tyc  now
        ==
      ?^  unt
        +>.$(ost u.unt)
      %=  +>.$
        ost      p.zam
        p.zam    +(p.zam)
        q.zam    (~(put by q.zam) hen p.zam)
        r.zam    (~(put by r.zam) p.zam hen)
      ==
    ::
    ++  ap-abet                                         ::  resolve
      ^+  +>
      =>  ap-abut
      %_  +>  
        bum  (~(put by bum) dap +<+)
        moz  :(weld (turn zip ap-aver) (turn dub ap-avid) moz)
      ==
    ::
    ++  ap-abut                                         ::  track queue
      ^+  .
      =+  [pyz=zip ful=*(set bone)]
      |-  ^+  +>
      ?~  pyz
        =+  ded=(~(tap in ful) ~)
        |-  ^+  +>.^$
        ?~  ded  +>.^$
        $(ded t.ded, +>.^$ ap-kill(ost i.ded))
      ?.  ?=([%give %diff *] q.i.pyz)
        $(pyz t.pyz)
      =^  vad  +>  ap-fill(ost p.i.pyz)
      $(pyz t.pyz, ful ?:(vad ful (~(put in ful) p.i.pyz)))
    ::
    ++  ap-aver                                         ::  cute to move
      |=  cov=cute
      ^-  move 
      :-  (~(got by r.zam) p.cov)
      ?-    -.q.cov
          ?(%slip %sick)  !!
          %give  ?<(=(0 p.cov) [%give %unto p.q.cov])
          %pass
        :+  %pass  `path`[%use dap p.q.cov]
        ?-  -.q.q.cov
          %send  `note-gall`[%g %deal [our p.q.q.cov] q.q.q.cov]
          %meta  `note-gall`[`@tas`p.q.q.cov %meta `vase`q.q.q.cov]
        ==
      ==
    ::
    ++  ap-avid                                         ::  onto results
      |=([a=(each suss tang)] [hen %give %onto a])
    ::
    ++  ap-call                                         ::  call into server
      |=  [cog=term arg=vase]
      ^-  [(unit tang) _+>]
      =.  +>  ap-hide
      =+  arm=(ap-farm cog)
      ?:  ?=(%| -.arm)  [`p.arm +>.$]
      =+  zem=(ap-slam cog p.arm arg)
      ?:  ?=(%| -.zem)  [`p.zem +>.$]
      (ap-sake p.zem) 
    ::
    ++  ap-club                                         ::  apply effect
      |=  cub=club
      ^+  +>
      ?-  -.cub
        %poke   (ap-poke +.cub)
        %peer   (ap-peer +.cub)
        %pull   ap-pull
        %pump   ap-fall
      ==
    ::
    ++  ap-diff                                         ::  pour a diff
      |=  [her=ship pax=path cag=cage]
      =.  q.cag  (spec q.cag)
      =+  cug=(ap-find [%diff p.cag pax])
      ?~  cug
        (ap-pump:(ap-lame %diff (ap-suck "pour: no diff")) | her pax)
      =+  ^=  arg  ^-  vase
          %-  slop
          ?:  =(0 p.u.cug)
            [!>([`@ud`ost `@p`q.q.pry `path`+.pax]) !>(cag)]
          [!>([`@ud`ost `@p`q.q.pry (slag (dec p.u.cug) `path`+.pax)]) q.cag]
      =^  cam  +>.$  (ap-call q.u.cug arg)
      ?^  cam   
        (ap-pump:(ap-lame q.u.cug u.cam) | her pax)
      (ap-pump & her pax)
    ::
    ++  ap-pump                                         ::  break subscription
      |=  [oak=? her=ship pax=path]
      =+  way=[(scot %p her) %out pax]
      ::  ~&  [%ap-pump-path oak pax]
      ?:  oak
        (ap-pass way %send her -.pax %pump ~)
      (ap-pass:(ap-give %quit ~) way %send her -.pax %pull ~)
    ::
    ++  ap-fall                                         ::  drop from queue
      ^+  .
      =+  soy=(~(get by qel.ged) ost)
      ?:  |(?=(~ soy) =(0 u.soy))  
        ~&  [%ap-fill-under [our dap] q.q.pry ost]
        +
      =.  u.soy  (dec u.soy)
      ::  ~&  [%ap-fill-sub [[our dap] q.q.pry ost] u.soy]
      ?:  =(0 u.soy)  
        +(qel.ged (~(del by qel.ged) ost))
      +(qel.ged (~(put by qel.ged) ost u.soy))
    ::
    ++  ap-farm                                         ::  produce arm
      |=  cog=term
      ^-  (each vase tang)
      =+  puz=(mule |.((~(mint ut p.hav) [%noun [%cnzy cog]])))
      ?:  ?=(%| -.puz)  [%| p.puz]
      =+  ton=(mock [q.hav q.p.puz] ap-sled)
      ?-  -.ton
        %0  [%& p.p.puz p.ton]
        %1  [%| (turn p.ton |=(a=* (smyt (path a))))]
        %2  [%| p.ton]
      ==
    ::
    ++  ap-fill                                         ::  add to queue
      ^-  [? _.]
      =+  suy=(fall (~(get by qel.ged) ost) 0)
      ?:  =(8 suy)
        ~&  [%ap-fill-full [our dap] q.q.pry ost]
        [%| +]
      ::  ~?  !=(8 suy)  [%ap-fill-add [[our dap] q.q.pry ost] +(suy)]
      [%& +(qel.ged (~(put by qel.ged) ost +(suy)))]
    ::
    ++  ap-find                                         ::  general arm
      |=  [cog=term pax=path]
      =+  dep=0
      |-  ^-  (unit (pair ,@ud term))
      =+  ^=  spu
          ?~  pax  ~ 
          $(pax t.pax, dep +(dep), cog (ap-hype cog i.pax))
      ?^  spu  spu
      ?.((ap-fond cog) ~ `[dep cog])
    ::
    ++  ap-fond                                         ::  check for arm
      |=  cog=term
      ^-  ?
      (slob cog p.hav)
    ::
    ++  ap-give                                         ::  return result
      |=  cit=cuft
      ^+  +>
      +>(zip :_(zip [ost %give cit]))
    ::
    ++  ap-hide                                         ::  set up hide
      %_    .
          +12.q.hav
        ^-  hide
        :*  :*  our
                dap
                ~
            ==
            ~
            sup.ged
            pus.ged
            tyc
        ==
      ==
    ::
    ++  ap-hype                                         ::  hyphenate
      |=([a=term b=term] `term`(cat 3 a (cat 3 '-' b)))
    ::
    ++  ap-move                                         ::  process each move
      |=  vax=vase
      ^-  (each cute tang)
      ?@  q.vax    [%| (ap-suck "move: invalid move (atom)")]
      ?^  -.q.vax  [%| (ap-suck "move: invalid move (bone)")]
      ?@  +.q.vax  [%| (ap-suck "move: invalid move (card)")]
      =+  hun=(~(get by r.zam) -.q.vax)
      ?.  (~(has by r.zam) -.q.vax) 
        [%| (ap-suck "move: invalid card (bone {<-.q.vax>})")]
      =+  cav=(slot 3 (spec (slot 3 vax)))
      ?+  +<.q.vax  
               (ap-move-pass -.q.vax +<.q.vax cav)
        %diff  (ap-move-diff -.q.vax cav)
        %peer  (ap-move-peer -.q.vax cav)
        %pull  (ap-move-pull -.q.vax cav)
        %poke  (ap-move-poke -.q.vax cav)
        %send  (ap-move-send -.q.vax cav)
        %quit  (ap-move-quit -.q.vax cav)
      ==
    ::
    ++  ap-move-quit                                    ::  give quit move
      |=  [sto=bone vax=vase]
      ^-  (each cute tang)
      ?^  q.vax  [%| (ap-suck "move: improper quit")]
      [%& `cute`[sto %give `cuft`[%quit ~]]]
    ::
    ++  ap-move-diff                                    ::  give diff move
      |=  [sto=bone vax=vase]
      ^-  (each cute tang)
      ?.  &(?=(^ q.vax) ?=(@ -.q.vax) ((sane %tas) -.q.vax))
        [%| (ap-suck "move: improper diff")]
      [%& sto %give %diff `cage`[-.q.vax (slot 3 (spec vax))]]
    ::
    ++  ap-move-mess                                    ::  extract path, target
      |=  vax=vase
      ^-  (each (trel path ship term) tang)
      ?.  ?&  ?=([p=* [q=@ r=@] s=*] q.vax)
              (gte 1 (met 7 q.q.vax))
          ==
        [%| (ap-suck "move: malformed target")]
      =+  pux=((soft path) p.q.vax)
      ?.  &(?=(^ pux) (levy u.pux (sane %ta)))
        [%| (ap-suck "move: malformed path")]
      [%& [(scot %p q.q.vax) %out r.q.vax u.pux] q.q.vax r.q.vax]
    ::
    ++  ap-move-pass                                    ::  pass general move 
      |=  [sto=bone wut=* vax=vase]
      ^-  (each cute tang)
      ?.  &(?=(@ wut) ((sane %tas) wut))
        [%| (ap-suck "move: malformed card")]
      =+  pux=((soft path) -.q.vax)
      ?.  &(?=(^ pux) (levy u.pux (sane %ta)))
        [%| (ap-suck "move: malformed path")]
      =+  huj=(ap-vain wut)
      ?~  huj  [%| (ap-suck "move: unknown note {(trip wut)}")]
      :^  %&  sto  %pass
      :-  [(scot %p q.q.pry) %inn u.pux]
      [%meta u.huj (slop (ap-term %tas wut) (slot 3 vax))]
    ::
    ++  ap-move-poke                                    ::  pass %poke
      |=  [sto=bone vax=vase]
      ^-  (each cute tang)
      =+  yep=(ap-move-mess vax)
      ?:  ?=(%| -.yep)  yep
      =+  gaw=(slot 7 vax)
      ?.  &(?=([p=@ q=*] q.gaw) ((sane %tas) p.q.gaw))
        [%| (ap-suck "poke: malformed cage")]
      :^  %&  sto  %pass
      :-  p.p.yep
      [%send q.p.yep r.p.yep %poke p.q.gaw (slot 3 (spec gaw))]
    ::
    ++  ap-move-peer                                    ::  pass %peer
      |=  [sto=bone vax=vase]
      ^-  (each cute tang)
      =+  yep=(ap-move-mess vax)
      ?:  ?=(%| -.yep)  yep
      =+  pux=((soft path) +>.q.vax)
      ?.  &(?=(^ pux) (levy u.pux (sane %ta)))
        [%| (ap-suck "peer: malformed path")]
      :^  %&  sto  %pass
      :-  p.p.yep
      [%send q.p.yep r.p.yep %peer u.pux]
    ::
    ++  ap-move-pull                                    ::  pass %pull
      |=  [sto=bone vax=vase]
      ^-  (each cute tang)
      =+  yep=(ap-move-mess vax)
      ?:  ?=(%| -.yep)  yep
      ?.  =(~ +>.q.vax)
        [%| (ap-suck "pull: malformed card")]
      :^  %&  sto  %pass
      :-  p.p.yep
      [%send q.p.yep r.p.yep %pull ~]
    ::
    ++  ap-move-send                                    ::  pass gall action
      |=  [sto=bone vax=vase]
      ^-  (each cute tang)
      ?.  ?&  ?=([p=* [q=@ r=@] [s=@ t=*]] q.vax)
              (gte 1 (met 7 q.q.vax))
              ((sane %tas) r.q.vax)
          ==
        [%| (ap-suck "move: malformed send")]
      =+  pux=((soft path) p.q.vax)
      ?.  &(?=(^ pux) (levy u.pux (sane %ta)))
        [%| (ap-suck "move: malformed path")]
      ?:  ?=(%poke s.q.vax)
        =+  gav=(spec (slot 7 vax))
        ?>  =(%poke -.q.gav)
        ?.  ?&  ?=([p=@ q=*] t.q.vax)
                ((sane %tas) p.t.q.vax)
            ==
          [%| (ap-suck "move: malformed poke")]
        :^  %&  sto  %pass
        :-  [(scot %p q.q.vax) %out r.q.vax u.pux]
        ^-  cote
        ::  ~&  [%ap-move-send `path`[(scot %p q.q.vax) %out r.q.vax u.pux]]
        [%send q.q.vax r.q.vax %poke p.t.q.vax (slot 3 (spec (slot 3 gav)))]
      =+  cob=((soft club) [s t]:q.vax)
      ?~  cob
        [%| (ap-suck "move: malformed club")]
      :^  %&  sto  %pass
      :-  [(scot %p q.q.vax) %out r.q.vax u.pux]
      ::  ~&  [%ap-move-send `path`[(scot %p q.q.vax) %out r.q.vax u.pux]]
      [%send q.q.vax r.q.vax u.cob]
    ::
    ++  ap-pass                                         ::  request action
      |=  [pax=path coh=cote]
      ^+  +>
      +>(zip :_(zip [ost %pass pax coh]))
    ::
    ++  ap-peep                                         ::  reinstall
      |=  vax=vase
      ^+  +>
      (ap-prep(hav vax) `hav)
    ::
    ++  ap-peer                                         ::  apply %peer
      |=  pax=path
      ^+  +>
      =+  cug=(ap-find %peer pax)
      ?~  cug
        (ap-peon pax)
      =^  cam  +>.$ 
          %+  ap-call  q.u.cug
          !>([[`@ud`ost `@p`q.q.pry] `path`(slag p.u.cug pax)])
      ?^  cam
        (ap-give %reap cam)
      (ap-give:(ap-peon pax) %reap ~)
    ::
    ++  ap-peon                                         ::  add subscriber
      |=  pax=path
      %_  +>.$
        sup.ged  (~(put by sup.ged) ost [q.q.pry pax])
        pus.ged  (~(put ju pus.ged) pax ost)
      ==
    ::
    ++  ap-poke                                         ::  apply %poke
      |=  cag=cage
      ^+  +>
      =+  cug=(ap-find %poke p.cag ~)
      ?~  cug
        (ap-give %coup `(ap-suck "no poke arm"))
      ::  ~&  [%ap-poke dap p.cag cug]
      =^  tur  +>.$
          %+  ap-call  q.u.cug
          %+  slop
            !>([`@ud`ost `@p`q.q.pry])
          ?.  =(0 p.u.cug)  q.cag
          (slop (ap-term %tas p.cag) q.cag)
      (ap-give %coup tur)
    ::
    ++  ap-lame                                         ::  pour error
      |=  [wut=@tas why=tang]
      ^+  +>
      =+  cug=(ap-find /lame)
      ?~  cug
        ~&  [%ap-lame wut why]
        +>.$
      =^  cam  +>.$
        %+  ap-call  q.u.cug
        !>([[`@ud`ost `@p`q.q.pry] wut why])
      ?^  cam
        ~&([%ap-lame-lame u.cam] +>.$)
      +>.$
    ::
    ++  ap-pour                                         ::  generic take
      |=  [pax=path vax=vase]
      ^+  +>
      ?.  &(?=([@ *] q.vax) ((sane %tas) -.q.vax))
        (ap-lame %pour (ap-suck "pour: malformed card"))
      =+  cug=(ap-find [-.q.vax pax])
      ?~  cug
        (ap-lame -.q.vax (ap-suck "pour: no {(trip -.q.vax)}: {<pax>}"))
      =^  cam  +>.$
          %+  ap-call  q.u.cug
          %+  slop
            !>([`@ud`ost `@p`q.q.pry `path`(slag p.u.cug pax)])
          (slot 3 vax)
      ?^  cam  (ap-lame -.q.vax u.cam)
      +>.$
    ::
    ++  ap-pout                                         ::  specific take
      |=  [pax=path cuf=cuft]
      ^+  +>
      ?-  -.cuf
        %coup  (ap-punk q.q.pry %coup +.pax `!>(p.cuf))
        %diff  (ap-diff q.q.pry pax p.cuf)
        %quit  (ap-punk q.q.pry %quit +.pax ~)
        %reap  (ap-punk q.q.pry %reap +.pax `!>(p.cuf))
      ==
    ::
    ++  ap-prep                                         ::  install
      |=  vux=(unit vase)
      ^+  +>
      =^  gac  +>.$  (ap-prop vux)
      %=    +>.$
          dub
        :_(dub ?~(gac [%& dap ?~(vux %boot %bump) now] [%| u.gac]))
      ==
    ::
    ++  ap-prop                                         ::  install
      |=  vux=(unit vase)
      ^-  [(unit tang) _+>]
      ?.  (ap-fond %prep) 
        ?~  vux
          `+>.$
        ?.  (~(nest ut p:(slot 13 hav)) %| p:(slot 13 u.vux))
          :_(+>.$ `(ap-suck "prep mismatch"))
        `+>.$(+13.q.hav +13.q.u.vux)
      =^  tur  +>.$
          %+  ap-call  %prep
          %+  slop
            !>([`@ud`ost `@p`q.q.pry])
          ?~(vux !>(~) (slop !>(~) (slot 13 u.vux)))
      ?~(tur `+>.$ :_(+>.$ `u.tur))
    ::
    ++  ap-pull                                         ::  pull inbound
      =+  wim=(~(get by sup.ged) ost)
      ?~  wim  ~&(%ap-pull-none +)
      =:  sup.ged  (~(del by sup.ged) ost)
          pus.ged  (~(del ju pus.ged) q.u.wim ost)
          qel.ged  (~(del by qel.ged) ost)
        ==
      =+  cug=(ap-find %pull q.u.wim)
      ?~  cug  +>
      =^  cam  +> 
        %+  ap-call  q.u.cug
        !>([[`@ud`ost `@p`q.q.pry] (slag p.u.cug q.u.wim)])
      ?^  cam  (ap-lame q.u.cug u.cam)
      +>+
    ::
    ++  ap-kill                                         ::  queue kill
      ~&  [%ap-kill dap ost]
      (ap-give:ap-pull %quit ~)
    ::
    ++  ap-punk                                         ::  non-diff gall take
      |=  [her=ship cog=term pax=path vux=(unit vase)]
      ^+  +>
      =+  cug=(ap-find cog pax)
      ?~  cug
        ~&  [%ap-punk-none cog pax]
        +>.$
      =^  cam  +>.$  
        %+  ap-call  q.u.cug
        =+  den=!>([`@ud`ost `@p`q.q.pry (slag p.u.cug pax)])
        ?~(vux den (slop den u.vux))
      ?^  cam  (ap-lame q.u.cug u.cam)
      +>.$
    ::
    ++  ap-safe                                         ::  process move list
      |=  vax=vase
      ^-  (each (list cute) tang)
      ?~  q.vax  [%& ~]
      ?@  q.vax  [%| (ap-suck "move: malformed list")]
      =+  sud=(ap-move (slot 2 vax))
      ?:  ?=(%| -.sud)  sud
      =+  res=$(vax (slot 3 vax))
      ?:  ?=(%| -.res)  res
      [%& p.sud p.res]
    ::
    ++  ap-sake                                         ::  handle result
      |=  vax=vase
      ^-  [(unit tang) _+>]
      ?:  ?=(@ q.vax)
        [`(ap-suck "sake: invalid product (atom)") +>.$]
      =+  muz=(ap-safe (slot 2 vax))
      ?:  ?=(%| -.muz)  [`p.muz +>.$]
      =+  sav=(ap-save (slot 3 vax))
      ?:  ?=(%| -.sav)  [`p.sav +>.$]
      :-  ~
      %_  +>.$
        zip  (weld (flop p.muz) zip)
        hav  p.sav 
      ==
    ::
    ++  ap-save                                         ::  verify core
      |=  vax=vase
      ^-  (each vase tang)
      ?.  (~(nest ut p.hav) %| p.vax)
        [%| (ap-suck "invalid core")]
      [%& vax]
    ::
    ++  ap-slam                                         ::  virtual slam
      |=  [cog=term gat=vase arg=vase]
      ^-  (each vase tang)
      =+  wiz=(mule |.((slit p.gat p.arg)))
      ?:  ?=(%| -.wiz)  
        ~&  %ap-slam-mismatch 
        ~>  %slog.[0 ~(duck ut p.arg)]
        ~>  %slog.[0 ~(duck ut (~(peek ut p.gat) %free 6))]
        [%| (ap-suck "call: {<cog>}: type mismatch")]
      =+  ton=(mong [q.gat q.arg] ap-sled)
      ?-  -.ton
        %0  [%& p.wiz p.ton]
        %1  [%| (turn p.ton |=(a=* (smyt (path a))))]
        %2  [%| p.ton]
      ==
    ::
    ++  ap-sled  (mole (slod ska))                      ::  namespace view
    ++  ap-suck                                         ::  standard tang
      |=  msg=tape
      ^-  tang
      [%leaf (weld "gall: {<dap>}: " msg)]~
    ::
    ++  ap-term                                         ::  atomic vase
      |=  [a=@tas b=@]  
      ^-  vase
      [[%cube b %atom a] b]
    ::
    ++  ap-vain                                         ::  card to vane
      |=  sep=@tas
      ^-  (unit ,@tas)
      ?+  sep  ~&  [%ap-vain sep]
               ~
        %cash  `%a
        %conf  `%g
        %deal  `%g
        %exec  `%f
        %flog  `%d
        %font  `%c
        %info  `%c
        %lynx  `%c
        %merg  `%c
        %plug  `%c
        %want  `%a
      ==
    --
  --
++  call                                                ::  request
  |=  [hen=duct hic=(hypo (hobo kiss-gall))]
  ^-  [p=(list move) q=_..^$]
  =>  .(q.hic ?.(?=(%soft -.q.hic) q.hic ((hard kiss-gall) p.q.hic)))
  ?-    -.q.hic
      %conf
    ?.  (~(has by pol.all) p.p.q.hic)
      ~&  [%gall-not-ours p.p.q.hic]
      [~ ..^$]
    mo-abet:(mo-conf:(mo-abed:mo p.p.q.hic hen) q.p.q.hic q.q.hic)
  ::
      %deal
    =<  mo-abet
    ?.  (~(has by pol.all) q.p.q.hic)                   ::  either to us
      ?>  (~(has by pol.all) p.p.q.hic)                 ::  or from us
      (mo-away:(mo-abed:mo p.p.q.hic hen) q.p.q.hic q.q.hic)
    (mo-come:(mo-abed:mo q.p.q.hic hen) p.p.q.hic q.q.hic)
  ::
      %init 
    ~&  [%gall-init p.q.hic]
    [~ ..^$(pol.all (~(put by pol.all) p.q.hic [hen ~ ~ ~]))]
  ::
      %rote
    ::  ~&  [%gall-rote p.q.hic]
    ?.  (~(has by pol.all) p.p.q.hic)
      ~&  [%gall-not-ours p.q.hic]
      [~ ..^$]
    ?>  ?=([@ ~] q.q.hic)
    =+  dap=i.q.q.hic
    =+  our=p.p.q.hic
    =+  him=q.p.q.hic
    =+  mes=((hard ,[@ud rook]) r.q.hic)
    =<  mo-abet
    (mo-gawk:(mo-abed:mo our hen) him dap mes)
  ::
      %roth
    ::  ~&  [%gall-roth p.q.hic]
    ?.  (~(has by pol.all) p.p.q.hic)
      ~&  [%gall-not-ours p.q.hic]
      [~ ..^$]
    ?>  ?=([@ ~] q.q.hic)
    =+  dap=i.q.q.hic
    =+  our=p.p.q.hic
    =+  him=q.p.q.hic
    =+  mes=((hard ,[@ud roon]) r.q.hic)
    =<  mo-abet
    (mo-gawd:(mo-abed:mo our hen) him dap mes)
  ==
::
++  doze                                                ::  sleep until
  |=  [now=@da hen=duct]
  ^-  (unit ,@da)
  ~
::
++  load                                                ::  recreate vane
  |=  old=axle
  ^+  ..^$
  ..^$(all old)
::
++  scry
  |=  [fur=(unit (set monk)) ren=@tas who=ship syd=desk lot=coin tyl=path]
  ^-  (unit (unit (pair mark ,*)))
  [~ ~]
::
++  stay                                                ::  save w/o cache
  `axle`all
::
++  take                                                ::  response
  |=  [tea=wire hen=duct hin=(hypo sign-gall)]
  ^-  [p=(list move) q=_..^$]
  ~|  [%gall-take tea]
  ?>  ?=([@ ?(%sys %use) *] tea) 
  =+  our=(need (slaw %p i.tea))
  =+  mow=(mo-abed:mo our hen)
  ?:  ?=(%sys i.t.tea)
    mo-abet:(mo-cyst:mow t.t.tea q.hin)
  ?>  ?=(%use i.t.tea)
  mo-abet:(mo-cook:mow t.t.tea hin)
--<|MERGE_RESOLUTION|>--- conflicted
+++ resolved
@@ -323,14 +323,6 @@
       ::  we'd have to save the network duct and connect it
       ::  to this returning pump.
       ::
-<<<<<<< HEAD
-          %wegh
-        :_  ..^$  :_  ~
-        :^  hen  %give  %mass
-        :-  %gall
-        :-  %|
-        :~  all/`all
-=======
       +>
     =^  num  +>.$  (mo-bale him)
     =+  ^=  roc  ^-  rook
@@ -338,7 +330,6 @@
           %poke  [%m p.p.q.caz q.q.p.q.caz]
           %pull  [%u ~]
           %peer  [%s p.q.caz]
->>>>>>> fdbf46ce
         ==
     %+  mo-pass  
       [%sys %way -.q.caz ~]
