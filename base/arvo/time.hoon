--- conflicted
+++ resolved
@@ -15,13 +15,8 @@
 ++  weight
           (each noun (list (pair tape weight)))
 ++  gift                                                ::  out result <-$
-<<<<<<< HEAD
-          $%  [%wake ~]                                 ::  wakey-wakey
-              [%wegh weight]                            ::
-=======
           $%  [%mass p=mass]                            ::  memory usage
               [%wake ~]                                 ::  wakey-wakey
->>>>>>> 98801c4a
           ==                                            ::
 ++  kiss                                                ::  in request ->$
           $%  [%rest p=@da]                             ::  cancel alarm
