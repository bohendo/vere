--- conflicted
+++ resolved
@@ -3,22 +3,12 @@
   ::
 /?    309
 /=  inner
-<<<<<<< HEAD
-      /^    manx
-      /,   ::   /web/pages/nutalk  /#  /!htm/
-              /web/pages         /!hymn/
-          :: put collections through the same .htm
-          :: routing structure as nutalk
-::              /web/collections   /#  /htm/  ::a lot of stuff in here isn't .hoon files
-              /        /!hymn/     ::     /tree-elem/
-=======
-/%  /^  manx
+    /^  manx
     /,  /web/landscape     /!hymn/
         /web/collections   /collections-elem/
-        / 
+        /
       /|  /!hymn/
 ::          /&hymn&/elem/
->>>>>>> 0757ca63
       ==
     ==
 inner