/* include/c/portable.h
**
** This file is in the public domain.
*/
  /** Must be compiled on gcc with C99 support.
  **/

#include "config.h"

#    ifndef __GNUC__
#      error "port me"
#    endif
#    ifndef _GNU_SOURCE
#    define _GNU_SOURCE
#    endif


  /** System include files.
  ***
  *** Do not put include files that are only used in the
  *** porting layer here.  Include them directly in the
  *** C file.
  **/
#   if defined(U3_OS_linux)
#     include <inttypes.h>
#     include <stdlib.h>
#     include <string.h>
#     include <stdarg.h>
#     include <unistd.h>
#     include <stdint.h>
#     include <assert.h>
#     include <byteswap.h>
#     include <setjmp.h>
#     include <stdio.h>
#     include <signal.h>
#     include <sys/time.h>
#     include <sys/resource.h>
#     include <sys/mman.h>

#   elif defined(U3_OS_osx)
#     include <inttypes.h>
#     include <stdlib.h>
#     include <string.h>
#     include <stdarg.h>
#     include <unistd.h>
#     include <stdint.h>
#     include <assert.h>
#     include <setjmp.h>
#     include <signal.h>
#     include <machine/endian.h>
#     include <machine/byte_order.h>
#     include <stdio.h>
#     include <sys/time.h>
#     include <sys/resource.h>
#     include <sys/mman.h>

#   elif defined(U3_OS_bsd)
#     include <inttypes.h>
#     include <stdlib.h>
#     include <string.h>
#     include <stdarg.h>
#     include <unistd.h>
#     include <stdint.h>
#     include <assert.h>
#     include <machine/endian.h>
#     include <setjmp.h>
#     include <stdio.h>
#     include <signal.h>
#     include <sys/time.h>
#     include <sys/resource.h>
#     include <sys/mman.h>

#   else
      #error "port: headers"

#   endif

  /** Address space layout.
  **/
# if defined(U3_OS_linux)
#   define U3_OS_LoomBase 0x36000000
#   define U3_OS_LoomBits 29            //  ie, 2^29 words == 2GB
# elif defined(U3_OS_osx)
#   ifdef __LP64__
#     define U3_OS_LoomBase 0x200000000
#   else
#     define U3_OS_LoomBase 0x4000000
#   endif
#     define U3_OS_LoomBits 29            //  ie, 2^29 words == 2GB
# elif defined(U3_OS_bsd)
#   ifdef __LP64__
#     define U3_OS_LoomBase 0x200000000
#   else
#     define U3_OS_LoomBase 0x4000000
#   endif
#     define U3_OS_LoomBits 29            //  ie, 2^29 words == 2GB
# else
#   error "port: LoomBase"
# endif

  /** Global variable control.
  ***
  *** To instantiate globals, #define c3_global as extern.
  **/
#   ifndef c3_global
#     define c3_global
#   endif


  /** External, OS-independent library dependencies.
  **/
    /* The GMP (GNU arbitrary-precision arithmetic) library.
    ** (Tested with version 4.0.1.)
    */
#      include <gmp.h>


  /** Private C "extensions."
  ***
  *** Except for these and main(), any function, macro, or structure
  *** names must be prefixed either by u3_/U3_ (for public names),
  *** or _ (for static and other file-local names).
  **/
    /* Endianness.
    */
#     define c3_endian_little     0
#     define c3_endian_big        1

#     ifdef U3_OS_ENDIAN_little
#       define c3_endian c3_endian_little
#     elif defined(U3_OS_ENDIAN_big)
#       define c3_endian c3_endian_big
#     else
#       error "port: U3_OS_ENDIAN"
#     endif

    /* Byte swapping.
    */
#      if defined(U3_OS_linux) || defined(U3_OS_bsd)
#        define c3_bswap_16(x)  bswap_16(x)
#        define c3_bswap_32(x)  bswap_32(x)
#        define c3_bswap_64(x)  bswap_64(x)

#      elif defined(U3_OS_osx)
#        define c3_bswap_16(x)  NXSwapShort(x)
#        define c3_bswap_32(x)  NXSwapInt(x)
#        define c3_bswap_64(x)  NXSwapLongLong(x)
#      else
#        error "port: byte swap"
#      endif

/* Sync
 */
#      if defined(U3_OS_linux)
#        define c3_sync(fd) (fdatasync(fd))
#      elif defined(U3_OS_osx)
#        define c3_sync(fd) (fcntl(fd, F_FULLFSYNC, 0))
#      elif defined(U3_OS_bsd)
#        define c3_sync(fd) (fsync(fd))
#      else
#        error "port: sync"
#      endif

/* Purge
 */
#      if defined(U3_OS_linux)
#        include <stdio_ext.h>
#        define c3_fpurge __fpurge
#      elif defined(U3_OS_bsd) || defined(U3_OS_osx)
#        define c3_fpurge fpurge
#      else
#        error "port: fpurge"
#      endif

/* Stat struct
 */
#      if defined(U3_OS_linux)
#        define c3_stat_mtime(dp) (u3_time_t_in_ts((dp)->st_mtime))
#      elif defined(U3_OS_osx)
#        define c3_stat_mtime(dp) (u3_time_in_ts(&((dp)->st_mtimespec)))
#        define lseek64 lseek
#      elif defined(U3_OS_bsd)
#        define c3_stat_mtime(dp) (u3_time_in_ts(&((dp)->st_mtim)))
#        define lseek64 lseek
#      else
#        error "port: timeconvert"
#      endif

/* Entropy
 */
<<<<<<< HEAD
#      if defined(U3_OS_bsd) && defined(__OpenBSD__)
#        define c3_rand(rd) (getentropy((void*)rd, 64) == 0 ? \
                             (void)0 : c3_assert(!"ent"))
#      else
#        define c3_rand u3_pier_rand
#      endif
#      if defined(U3_OS_linux)
#        define DEVRANDOM "/dev/urandom"
#      else
#        define DEVRANDOM "/dev/random"
#      endif
=======
#define c3_rand u3_sist_rand
>>>>>>> 2346bcb1

/* Static assertion
 */
#define ASSERT_CONCAT_(a, b) a##b
#define ASSERT_CONCAT(a, b) ASSERT_CONCAT_(a, b)
#define STATIC_ASSERT(e,m) \
        ;enum { ASSERT_CONCAT(assert_line_, __LINE__) = 1/(int)(!!(e)) }<|MERGE_RESOLUTION|>--- conflicted
+++ resolved
@@ -188,21 +188,13 @@
 
 /* Entropy
  */
-<<<<<<< HEAD
-#      if defined(U3_OS_bsd) && defined(__OpenBSD__)
-#        define c3_rand(rd) (getentropy((void*)rd, 64) == 0 ? \
-                             (void)0 : c3_assert(!"ent"))
-#      else
-#        define c3_rand u3_pier_rand
-#      endif
+#      define c3_rand u3_pier_rand
+
 #      if defined(U3_OS_linux)
 #        define DEVRANDOM "/dev/urandom"
 #      else
 #        define DEVRANDOM "/dev/random"
 #      endif
-=======
-#define c3_rand u3_sist_rand
->>>>>>> 2346bcb1
 
 /* Static assertion
  */
