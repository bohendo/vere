/* include/c/portable.h
**
** This file is in the public domain.
*/
  /** Must be compiled on gcc with C99 support.
  **/

#include "config.h"

#    ifndef __GNUC__
#      error "port me"
#    endif
#    ifndef _GNU_SOURCE
#    define _GNU_SOURCE
#    endif


  /** System include files.
  ***
  *** Do not put include files that are only used in the
  *** porting layer here.  Include them directly in the
  *** C file.
  **/
#   if defined(U3_OS_linux)
#     include <inttypes.h>
#     include <stdlib.h>
#     include <string.h>
#     include <stdarg.h>
#     include <unistd.h>
#     include <stdint.h>
#     include <assert.h>
#     include <byteswap.h>
#     include <setjmp.h>
#     include <stdio.h>
#     include <signal.h>
#     include <sys/time.h>
#     include <sys/resource.h>
#     include <sys/mman.h>

#   elif defined(U3_OS_osx)
#     include <inttypes.h>
#     include <stdlib.h>
#     include <string.h>
#     include <stdarg.h>
#     include <unistd.h>
#     include <stdint.h>
#     include <assert.h>
#     include <setjmp.h>
#     include <signal.h>
#     include <machine/endian.h>
#     include <machine/byte_order.h>
#     include <stdio.h>
#     include <sys/time.h>
#     include <sys/resource.h>
#     include <sys/mman.h>

#   elif defined(U3_OS_bsd)
#     include <inttypes.h>
#     include <stdlib.h>
#     include <string.h>
#     include <stdarg.h>
#     include <unistd.h>
#     include <stdint.h>
#     include <assert.h>
#     include <machine/endian.h>
#     include <setjmp.h>
#     include <stdio.h>
#     include <signal.h>
#     include <sys/time.h>
#     include <sys/resource.h>
#     include <sys/mman.h>

#   else
      #error "port: headers"

#   endif

  /** Address space layout.
  **/
# if defined(U3_OS_linux)
#   define U3_OS_LoomBase 0x36000000
#   define U3_OS_LoomBits 29            //  ie, 2^29 words == 2GB
# elif defined(U3_OS_osx)
#   ifdef __LP64__
#     define U3_OS_LoomBase 0x200000000
#   else
#     define U3_OS_LoomBase 0x4000000
#   endif
#     define U3_OS_LoomBits 29            //  ie, 2^29 words == 2GB
# elif defined(U3_OS_bsd)
#   ifdef __LP64__
#     define U3_OS_LoomBase 0x200000000
#   else
#     define U3_OS_LoomBase 0x4000000
#   endif
#     define U3_OS_LoomBits 29            //  ie, 2^29 words == 2GB
# else
#   error "port: LoomBase"
# endif

  /** Global variable control.
  ***
  *** To instantiate globals, #define c3_global as extern.
  **/
#   ifndef c3_global
#     define c3_global
#   endif


  /** External, OS-independent library dependencies.
  **/
    /* The GMP (GNU arbitrary-precision arithmetic) library.
    ** (Tested with version 4.0.1.)
    */
#      include <gmp.h>


  /** Private C "extensions."
  ***
  *** Except for these and main(), any function, macro, or structure
  *** names must be prefixed either by u3_/U3_ (for public names),
  *** or _ (for static and other file-local names).
  **/
    /* Endianness.
    */
#     define c3_endian_little     0
#     define c3_endian_big        1

#     ifdef U3_OS_ENDIAN_little
#       define c3_endian c3_endian_little
#     elif defined(U3_OS_ENDIAN_big)
#       define c3_endian c3_endian_big
#     else
#       error "port: U3_OS_ENDIAN"
#     endif

    /* Byte swapping.
    */
#      if defined(U3_OS_linux) || defined(U3_OS_bsd)
#        define c3_bswap_16(x)  bswap_16(x)
#        define c3_bswap_32(x)  bswap_32(x)
#        define c3_bswap_64(x)  bswap_64(x)

#      elif defined(U3_OS_osx)
#        define c3_bswap_16(x)  NXSwapShort(x)
#        define c3_bswap_32(x)  NXSwapInt(x)
#        define c3_bswap_64(x)  NXSwapLongLong(x)
#      else
#        error "port: byte swap"
#      endif

/* Sync
 */
#      if defined(U3_OS_linux)
#        define c3_sync(fd) (fdatasync(fd))
#      elif defined(U3_OS_osx)
#        define c3_sync(fd) (fcntl(fd, F_FULLFSYNC, 0))
#      elif defined(U3_OS_bsd)
#        define c3_sync(fd) (fsync(fd))
#      else
#        error "port: sync"
#      endif

/* Purge
 */
#      if defined(U3_OS_linux)
#        include <stdio_ext.h>
#        define c3_fpurge __fpurge
#      elif defined(U3_OS_bsd) || defined(U3_OS_osx)
#        define c3_fpurge fpurge
#      else
#        error "port: fpurge"
#      endif

/* Stat struct
 */
#      if defined(U3_OS_linux)
#        define c3_stat_mtime(dp) (u3_time_t_in_ts((dp)->st_mtime))
#      elif defined(U3_OS_osx)
#        define c3_stat_mtime(dp) (u3_time_in_ts(&((dp)->st_mtimespec)))
#        define lseek64 lseek
#      elif defined(U3_OS_bsd)
#        define c3_stat_mtime(dp) (u3_time_in_ts(&((dp)->st_mtim)))
#        define lseek64 lseek
#      else
#        error "port: timeconvert"
#      endif

/* Entropy
 */
#      if defined(U3_OS_bsd) && defined(__OpenBSD__)
#        define c3_rand(rd) (getentropy((void*)rd, 64) == 0 ? \
                             (void)0 : c3_assert(!"ent"))
#      else
<<<<<<< HEAD
#        define c3_rand u3_pier_rand
#      endif
#      if defined(U3_OS_linux)
#        define DEVRANDOM "/dev/urandom"
#      else
#        define DEVRANDOM "/dev/random"
#      endif
=======
#        define c3_rand u3_sist_rand
#      endif

/* Static assertion
 */
#define ASSERT_CONCAT_(a, b) a##b
#define ASSERT_CONCAT(a, b) ASSERT_CONCAT_(a, b)
#define STATIC_ASSERT(e,m) \
        ;enum { ASSERT_CONCAT(assert_line_, __LINE__) = 1/(int)(!!(e)) }
>>>>>>> 1044a7c8
<|MERGE_RESOLUTION|>--- conflicted
+++ resolved
@@ -192,16 +192,12 @@
 #        define c3_rand(rd) (getentropy((void*)rd, 64) == 0 ? \
                              (void)0 : c3_assert(!"ent"))
 #      else
-<<<<<<< HEAD
 #        define c3_rand u3_pier_rand
 #      endif
 #      if defined(U3_OS_linux)
 #        define DEVRANDOM "/dev/urandom"
 #      else
 #        define DEVRANDOM "/dev/random"
-#      endif
-=======
-#        define c3_rand u3_sist_rand
 #      endif
 
 /* Static assertion
@@ -209,5 +205,4 @@
 #define ASSERT_CONCAT_(a, b) a##b
 #define ASSERT_CONCAT(a, b) ASSERT_CONCAT_(a, b)
 #define STATIC_ASSERT(e,m) \
-        ;enum { ASSERT_CONCAT(assert_line_, __LINE__) = 1/(int)(!!(e)) }
->>>>>>> 1044a7c8
+        ;enum { ASSERT_CONCAT(assert_line_, __LINE__) = 1/(int)(!!(e)) }