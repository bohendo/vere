--- conflicted
+++ resolved
@@ -134,73 +134,6 @@
 
     /* Byte swapping.
     */
-<<<<<<< HEAD
-#      if defined(U3_OS_linux) || defined(U3_OS_bsd)
-#        define c3_bswap_16(x)  bswap_16(x)
-#        define c3_bswap_32(x)  bswap_32(x)
-#        define c3_bswap_64(x)  bswap_64(x)
-
-#      elif defined(U3_OS_osx)
-#        define c3_bswap_16(x)  NXSwapShort(x)
-#        define c3_bswap_32(x)  NXSwapInt(x)
-#        define c3_bswap_64(x)  NXSwapLongLong(x)
-#      else
-#        error "port: byte swap"
-#      endif
-
-/* Sync
- */
-#      if defined(U3_OS_linux)
-#        define c3_sync(fd) (fdatasync(fd))
-#      elif defined(U3_OS_osx)
-#        define c3_sync(fd) (fcntl(fd, F_FULLFSYNC, 0))
-#      elif defined(U3_OS_bsd)
-#        define c3_sync(fd) (fsync(fd))
-#      else
-#        error "port: sync"
-#      endif
-
-/* Purge
- */
-#      if defined(U3_OS_linux)
-#        include <stdio_ext.h>
-#        define c3_fpurge __fpurge
-#      elif defined(U3_OS_bsd) || defined(U3_OS_osx)
-#        define c3_fpurge fpurge
-#      else
-#        error "port: fpurge"
-#      endif
-
-/* Stat struct
- */
-#      if defined(U3_OS_linux)
-#        define c3_stat_mtime(dp) (u3_time_t_in_ts((dp)->st_mtime))
-#      elif defined(U3_OS_osx)
-#        define c3_stat_mtime(dp) (u3_time_in_ts(&((dp)->st_mtimespec)))
-#        define lseek64 lseek
-#      elif defined(U3_OS_bsd)
-#        define c3_stat_mtime(dp) (u3_time_in_ts(&((dp)->st_mtim)))
-#        define lseek64 lseek
-#      else
-#        error "port: timeconvert"
-#      endif
-
-/* Entropy
- */
-#      define c3_rand u3_pier_rand
-
-#      if defined(U3_OS_linux)
-#        define DEVRANDOM "/dev/urandom"
-#      else
-#        define DEVRANDOM "/dev/random"
-#      endif
-
-/* Static assertion
- */
-#define ASSERT_CONCAT_(a, b) a##b
-#define ASSERT_CONCAT(a, b) ASSERT_CONCAT_(a, b)
-#define STATIC_ASSERT(e,m) \
-=======
 #     if defined(U3_OS_linux) || defined(U3_OS_bsd)
 #       define c3_bswap_16(x)  bswap_16(x)
 #       define c3_bswap_32(x)  bswap_32(x)
@@ -255,5 +188,4 @@
 #     define ASSERT_CONCAT_(a, b) a##b
 #     define ASSERT_CONCAT(a, b) ASSERT_CONCAT_(a, b)
 #     define STATIC_ASSERT(e,m) \
->>>>>>> a42f2cbe
         ;enum { ASSERT_CONCAT(assert_line_, __LINE__) = 1/(int)(!!(e)) }