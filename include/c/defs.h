--- conflicted
+++ resolved
@@ -96,35 +96,9 @@
           cnt_w = (cnt_w + 1) % (n);  \
         } while (0)
 
-<<<<<<< HEAD
-/* c3_malloc(): asserting malloc
- */
-#define c3_malloc(s) ({                         \
-      void* rut = malloc(s);                    \
-      if ( 0 == rut ) {                         \
-        c3_assert(!"memory lost");              \
-      }                                         \
-      rut;})
-#define c3_free(s) free(s)
-
-/* c3_calloc(): asserting calloc
- */
-#define c3_calloc(s) ({                         \
-      void* rut = c3_malloc(s);                 \
-      memset(rut, 0, s);                        \
-      rut;})
-
-/* c3_realloc(): asserting realloc
- */
-#define c3_realloc(a, b) ({                     \
-      void* rut = realloc(a, b);                \
-      if ( 0 == rut ) {                         \
-        c3_assert(!"memory lost");              \
-      }                                         \
-      rut;})
-=======
     /* Asserting allocators.
     */
+#     define c3_free(s) free(s)
 #     define c3_malloc(s) ({          \
         void* rut = malloc(s);        \
         if ( 0 == rut ) {             \
@@ -142,5 +116,4 @@
         if ( 0 == rut ) {             \
           c3_assert(!"memory lost");  \
         }                             \
-        rut;})
->>>>>>> a42f2cbe
+        rut;})