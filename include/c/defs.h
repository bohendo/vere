/* include/c/defs.h
**
** This file is in the public domain.
*/
  /** Loobeans - inverse booleans to match nock.
  **/
#     define c3y      0
#     define c3n      1

#     define _(x)        (c3y == (x))
#     define __(x)       ((x) ? c3y : c3n)
#     define c3a(x, y)   __(_(x) && _(y))
#     define c3o(x, y)   __(_(x) || _(y))


  /** Random useful C macros.
  **/
    /* Assert.  Good to capture.
    */
// #     define c3_assert(x)   assert(x)
#     define c3_assert(x)  ( (x) ? 0 : c3_cooked(), assert(x) )

    /* Stub.
    */
#     define c3_stub       (assert(!"stub"), 0)

    /* Size in words.
    */
#     define c3_wiseof(x)  (((sizeof (x)) + 3) >> 2)

    /* Bit counting.
    */
#     define c3_bits_word(w) ((w) ? (32 - __builtin_clz(w)) : 0)

    /* Min and max.
    */
#     define c3_max(x, y) ( ((x) > (y)) ? (x) : (y) )
#     define c3_min(x, y) ( ((x) < (y)) ? (x) : (y) )

    /* Rotate.
    */
#     define c3_rotw(r, x)  ( ((x) << (r)) | ((x) >> (32 - (r))) )

    /* Emergency stdio fix.
    */
      int
      c3_cooked();

    /* Short integers.
    */
#     define c3_s1(a)          ( (a) )
#     define c3_s2(a, b)       ( ((b) << 8) | c3_s1(a) )
#     define c3_s3(a, b, c)    ( ((c) << 16) | c3_s2(a, b) )
#     define c3_s4(a, b, c, d) ( ((d) << 24) | c3_s3(a, b, c) )

#     define c3_s5(a, b, c, d, e) \
        ( ((uint64_t)c3_s1(e) << 32ULL) | c3_s4(a, b, c, d) )
#     define c3_s6(a, b, c, d, e, f) \
        ( ((uint64_t)c3_s2(e, f) << 32ULL) | c3_s4(a, b, c, d) )
#     define c3_s7(a, b, c, d, e, f, g) \
        ( ((uint64_t)c3_s3(e, f, g) << 32ULL) | c3_s4(a, b, c, d) )
#     define c3_s8(a, b, c, d, e, f, g, h) \
        ( ((uint64_t)c3_s4(e, f, g, h) << 32ULL) | c3_s4(a, b, c, d) )

    /* Byte-order twiddling.
    */
#     define c3_flip32(w) \
        ( (((w) >> 24) & 0xff) \
        | (((w) >> 16) & 0xff) << 8 \
        | (((w) >>  8) & 0xff) << 16 \
        | ( (w)        & 0xff) << 24 )

    /* Logging shorthand.
    */
#     define c3_log_every(n, args...) \
        do {                          \
          static c3_w cnt_w = 0;      \
                                      \
          if ( 0 == cnt_w % (n) ) {   \
            uL(fprintf(uH, args));    \
          }                           \
          cnt_w = (cnt_w + 1) % (n);  \
        } while (0)

/* c3_malloc(): asserting malloc
 */
#define c3_malloc(s) ({                         \
      void* rut = malloc(s);                    \
      if ( 0 == rut ) {                         \
        c3_assert(!"memory lost");              \
      }                                         \
      rut;})
<<<<<<< HEAD
#define c3_free(s) free(s)
#define c3_realloc(s, l) realloc(s, l)
=======

/* c3_calloc(): asserting calloc
 */
#define c3_calloc(s) ({                         \
      void* rut = c3_malloc(s);                 \
      memset(rut, 0, s);                        \
      rut;})
>>>>>>> 1044a7c8
<|MERGE_RESOLUTION|>--- conflicted
+++ resolved
@@ -90,15 +90,12 @@
         c3_assert(!"memory lost");              \
       }                                         \
       rut;})
-<<<<<<< HEAD
 #define c3_free(s) free(s)
 #define c3_realloc(s, l) realloc(s, l)
-=======
 
 /* c3_calloc(): asserting calloc
  */
 #define c3_calloc(s) ({                         \
       void* rut = c3_malloc(s);                 \
       memset(rut, 0, s);                        \
-      rut;})
->>>>>>> 1044a7c8
+      rut;})