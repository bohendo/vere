--- conflicted
+++ resolved
@@ -399,38 +399,6 @@
         uv_mutex_t     mex_u;               //  mutex for non-daemon term state
       } u3_utat;
 
-<<<<<<< HEAD
-=======
-    /* u3_uled: event log header.
-    */
-      typedef struct {
-        c3_l mag_l;                         //  mug of log format, 'a', 'b'...
-        c3_w kno_w;                         //  kernel number validated with
-        c3_l sal_l;                         //  salt for passcode
-        c3_l key_l;                         //  mug of crypto key, or 0
-        c3_l sev_l;                         //  host process identity
-        c3_l tno_l;                         //  terminal count in host
-      } u3_uled;
-
-    /* u3_ular: event log trailer.
-    */
-      typedef struct {
-        c3_w syn_w;                         //  must equal mug of address
-        c3_d ent_d;                         //  event sequence number
-        c3_w len_w;                         //  word length of this event
-        c3_w mug_w;                         //  mug of entry
-        c3_w tem_w;                         //  raft term of event
-        c3_w typ_w;                         //  type of event, %ra|%ov
-      } u3_ular;
-
-    /* u3_ulog: unix event log.
-    */
-      typedef struct {
-        c3_i fid_i;                         //  file descriptor
-        c3_d len_d;                         //  length in words
-      } u3_ulog;
-
->>>>>>> 54ec1258
       struct _u3_umon;
       struct _u3_udir;
       struct _u3_ufil;
@@ -567,87 +535,6 @@
         struct termios   raw_u;             //  raw terminal state
       } u3_utty;
 
-<<<<<<< HEAD
-=======
-    /* u3_utel: unix telnet listener.
-    */
-      typedef struct _u3_utel {
-        struct _u3_utty uty_t;             //  pseudo-tty
-        c3_s            por_s;             //  file descriptor
-        void*           tel_u;             //  telnet context
-      } u3_utel;
-
-    /* u3_raty: raft server type.
-    */
-      typedef enum {
-        u3_raty_none,
-        u3_raty_foll,
-        u3_raty_cand,
-        u3_raty_lead
-      } u3_raty;
-
-    /* u3_raft: raft state.
-    */
-      typedef struct {
-        uv_tcp_t         wax_u;             //  TCP listener
-        uv_timer_t       tim_u;             //  election/heartbeat timer
-        u3_ulog          lug_u;             //  event log
-        c3_d             ent_d;             //  last log index
-        c3_w             lat_w;             //  last log term
-        u3_raty          typ_e;             //  server type
-        struct _u3_rnam* nam_u;             //  list of peers
-        struct _u3_rcon* run_u;             //  unknown connections
-        c3_w             pop_w;             //  population count
-        c3_w             vot_w;             //  votes in this election
-        c3_c*            str_c;             //  our name
-        //  persistent state
-        c3_w             tem_w;             //  current term
-        c3_c*            vog_c;             //  who we voted for this term
-        //  end persistent state
-      } u3_raft;
-
-    /* u3_rreq: raft request.
-    */
-      typedef struct _u3_rreq {
-        struct _u3_rmsg* msg_u;
-        struct _u3_rreq* nex_u;
-        struct _u3_rcon* ron_u;
-      } u3_rreq;
-
-    /* u3_rbuf: raft input buffer.
-    */
-      typedef struct _u3_rbuf {
-        c3_w                len_w;
-        c3_w                cap_w;
-        c3_y                buf_y[0];
-      } u3_rbuf;
-
-    /* u3_rcon: raft connection.
-    */
-      typedef struct _u3_rcon {
-        uv_tcp_t         wax_u;             //  TCP handle
-        struct _u3_rnam* nam_u;             //  peer we're connected to
-        u3_rbuf*         red_u;             //  read buffer
-        c3_o             red;               //  u3_yes on new data
-        u3_rbuf*         wri_u;             //  write buffer
-        u3_raft*         raf_u;             //  back-reference to server
-        u3_rreq*         out_u;             //  exit of request queue
-        u3_rreq*         tou_u;             //  entry of request queue
-        struct _u3_rcon* nex_u;             //  pointer to next con
-        c3_o             liv;               //  are we live?
-      } u3_rcon;
-
-    /* u3_rnam: raft peer name.
-    */
-      typedef struct _u3_rnam {
-        c3_c*            str_c;             //  our name
-        c3_c*            nam_c;             //  hostname
-        c3_c*            por_c;             //  port
-        u3_rcon*         ron_u;             //  connection
-        struct _u3_rnam* nex_u;             //  pointer to next peer
-        c3_o             vog;               //  did they vote for us?
-      } u3_rnam;
-
     /* u3_trac: tracing information.
     */
       typedef struct _u3_trac {
@@ -656,7 +543,6 @@
         c3_w   con_w;                       //  trace counter
       } u3_trac;
 
->>>>>>> 54ec1258
     /* u3_opts: command line configuration.
     */
       typedef struct _u3_opts {
@@ -676,12 +562,8 @@
         c3_c*   gen_c;                      //  -G, czar generator
         c3_o    gab;                        //  -g, test garbage collection
         c3_c*   dns_c;                      //  -H, ames bootstrap domain
-<<<<<<< HEAD
         c3_c*   lit_c;                      //  -J, ivory (fastboot) kernel
-        c3_c*   json_file_c;                //  -j, json trace
-=======
         c3_o    tra;                        //  -j, json trace
->>>>>>> 54ec1258
         c3_w    kno_w;                      //  -K, kernel version
         c3_c*   key_c;                      //  -k, private key file
         c3_o    net;                        //  -L, local-only networking
