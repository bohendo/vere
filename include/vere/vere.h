/* include/v/vere.h
**
** This file is in the public domain.
*/

#include "h2o.h"

  /** Quasi-tunable parameters.
  **/
    /* First kernel this executable can boot.
    */
#     define FirstKernel   164
#     define DefaultKernel 164

#define RECK

  /** Data types.
  **/

    /* u3_hhed: http header.
    */
      typedef struct _u3_hhed {
        struct _u3_hhed* nex_u;
        c3_w             nam_w;
        c3_c*            nam_c;
        c3_w             val_w;
        c3_c*            val_c;
      } u3_hhed;

    /* u3_hbod: http body block.  Also used for responses.
    */
      typedef struct _u3_hbod {
        struct _u3_hbod* nex_u;
        c3_w             len_w;
        c3_y             hun_y[0];
      } u3_hbod;

    /* u3_rsat: http request state.
    */
      typedef enum {
        u3_rsat_init = 0,                   //  initialized
        u3_rsat_plan = 1,                   //  planned
        u3_rsat_ripe = 2                    //  responded
      } u3_rsat;

    /* u3_hreq: incoming http request.
    */
      typedef struct _u3_hreq {
        h2o_req_t*       rec_u;             //  h2o request
        c3_w             seq_l;             //  sequence within connection
        u3_rsat          sat_e;             //  request state
        uv_timer_t*      tim_u;             //  timeout
        struct _u3_hcon* hon_u;             //  connection backlink
        struct _u3_hreq* nex_u;             //  next in connection's list
        struct _u3_hreq* pre_u;             //  next in connection's list
      } u3_hreq;

    /* u3_hcon: incoming http connection.
    */
      typedef struct _u3_hcon {
        uv_tcp_t         wax_u;             //  client stream handler
        h2o_conn_t*      con_u;             //  h2o connection
        h2o_socket_t*    sok_u;             //  h2o connection socket
        c3_w             ipf_w;             //  client ipv4
        c3_w             coq_l;             //  connection number
        c3_w             seq_l;             //  next request number
        struct _u3_http* htp_u;             //  server backlink
        struct _u3_hreq* req_u;             //  request list
        struct _u3_hcon* nex_u;             //  next in server's list
        struct _u3_hcon* pre_u;             //  next in server's list
      } u3_hcon;

    /* u3_http: http server.
    */
      typedef struct _u3_http {
        uv_tcp_t         wax_u;             //  server stream handler
        void*            h2o_u;             //  libh2o configuration
        struct _u3_prox* rox_u;             //  maybe proxied
        c3_w             sev_l;             //  server number
        c3_w             coq_l;             //  next connection number
        c3_s             por_s;             //  running port
        c3_o             sec;               //  logically secure
        c3_o             lop;               //  loopback-only
        c3_o             liv;               //  c3n == shutdown
        struct _u3_hcon* hon_u;             //  connection list
        struct _u3_http* nex_u;             //  next in list
      } u3_http;

    /* u3_form: http config from %eyre
    */
      typedef struct _u3_form {
        c3_o             pro;               //  proxy
        c3_o             log;               //  keep access log
        c3_o             red;               //  redirect to HTTPS
        uv_buf_t         key_u;             //  PEM RSA private key
        uv_buf_t         cer_u;             //  PEM certificate chain
      } u3_form;

    /* u3_hfig: general http configuration
    */
      typedef struct _u3_hfig {
        u3_form*         for_u;             //  config from %eyre
        struct _u3_warc* cli_u;             //  rev proxy clients
        struct _u3_pcon* con_u;             //  cli_u connections
      } u3_hfig;

    /* u3_proxy_type: proxy connection downstream type
    */
      typedef enum {
        u3_ptyp_prox = 0,                   //  connected to us
        u3_ptyp_ward = 1                    //  we connected back to
      } u3_proxy_type;

    /* u3_pcon: established proxy connection
    */
      typedef struct _u3_pcon {
        uv_tcp_t         don_u;             //  downstream handle
        uv_tcp_t*        upt_u;             //  upstream handle
        uv_buf_t         buf_u;             //  pending buffer
        c3_o             sec;               //  yes == https
        u3_proxy_type    typ_e;             //  tagged
        union {                             //  union
          struct _u3_warc* cli_u;           //  typ_e == ward
          struct _u3_prox* lis_u;           //  typ_e == prox
        } src_u;                            //  connection source
        struct _u3_pcon* nex_u;             //  next in list
        struct _u3_pcon* pre_u;             //  previous in list
      } u3_pcon;

    /* u3_warc: server connecting back to u3_ward as client
    */
      typedef struct _u3_warc {
        c3_w             ipf_w;             //  ward ip
        c3_s             por_s;             //  ward port
        c3_o             sec;               //  secure connection
        u3_atom          sip;               //  ward ship
        c3_c*            hot_c;             //  ward hostname
        uv_buf_t         non_u;             //  nonce
        struct _u3_http* htp_u;             //  local server backlink
        struct _u3_warc* nex_u;             //  next in list
        struct _u3_warc* pre_u;             //  previous in list
      } u3_warc;

    /* u3_wcon: candidate u3_ward upstream connection
    */
      typedef struct _u3_wcon {
        uv_tcp_t         upt_u;             //  connection handle
        struct _u3_ward* rev_u;             //  connecting to ward
        struct _u3_wcon* nex_u;             //  next in list
      } u3_wcon;

    /* u3_ward: reverse, reverse TCP proxy (ship-specific listener)
    */
      typedef struct _u3_ward {
        uv_tcp_t         tcp_u;             //  listener handle
        uv_timer_t       tim_u;             //  expiration timer
        u3_atom          sip;               //  reverse proxy for ship
        c3_s             por_s;             //  listening on port
        uv_buf_t         non_u;             //  nonce
        struct _u3_wcon* won_u;             //  candidate upstream connections
        struct _u3_pcon* con_u;             //  initiating connection
        struct _u3_ward* nex_u;             //  next in list
        struct _u3_ward* pre_u;             //  previous in list
      } u3_ward;

    /* u3_prox: reverse TCP proxy server
    */
      typedef struct _u3_prox {
        uv_tcp_t         sev_u;             //  server handle
        c3_s             por_s;             //  listening on port
        c3_o             sec;               //  yes == https
        struct _u3_http* htp_u;             //  local server backlink
        struct _u3_pcon* con_u;             //  active connection list
        struct _u3_ward* rev_u;             //  active reverse listeners
      } u3_prox;

    /* u3_csat: client connection state.
    */
      typedef enum {
        u3_csat_init = 0,                   //  initialized
        u3_csat_addr = 1,                   //  address resolution begun
        u3_csat_quit = 2,                   //  cancellation requested
        u3_csat_ripe = 3                    //  passed to libh2o
      } u3_csat;

    /* u3_cres: response to http client.
    */
      typedef struct _u3_cres {
        c3_w             sas_w;             //  status code
        u3_noun          hed;               //  headers
        u3_hbod*         bod_u;             //  exit of body queue
        u3_hbod*         dob_u;             //  entry of body queue
      } u3_cres;

    /* u3_creq: outgoing http request.
    */
      typedef struct _u3_creq {             //  client request
        c3_l             num_l;             //  request number
        h2o_http1client_t* cli_u;           //  h2o client
        u3_csat          sat_e;             //  connection state
        c3_o             sec;               //  yes == https
        c3_w             ipf_w;             //  IP
        c3_c*            ipf_c;             //  IP (string)
        c3_c*            hot_c;             //  host
        c3_s             por_s;             //  port
        c3_c*            por_c;             //  port (string)
        c3_m             met_m;             //  method
        c3_c*            url_c;             //  url
        u3_hhed*         hed_u;             //  headers
        u3_hbod*         bod_u;             //  body
        u3_hbod*         rub_u;             //  exit of send queue
        u3_hbod*         bur_u;             //  entry of send queue
        h2o_iovec_t*     vec_u;             //  send-buffer array
        u3_cres*         res_u;             //  nascent response
        struct _u3_creq* nex_u;             //  next in list
        struct _u3_creq* pre_u;             //  previous in list
      } u3_creq;

    /* u3_chot: foreign host (not yet used).
    */
      typedef struct _u3_chot {
        c3_w             ipf_w;             //  ip address (or 0)
        c3_c*            hot_c;             //  hostname (no port) (or 0)
        void*            ins_u;             //  insecure connection (or 0)
        void*            sec_u;             //  secure connection (or 0)
      } u3_chot;

    /* u3_cttp: http client.
    */
      typedef struct _u3_cttp {
        u3_creq*         ceq_u;             //  request list
        h2o_http1client_ctx_t*              //
                         ctx_u;             //  h2o client ctx
        void*            tls_u;             //  client SSL_CTX*
      } u3_cttp;

    /* u3_pact: ames packet, coming or going.
    */
      typedef struct _u3_pact {
        uv_udp_send_t    snd_u;             //  udp send request
        c3_w             pip_w;             //  target IPv4 address
        c3_s             por_s;             //  target port
        c3_w             len_w;             //  length in bytes
        c3_y*            hun_y;             //  packet buffer
        c3_y             imp_y;             //  galaxy number (optional)
        c3_c*            dns_c;             //  galaxy fqdn (optional)
      } u3_pact;

    /* u3_poke: poke callback function.
    */
      typedef void (*u3_poke)(void*, u3_noun);

    /* u3_bail: bailout callback function.
    */
      typedef void (*u3_bail)(void*, const c3_c* err_c);

    /* u3_done: completion function.
    */
      typedef void (*u3_done)(void *);

    /* u3_mess: blob message in process.
    */
      typedef struct _u3_mess {
        c3_d             len_d;             //  blob length in bytes
        c3_d             has_d;             //  currently held             
        struct _u3_meat* meq_u;             //  exit of message queue
        struct _u3_meat* qem_u;             //  entry of message queue
      } u3_mess;

    /* u3_meat: blob message block.
    */
      typedef struct _u3_meat {
        struct _u3_meat* nex_u;
        c3_d             len_d;
        c3_y             hun_y[0];
      } u3_meat;

    /* u3_moat: inbound message stream.
    */
      typedef struct _u3_moat {
        uv_pipe_t        pyp_u;             //  input stream
        u3_bail          bal_f;             //  error response function
        void*            vod_p;             //  callback pointer
        u3_poke          pok_f;             //  action function
        struct _u3_mess* mes_u;             //  message in progress
        c3_d             len_d;             //  length of stray bytes
        c3_y*            rag_y;             //  stray bytes
      } u3_moat;

    /* u3_mojo: outbound message stream.
    */
      typedef struct _u3_mojo {
        uv_pipe_t pyp_u;                    //  output stream
        u3_bail   bal_f;                    //  error response function
      } u3_mojo;

    /* u3_moor: two-way message stream, linked list */
      typedef struct _u3_moor {
        uv_pipe_t        pyp_u;
        u3_bail          bal_f;
        void*            vod_p;
        u3_poke          pok_f;
        struct _u3_mess* mes_u;
        c3_d             len_d;
        c3_y*            rag_y;
        struct _u3_moor* nex_u;
      } u3_moor;

    /* u3_foil: abstract chub-addressed file.
    */
      typedef struct _u3_foil {
        uv_file          fil_u;             //  libuv file handle
        struct _u3_dire* dir_u;             //  parent directory
        c3_c*            nam_c;             //  name within parent
        c3_d             end_d;             //  end of file
      } u3_foil;

    /* u3_dent: directory entry.
    */
      typedef struct _u3_dent {
        c3_c*            nam_c;
        struct _u3_dent* nex_u;
      } u3_dent;

    /* u3_dire: simple directory state.
    */
      typedef struct _u3_dire {
        c3_c*    pax_c;                     //  path of directory
        uv_file  fil_u;                     //  file, opened read-only to fsync
        u3_dent* all_u;                     //  file list 
      } u3_dire;

    /* u3_ames: ames networking.
    */
      typedef struct _u3_ames {             //  packet network state
        union {
          uv_udp_t    wax_u;
          uv_handle_t had_u;
        };
        c3_o          liv;                  //  listener on
        c3_o          alm;                  //  alarm on
        c3_w          law_w;                //  last wakeup, unix time
        c3_s          por_s;                //  public IPv4 port
        c3_c*         dns_c;                //  domain XX multiple/fallback
        c3_w          imp_w[256];           //  imperial IPs
        time_t        imp_t[256];           //  imperial IP timestamps
      } u3_ames;

    /* u3_save: checkpoint control.
    */
      typedef struct _u3_save {
        uv_timer_t  tim_u;                  //  checkpoint timer
        uv_signal_t sil_u;                  //  child signal
        c3_d        ent_d;                  //  event number
        c3_w        pid_w;                  //  pid of checkpoint process
      } u3_save;

    /* u3_ubuf: unix tty i/o buffer.
    */
      typedef struct _u3_ubuf {
        struct _u3_ubuf* nex_u;
        c3_w             len_w;
        c3_y             hun_y[0];          //  bytes to send
      } u3_ubuf;

    /* u3_utat: unix terminal state.
    */
      typedef struct {
        struct {
          c3_l  col_l;                      //  columns
          c3_l  row_l;                      //  rows
        } siz;

        struct {
          c3_w* lin_w;                      //  current line (utf32)
          c3_w  len_w;                      //  length of current line
          c3_w  cus_w;                      //  cursor position
        } mir;

        struct {                            //  escape code control
          c3_o    ape;                      //  escape received
          c3_o    bra;                      //  bracket or O received
        } esc;

        struct {
          c3_y syb_y[5];                    //  utf8 code buffer
          c3_w len_w;                       //  present length
          c3_w wid_w;                       //  total width
        } fut;

        struct {
          uv_thread_t* sit_u;               //  spinner thread
          c3_o         diz_o;               //  spinner activated
          c3_d         eve_d;               //  spinner start tick (unix μs)
          c3_d         end_d;               //  spinner end tick (unix μs)
          c3_c*        why_c;               //  spinner event wire (root only)
        } sun;

        uv_mutex_t     mex_u;               //  mutex for non-daemon term state
      } u3_utat;

      struct _u3_umon;
      struct _u3_udir;
      struct _u3_ufil;

    /* u3_unod: file or directory.
    */
      typedef struct _u3_unod {
        c3_o              dir;              //  c3y if dir, c3n if file
        c3_o              dry;              //  ie, unmodified
        c3_c*             pax_c;            //  absolute path
        struct _u3_udir*  par_u;            //  parent
        struct _u3_unod*  nex_u;            //  internal list
      } u3_unod;
      
    /* u3_ufil: synchronized file.
    */
      typedef struct _u3_ufil {
        c3_o              dir;              //  c3y if dir, c3n if file
        c3_o              dry;              //  ie, unmodified
        c3_c*             pax_c;            //  absolute path
        struct _u3_udir*  par_u;            //  parent
        struct _u3_unod*  nex_u;            //  internal list
        c3_w              mug_w;            //  mug of last %into
        c3_w              gum_w;            //  mug of last %ergo
      } u3_ufil;
      
    /* u3_ufil: synchronized directory.
    */
      typedef struct _u3_udir {
        c3_o              dir;              //  c3y if dir, c3n if file
        c3_o              dry;              //  ie, unmodified
        c3_c*             pax_c;            //  absolute path
        struct _u3_udir*  par_u;            //  parent
        struct _u3_unod*  nex_u;            //  internal list
        u3_unod*          kid_u;            //  subnodes
      } u3_udir;

    /* u3_ufil: synchronized mount point.
    */
      typedef struct _u3_umon {
        u3_udir          dir_u;             //  root directory, must be first
        c3_c*            nam_c;             //  mount point name
        struct _u3_umon* nex_u;             //  internal list
      } u3_umon;

    /* u3_usig: receive signals.
    */
      typedef struct _u3_usig {
        uv_signal_t      sil_u;
        c3_i             num_i;
        struct _u3_usig* nex_u;
      } u3_usig;

    /* u3_unix: clay support system, also
    */
      typedef struct _u3_unix {
        u3_umon*    mon_u;                  //  mount points
        c3_o        alm;                    //  timer set
        c3_o        dyr;                    //  ready to update
#ifdef SYNCLOG
        c3_w         lot_w;                 //  sync-slot
        struct _u3_sylo {
          c3_o     unx;                     //  from unix
          c3_m     wer_m;                   //  mote saying where
          c3_m     wot_m;                   //  mote saying what
          c3_c*    pax_c;                   //  path
        } sylo[1024];
#endif
      } u3_unix;

    /* u3_behn: just a timer for ever
    */
      typedef struct _u3_behn {
        uv_timer_t tim_u;                   //  behn timer
        c3_o       alm;                     //  alarm
      } u3_behn;

    /* u2_utfo: unix terminfo strings.
    */
      typedef struct {
        struct {
          const c3_y* kcuu1_y;              //  key_up
          const c3_y* kcud1_y;              //  key_down
          const c3_y* kcub1_y;              //  key_back
          const c3_y* kcuf1_y;              //  key_forward
          c3_w        max_w;                //  maximum input sequence length
        } inn;
        struct {
          const c3_y* clear_y;              //  clear_screen
          const c3_y* el_y;                 //  clr_bol clear to beginning
          // const c3_y* el1_y;                //  clr_eol clear to end
          const c3_y* ed_y;                 //  clear to end of screen
          const c3_y* bel_y;                //  bel sound bell
          const c3_y* cub1_y;               //  parm_left
          const c3_y* cuf1_y;               //  parm_right
          const c3_y* cuu1_y;               //  parm_up
          const c3_y* cud1_y;               //  parm_down
          // const c3_y* cub_y;                //  parm_left_cursor #num
          // const c3_y* cuf_y;                //  parm_right_cursor #num
        } out;
      } u3_utfo;

#if 0
    /* u3_uwen: unix alarm.
    */
      typedef struct _u3_uwen {
        c3_y* pax_y;                        //  printed path
        c3_d  wen_d[2];                     //  timer expire
      };

    /* u3_utim: unix timer control.
    */
      typedef struct _u3_utim {
        uv_timer_t wat_u;                   //  timer control
        u3_uwen*   wen_u;                   //  timers in ascending order
      };
#endif

    /* u3_utty: unix tty.
    */
      typedef struct _u3_utty {
        union {
          uv_pipe_t      pop_u;
          uv_tcp_t       wax_u;
        };
        struct _u3_utty* nex_u;             //  next in host list
        c3_i             fid_i;             //  file descriptor
        c3_w             tid_l;             //  terminal identity number
        u3_utfo          ufo_u;             //  terminfo strings
        c3_i             cug_i;             //  blocking fcntl flags
        c3_i             nob_i;             //  nonblocking fcntl flags
        u3_utat          tat_u;             //  control state
        struct termios   bak_u;             //  cooked terminal state
        struct termios   raw_u;             //  raw terminal state
      } u3_utty;

    /* u3_opts: command line configuration.
    */
      typedef struct _u3_opts {
        // XX find a way to re-enable -A (fastboot)
        // c3_c*   arv_c;                      //  -A, initial sync from
        c3_o    abo;                        //  -a, abort aggressively
        c3_c*   pil_c;                      //  -B, bootstrap from
        c3_o    bat;                        //  -b, batch create
        c3_o    nuu;                        //  -c, new pier
        c3_o    dry;                        //  -D, dry compute, no checkpoint
        c3_o    dem;                        //  -d, daemon
        c3_c*   ets_c;                      //  -E, eth snapshot
        c3_c*   eth_c;                      //  -e, ethereum node url
        c3_c*   fak_c;                      //  -F, fake ship
        c3_w    fuz_w;                      //  -f, fuzz testing
        c3_c*   gen_c;                      //  -G, czar generator
        c3_o    gab;                        //  -g, test garbage collection
        c3_c*   dns_c;                      //  -H, ames bootstrap domain
<<<<<<< HEAD
        c3_c*   lit_c;                      //  -J, ivory (fastboot) kernel
=======
        c3_c*   json_file_c;                //  -j, json trace
>>>>>>> 2346bcb1
        c3_w    kno_w;                      //  -K, kernel version
        c3_c*   key_c;                      //  -k, private key file
        c3_o    net;                        //  -L, local-only networking
        c3_o    pro;                        //  -P, profile
        c3_s    por_s;                      //  -p, ames port
        c3_o    qui;                        //  -q, quiet
        c3_o    rep;                        //  -R, report build info
        c3_o    has;                        //  -S, Skip battery hashes
        // XX find a way to re-enable -s (auto-pill)
        // c3_o    git;                        //  -s, pill url from arvo git hash
        c3_o    etn;                        //  -t, use snapshot exclusively to boot
        c3_c*   url_c;                      //  -u, pill url
        c3_o    vno;                        //  -V, replay without reboots
        c3_o    veb;                        //  -v, verbose (inverse of -q)
        c3_c*   who_c;                      //  -w, begin with ticket
        c3_o    tex;                        //  -x, exit after loading
      } u3_opts;

    /* u3_host: entire host.
    */
      typedef struct _u3_host {
        c3_w       kno_w;                   //  current executing stage
        c3_c*      dir_c;                   //  pier path (no trailing /)
        c3_d       now_d;                   //  event tick
        uv_loop_t* lup_u;                   //  libuv event loop
        u3_usig*   sig_u;                   //  signal list
        u3_hfig    fig_u;                   //  http configuration
        u3_http*   htp_u;                   //  http servers
        u3_cttp    ctp_u;                   //  http clients
        u3_utty*   uty_u;                   //  linked terminal list
        u3_opts    ops_u;                   //  commandline options
        c3_o       liv;                     //  if u3_no, shut down
        c3_i       xit_i;                   //  exit code for shutdown
        void*      tls_u;                   //  server SSL_CTX*
        FILE*      trace_file_u;            //  trace file to write to
      } u3_host;                            //  host == computer == process

    /**  New pier system.
    **/
      /* u3_writ: inbound event.
      */
        typedef struct _u3_writ {
          struct _u3_pier* pir_u;               //  backpointer to pier
          u3_noun          job;                 //  (pair date ovum)
          c3_d             evt_d;               //  event number
          u3_noun          now;                 //  event time
          c3_l             msc_l;               //  ms to timeout
          c3_l             mug_l;               //  hash before executing
          u3_foil*         fol_u;               //  precommit file
          u3_atom          mat;                 //  jammed $work, or 0
          u3_noun          act;                 //  action list
          struct _u3_writ* nex_u;               //  next in queue, or 0
        } u3_writ;

      /* u3_lord: working process controller.
      */
        typedef struct _u3_lord {
          uv_process_t         cub_u;           //  process handle
          uv_process_options_t ops_u;           //  process configuration
          uv_stdio_container_t cod_u[3];        //  process options
          time_t               wen_t;           //  process creation time
          u3_mojo              inn_u;           //  client's stdin
          u3_moat              out_u;           //  client's stdout
          c3_d                 sen_d;           //  last event dispatched
          c3_d                 dun_d;           //  last event completed
          c3_d                 rel_d;           //  last event released
          c3_l                 mug_l;           //  mug after last completion
          struct _u3_pier*     pir_u;           //  pier backpointer
        } u3_lord;

      /* u3_disk: manage events on disk.
      **
      **    any event once discovered should be in one of these sets.
      **    at present, all sets are ordered and can be defined by a
      **    simple counter.  any events <= the counter is in the set.
      */
        typedef struct _u3_disk {               
          u3_dire*         dir_u;               //  main pier directory
          u3_dire*         urb_u;               //  urbit system data
          u3_dire*         com_u;               //  log directory
          u3_dire*         pre_u;               //  precommit directory
          u3_foil*         fol_u;               //  logfile
          c3_d             end_d;               //  byte end of file
          c3_d             rep_d;               //  precommit requested
          c3_d             pre_d;               //  precommitted
          c3_d             moc_d;               //  commit requested
          c3_d             com_d;               //  committed
          struct _u3_pier* pir_u;               //  pier backpointer
        } u3_disk;

      /* u3_boot: startup controller.
      */
        typedef struct _u3_boot {
          
        } u3_boot;

      /* u3_pier: ship controller.
      */
        typedef struct _u3_pier {
          c3_c*            pax_c;               //  pier directory
          c3_c*            sys_c;               //  pill file
          c3_w             wag_w;               //  config flags
          c3_d             gen_d;               //  last event discovered
          c3_d             but_d;               //  boot barrier
          c3_d             tic_d[1];            //  ticket (unstretched)
          c3_d             sec_d[1];            //  generator (unstretched)
          c3_d             key_d[4];            //  secret (stretched)
          c3_d             who_d[2];            //  identity
          c3_c*            who_c;               //  identity as C string
          c3_s             por_s;               //  UDP port
          c3_o             fak_o;               //  yes iff fake security
          u3_noun          bot;                 //  boot event XX review
          u3_disk*         log_u;               //  event log
          u3_lord*         god_u;               //  computer
          u3_ames*         sam_u;               //  packet interface
          u3_behn*         teh_u;               //  behn timer
          u3_unix*         unx_u;               //  sync and clay
          u3_save*         sav_u;               //  autosave
          u3_writ*         ent_u;               //  entry of queue
          u3_writ*         ext_u;               //  exit of queue
          uv_prepare_t     pep_u;               //  preloop registration
        } u3_pier;

      /* u3_king: all executing piers.
      */
        typedef struct _u3_king {
          c3_c*     soc_c;                      //  socket name
          c3_w      len_w;                      //  number of lords used
          c3_w      all_w;                      //  number of lords allocated
          u3_pier** tab_u;                      //  lord table
          uv_pipe_t cmd_u;                      //  command socket
          u3_moor*  cli_u;                      //  connected clients
        } u3_king;

#     define u3L  u3_Host.lup_u             //  global event loop
#     define u3Z  (&(u3_Raft))
#     define u3K  u3_King

  /** Global variables.
  **/
    c3_global  u3_host  u3_Host;
    c3_global  c3_c*    u3_Local;
    c3_global  u3_king  u3_King;

  /** Functions.
  **/
    /*  Urbit time: 128 bits, leap-free.
    **
    **  High 64 bits: 0x8000.000c.cea3.5380 + Unix time at leap 25 (Jul 2012)
    **  Low 64 bits: 1/2^64 of a second.
    **
    **  Seconds per Gregorian 400-block: 12.622.780.800
    **  400-blocks from 0 to 0AD: 730.692.561
    **  Years from 0 to 0AD: 292.277.024.400
    **  Seconds from 0 to 0AD: 9.223.372.029.693.628.800
    **  Seconds between 0A and Unix epoch: 62.167.219.200
    **  Seconds before Unix epoch: 9.223.372.091.860.848.000
    **  The same, in C hex notation: 0x8000000cce9e0d80ULL
    **
    **  XX: needs to be adjusted to implement Google leap-smear time.
    */
      /* u3_time_sec_in(): urbit seconds from unix time.
      **
      ** Adjust (externally) for future leap secs!
      */
        c3_d
        u3_time_sec_in(c3_w unx_w);

      /* u3_time_sec_out(): unix time from urbit seconds.
      **
      ** Adjust (externally) for future leap secs!
      */
        c3_w
        u3_time_sec_out(c3_d urs_d);

      /* u3_time_fsc_in(): urbit fracto-seconds from unix microseconds.
      */
        c3_d
        u3_time_fsc_in(c3_w usc_w);

      /* u3_time_fsc_out: unix microseconds from urbit fracto-seconds.
      */
        c3_w
        u3_time_fsc_out(c3_d ufc_d);

      /* u3_time_in_tv(): urbit time from struct timeval.
      */
        u3_atom
        u3_time_in_tv(struct timeval* tim_tv);

      /* u3_time_out_tv(): struct timeval from urbit time.
      */
        void
        u3_time_out_tv(struct timeval* tim_tv, u3_noun now);

      /* u3_time_in_ts(): urbit time from struct timespec.
      */
        u3_atom
        u3_time_in_ts(struct timespec* tim_ts);
#if defined(U3_OS_linux)
      /* u3_time_t_in_ts(): urbit time from time_t.
       */
         u3_atom
         u3_time_t_in_ts(time_t tim);
#endif

      /* u3_time_out_ts(): struct timespec from urbit time.
      */
        void
        u3_time_out_ts(struct timespec* tim_ts, u3_noun now);

      /* u3_time_gap_ms(): (wen - now) in ms.
      */
        c3_d
        u3_time_gap_ms(u3_noun now, u3_noun wen);

    /**  Filesystem (new api).
    **/
      /* u3_walk_load(): load file or bail.
      */
        u3_noun
        u3_walk_load(c3_c* pas_c);

      /* u3_walk_safe(): load file or 0.
      */
        u3_noun
        u3_walk_safe(c3_c* pas_c);

      /* u3_walk_save(): save file or bail.
      */
        void
        u3_walk_save(c3_c* pas_c, u3_noun tim, u3_atom pad, c3_c* bas_c, u3_noun pax);

      /* u3_sync_reck(): traverse filesystem for changes -> lamb
      */
        u3_noun
        u3_sync_reck(void);

      /* u3_walk(): traverse `dir_c` to produce an arch, updating `old`.
      */
        u3_noun
        u3_walk(const c3_c* dir_c, u3_noun old);

      /* u3_path(): C unix path in computer for file or directory.
      */
        c3_c*
        u3_path(c3_o    fyl, u3_noun pax);

    /**  Filesystem (old api).
    **/
      /* u3_ve_file(): load internal file as atom from local or system.
      */
        u3_weak
        u3_ve_file(c3_c* ext_c, u3_noun tah);

      /* u3_ve_frep(): load [.~ %rep myp {now} tah].
      **
      **   File is either ~ or [nbytes mdate atom].
      */
        u3_noun
        u3_ve_frep(u3_noun myp, u3_noun tah);

      /* u3_ve_date(): date internal file.
      */
        c3_d
        u3_ve_date(c3_c* ext_c, u3_noun tah);

      /* u3_ve_save(): save internal file as atom.
      */
        c3_o   
        u3_ve_save(c3_c* ext_c, u3_noun tah, u3_noun dat);

      /* u3_ve_zeus(): prayer to internal file path.  Return unit.
      */
        u3_noun
        u3_ve_zeus(u3_noun hap);

    /**  Filesystem (async)
    **/
      /* u3_foil_folder(): load directory, blockingly.  create if nonexistent.
      */
        u3_dire*
        u3_foil_folder(const c3_c* pax_c);         //  directory object, or 0

      /* u3_foil_create(): create a new, empty file, not syncing.
      */
        void
        u3_foil_create(void      (*fun_f)(void*,    //  context pointer
                                          u3_foil*),//  file object
                       void*       vod_p,           //  context pointer
                       u3_dire*    dir_u,           //  directory
                       const c3_c* nam_c);          //  name of new file

      /* u3_foil_absorb(): absorb logfile, truncating to last good frame; block.
      */
        u3_foil*
        u3_foil_absorb(u3_dire* dir_u,              //  directory
                       c3_c*    nam_c);             //  filename

      /* u3_foil_delete(): delete a file; free descriptor.
      */
        void
        u3_foil_delete(void   (*fun_f)(void*),      //  context pointer
                       void*    vod_p,              //  context pointer
                       u3_foil* fol_u);             //  file to delete

      /* u3_foil_append(): write a frame at the end of a file, freeing buffer.
      */
        void
        u3_foil_append(void   (*fun_f)(void*),      //  context pointer
                       void*    vod_p,              //  context pointer
                       u3_foil* fol_u,              //  file
                       c3_d*    buf_d,              //  buffer to write from
                       c3_d     len_d);             //  length in chubs

      /* u3_foil_reveal(): read the frame before a position, blocking.
      */
        c3_d*
        u3_foil_reveal(u3_foil* fol_u,              //  file from
                       c3_d*    pos_d,              //  end position/prev end
                       c3_d*    len_d);             //  length return

      /* u3_foil_commit(): reveal from one file, append to another.
      */
        void
        u3_foil_commit(void   (*fun_f)(void*,       //  context pointer
                                       u3_foil*,    //  file from
                                       c3_d,        //  previous from
                                       u3_foil*,    //  file to
                                       c3_d),       //  end of to
                       void*    vod_p,              //  context pointer
                       u3_foil* del_u,              //  file from
                       c3_d     del_d,              //  end of from frame
                       u3_foil* unt_u,              //  file to
                       c3_d     unt_d);             //  end of to frame

      /* u3_foil_invent(): make new file with one frame; free buffer, sync.
      */
        void
        u3_foil_invent(void   (*fun_f)(void*,       //  context pointer
                                       u3_foil*),   //  new file
                       void*    vod_p,              //  context pointer
                       u3_dire* dir_u,              //  directory
                       c3_c*    nam_c,              //  filename
                       c3_d*    buf_d,              //  buffer (to free)
                       c3_d     len_d);             //  length

    /**  Output.
    **/
      /* u3_reck_kick(): handle effect.
      */
        void
        u3_reck_kick(u3_pier* pir_u, u3_noun ovo);

    /**  Terminal, new style.
    **/
      /* u3_term_get_blew(): return window size [columns rows].
      */
        u3_noun
        u3_term_get_blew(c3_l tid_l);

      /* u3_term_ef_boil(): initial effects for restored server.
      */
        void
        u3_term_ef_boil();

      /* u3_term_ef_verb(): initial effects for verbose events.
      */
        void
        u3_term_ef_verb(void);

      /* u3_term_ef_winc(): window change.
      */
        void
        u3_term_ef_winc(void);

      /* u3_term_ef_ctlc(): send ^C.
      */
        void
        u3_term_ef_ctlc(void);

      /* u3_term_ef_bake(): initial effects for new server.
      */
        void
        u3_term_ef_bake(void);

      /* u3_term_ef_blit(): send %blit effect to terminal.
      */
        void
        u3_term_ef_blit(c3_l    tid_l,
                        u3_noun blt);

      /* u3_term_io_init(): initialize terminal I/O.
      */
        void
        u3_term_io_init(void);

      /* u3_term_io_talk(): start terminal listener.
      */
        void
        u3_term_io_talk(void);

      /* u3_term_io_exit(): terminate terminal I/O.
      */
        void
        u3_term_io_exit(void);

      /* u3_term_io_hija(): hijack console for cooked print.
      */
        FILE*
        u3_term_io_hija(void);

      /* u3_term_io_loja(): release console from cooked print.
      */
        void
        u3_term_io_loja(int x);

      /* uL, uH: wrap hijack/lojack around fprintf.
      **
      **  uL(fprintf(uH, ...));
      */
#       define uH    u3_term_io_hija()
#       define uL(x) u3_term_io_loja(x)


    /**  Ames, packet networking.
    **/
      /* u3_ames_ef_bake(): create ames duct.
      */
        void
        u3_ames_ef_bake(u3_pier* pir_u);

      /* u3_ames_ef_send(): send packet to network.
      */
        void
        u3_ames_ef_send(u3_pier* pir_u,
                        u3_noun lan,
                        u3_noun pac);

      /* u3_ames_ef_turf(): initialize ames I/O on domain(s).
      */
        void
        u3_ames_ef_turf(u3_pier* pir_u,
                        u3_noun tuf);

      /* u3_ames_io_init(): initialize ames I/O.
      */
        void
        u3_ames_io_init(u3_pier* pir_u);

      /* u3_ames_io_talk(): bring up listener.
      */
        void
        u3_ames_io_talk(u3_pier* pir_u);

      /* u3_ames_ef_bake(): send initial events.
      */
        void 
        u3_ames_io_bake(u3_pier* pir_u);

      /* u3_ames_io_exit(): terminate ames I/O.
      */
        void
        u3_ames_io_exit(u3_pier* pir_u);


    /**  Autosave.
    **/
      /* u3_save_ef_chld(): report SIGCHLD.
      */
        void
        u3_save_ef_chld(u3_pier *pir_u);

      /* u3_save_io_init(): initialize autosave.
      */
        void
        u3_save_io_init(u3_pier *pir_u);

      /* u3_save_io_exit(): terminate autosave.
      */
        void
        u3_save_io_exit(u3_pier *pir_u);


    /**  Storage, new school.
    **/
      /* u3_unix_ef_hold():
      */
        void
        u3_unix_ef_hold(void);

      /* u3_unix_ef_boot(): boot actions 
      */
        void
        u3_unix_ef_boot(u3_pier *pir_u);

      /* u3_unix_ef_bake(): initial effects for new process.
      */
        void
        u3_unix_ef_bake(u3_pier *pir_u);

      /* u3_unix_ef_move():
      */
        void
        u3_unix_ef_move(void);

      /* u3_unix_initial_into(): intialize filesystem from urb/zod
      */
        void
        u3_unix_ef_initial_into(u3_pier *pir_u);

      /* u3_unix_ef_look(): update filesystem from unix
      */
        void
        u3_unix_ef_look(u3_pier *pir_u, u3_noun all);

      /* u3_unix_ef_ergo(): update filesystem from urbit
      */
        void
        u3_unix_ef_ergo(u3_pier *pir_u, u3_noun mon, u3_noun can);

      /* u3_unix_ef_dirk(): mark mount dirty
      */
        void
        u3_unix_ef_dirk(u3_pier *pir_u, u3_noun mon);

      /* u3_unix_ef_ogre(): delete mount point
      */
        void
        u3_unix_ef_ogre(u3_pier *pir_u, u3_noun mon);

      /* u3_unix_ef_hill(): enumerate mount points
      */
        void
        u3_unix_ef_hill(u3_pier *pir_u, u3_noun hil);

      /* u3_unix_io_init(): initialize storage.
      */
        void
        u3_unix_io_init(u3_pier *pir_u);

      /* u3_unix_io_talk(): start listening for fs events.
      */
        void
        u3_unix_io_talk(u3_pier *pir_u);

      /* u3_unix_io_exit(): terminate storage.
      */
        void
        u3_unix_io_exit(u3_pier *pir_u);


    /**  behn, just a timer.
    **/
<<<<<<< HEAD
      /* u3_behn_io_init(): initialize time timer.
      */
        void
        u3_behn_io_init(u3_pier *pir_u);
=======
      /* u3_behn_io_init(): initialize behn timer.
      */
        void
        u3_behn_io_init(void);
>>>>>>> 2346bcb1

      /* u3_behn_io_exit(): terminate timer.
      */
        void
<<<<<<< HEAD
        u3_behn_io_exit(u3_pier *pir_u);
=======
        u3_behn_io_exit(void);
>>>>>>> 2346bcb1

      /* u3_behn_ef_bake(): notify %behn that we're live
      */
        void
        u3_behn_ef_bake(u3_pier *pir_u);

      /* u3_behn_ef_doze(): set or cancel timer
      */
        void
        u3_behn_ef_doze(u3_pier *pir_u, u3_noun wen);


    /**  HTTP server.
    **/
      /* u3_http_ef_form: send %from effect to http.
      */
        void
        u3_http_ef_form(u3_noun fig);

      /* u3_http_ef_that: send %that effect to http.
      */
        void
        u3_http_ef_that(u3_noun tat);

      /* u3_http_ef_thou(): send %thou effect to http.
      */
        void
        u3_http_ef_thou(c3_l     sev_l,
                        c3_l     coq_l,
                        c3_l     seq_l,
                        u3_noun  rep);

      /* u3_cttp_ef_thus(): send %thus effect to cttp.
      */
        void
        u3_cttp_ef_thus(c3_l    num_l,
                        u3_noun req);

      /* u3_http_ef_bake(): create new http server.
      */
        void
        u3_http_ef_bake(void);

      /* u3_http_io_init(): initialize http I/O.
      */
        void
        u3_http_io_init(void);

      /* u3_http_io_talk(): start http listener.
      */
        void
        u3_http_io_talk(void);

      /* u3_http_io_exit(): terminate http I/O.
      */
        void
        u3_http_io_exit(void);


    /**  HTTP client.
    **/
      /* u3_cttp_ef_thus(): send %thus effect to cttp.
      */
        void
        u3_cttp_ef_thus(c3_l    num_l,
                        u3_noun req);

      /* u3_cttp_io_init(): initialize cttp I/O.
      */
        void
        u3_cttp_io_init(void);

<<<<<<< HEAD
      /* u3_cttp_io_exit(): terminate cttp I/O.
=======
      /* u3_raft_play(): synchronously poke, kick, and push pending events.
      */
        void
        u3_raft_play(void);

      /* u3_raft_work(): asynchronously poke, kick, and push pending events.
>>>>>>> 2346bcb1
      */
        void
        u3_cttp_io_exit(void);


    /**  Stream messages.
    **/
      /* u3_newt_write(): write atom to stream; free atom.
      */
        void
        u3_newt_write(u3_mojo* moj_u,
                      u3_atom  mat,
                      void*    vod_p);

      /* u3_newt_read(): activate reading on input stream.
      */
        void
        u3_newt_read(u3_moat* mot_u);

    /**  Main for worker process.
    **/
        c3_i
        u3_serf_main(c3_i   arg_i,
                     c3_c** arg_c);

    /** Pier control.
    **/
      /* u3_pier_create(): create a pier, loading existing.
      */
        u3_pier*
        u3_pier_create(c3_w wag_w, c3_c* pax_c, c3_c* sys_c);

      /* u3_pier_interrupt(): interrupt running process.
      */
        void
        u3_pier_interrupt(u3_pier* pir_u);

      /* u3_pier_discover(): insert task into process controller.
      */
        void
        u3_pier_discover(u3_pier* pir_u,
                         c3_l     msc_l,
                         u3_noun  job);

      /* u3_pier_rand(): fill a 512-bit (16-word) buffer.
      */
        void
        u3_pier_rand(c3_w* rad_w);

      /* u3_pier_exit(): trigger a gentle shutdown.
      */
        void
        u3_pier_exit(void);

      /* u3_pier_work(): send event; real pier pointer.
      */
        void
        u3_pier_work(u3_pier* pir_u, u3_noun pax, u3_noun fav);

      /* u3_pier_stub(): get the One Pier for unreconstructed code.
      */
        u3_pier*
        u3_pier_stub(void);

      /* u3_pier_plan(): submit event; fake pier 
      */
        void
        u3_pier_plan(u3_noun pax, u3_noun fav);

      /* u3_pier_boot(): start the new pier system.
      */
        void
        u3_pier_boot(c3_w    wag_w,                 //  config flags
                     u3_noun who,                   //  identity
                     u3_noun ven,                   //  boot event
                     u3_noun pil,                   //  type-of/path-to pill
                     u3_noun pax);                  //  path to pier

      /* u3_pier_stay(): restart the new pier system.
      */
        void
        u3_pier_stay(c3_w wag_w, u3_noun pax);

      /* u3_pier_tank(): dump single tank.
      */
        void
        u3_pier_tank(c3_l tab_l, u3_noun tac);

      /* u3_pier_punt(): dump tank list.
      */
        void
        u3_pier_punt(c3_l tab_l, u3_noun tac);

      /* u3_pier_sway(): print trace.
      */
        void
        u3_pier_sway(c3_l tab_l, u3_noun tax);

      /* u3_dawn_come(): mine a comet under star (unit)
      */
        u3_noun
        u3_dawn_come(u3_noun star);

      /* u3_dawn_vent(): validatated boot event
      */
        u3_noun
        u3_dawn_vent(u3_noun seed);

      /* u3_king_commence(): start the daemon
      */
        void
<<<<<<< HEAD
        u3_king_commence();
=======
        u3_cttp_io_exit(void);


      /* u3_dawn_come(): mine a comet under star (unit)
      */
        u3_noun
        u3_dawn_come(u3_noun star);

      /* u3_dawn_vent(): validatated boot event
      */
        u3_noun
        u3_dawn_vent(u3_noun seed);
>>>>>>> 2346bcb1
<|MERGE_RESOLUTION|>--- conflicted
+++ resolved
@@ -553,11 +553,8 @@
         c3_c*   gen_c;                      //  -G, czar generator
         c3_o    gab;                        //  -g, test garbage collection
         c3_c*   dns_c;                      //  -H, ames bootstrap domain
-<<<<<<< HEAD
         c3_c*   lit_c;                      //  -J, ivory (fastboot) kernel
-=======
         c3_c*   json_file_c;                //  -j, json trace
->>>>>>> 2346bcb1
         c3_w    kno_w;                      //  -K, kernel version
         c3_c*   key_c;                      //  -k, private key file
         c3_o    net;                        //  -L, local-only networking
@@ -1112,26 +1109,15 @@
 
     /**  behn, just a timer.
     **/
-<<<<<<< HEAD
-      /* u3_behn_io_init(): initialize time timer.
+      /* u3_behn_io_init(): initialize behn timer.
       */
         void
         u3_behn_io_init(u3_pier *pir_u);
-=======
-      /* u3_behn_io_init(): initialize behn timer.
-      */
-        void
-        u3_behn_io_init(void);
->>>>>>> 2346bcb1
 
       /* u3_behn_io_exit(): terminate timer.
       */
         void
-<<<<<<< HEAD
         u3_behn_io_exit(u3_pier *pir_u);
-=======
-        u3_behn_io_exit(void);
->>>>>>> 2346bcb1
 
       /* u3_behn_ef_bake(): notify %behn that we're live
       */
@@ -1204,16 +1190,7 @@
         void
         u3_cttp_io_init(void);
 
-<<<<<<< HEAD
       /* u3_cttp_io_exit(): terminate cttp I/O.
-=======
-      /* u3_raft_play(): synchronously poke, kick, and push pending events.
-      */
-        void
-        u3_raft_play(void);
-
-      /* u3_raft_work(): asynchronously poke, kick, and push pending events.
->>>>>>> 2346bcb1
       */
         void
         u3_cttp_io_exit(void);
@@ -1325,19 +1302,4 @@
       /* u3_king_commence(): start the daemon
       */
         void
-<<<<<<< HEAD
-        u3_king_commence();
-=======
-        u3_cttp_io_exit(void);
-
-
-      /* u3_dawn_come(): mine a comet under star (unit)
-      */
-        u3_noun
-        u3_dawn_come(u3_noun star);
-
-      /* u3_dawn_vent(): validatated boot event
-      */
-        u3_noun
-        u3_dawn_vent(u3_noun seed);
->>>>>>> 2346bcb1
+        u3_king_commence();