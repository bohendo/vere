/* include/f/qjet.h
**
** This file is in the public domain.
*/
  /** Tier 1.
  **/
    u3_noun u3wa_add(u3_noun);
    u3_noun u3wa_dec(u3_noun);
    u3_noun u3wa_div(u3_noun);
    u3_noun u3wa_gte(u3_noun);
    u3_noun u3wa_gth(u3_noun);
    u3_noun u3wa_lte(u3_noun);
    u3_noun u3wa_lth(u3_noun);
    u3_noun u3wa_mod(u3_noun);
    u3_noun u3wa_mul(u3_noun);
    u3_noun u3wa_sub(u3_noun);

  /** Tier 2.
  **/
    u3_noun u3wb_bind(u3_noun);
    u3_noun u3wb_clap(u3_noun);
    u3_noun u3wb_drop(u3_noun);
    u3_noun u3wb_flop(u3_noun);
    u3_noun u3wb_lent(u3_noun);
    u3_noun u3wb_levy(u3_noun);
    u3_noun u3wb_lien(u3_noun);
    u3_noun u3wb_murn(u3_noun);
    u3_noun u3wb_need(u3_noun);
    u3_noun u3wb_reap(u3_noun);
    u3_noun u3wb_reel(u3_noun);
    u3_noun u3wb_roll(u3_noun);
    u3_noun u3wb_skid(u3_noun);
    u3_noun u3wb_skim(u3_noun);
    u3_noun u3wb_skip(u3_noun);
    u3_noun u3wb_scag(u3_noun);
    u3_noun u3wb_slag(u3_noun);
    u3_noun u3wb_snag(u3_noun);
    u3_noun u3wb_sort(u3_noun);
    u3_noun u3wb_turn(u3_noun);
    u3_noun u3wb_weld(u3_noun);

  /** Tier 3.
  **/
    u3_noun u3wc_bex(u3_noun);
    u3_noun u3wc_xeb(u3_noun);
    u3_noun u3wc_can(u3_noun);
    u3_noun u3wc_cap(u3_noun);
    u3_noun u3wc_cat(u3_noun);
    u3_noun u3wc_con(u3_noun);
    u3_noun u3wc_cut(u3_noun);
    u3_noun u3wc_dis(u3_noun);
    u3_noun u3wc_dor(u3_noun);
    u3_noun u3wc_dvr(u3_noun);
    u3_noun u3wc_end(u3_noun);
    u3_noun u3wc_gor(u3_noun);
    u3_noun u3wc_hor(u3_noun);
    u3_noun u3wc_lsh(u3_noun);
    u3_noun u3wc_mas(u3_noun);
    u3_noun u3wc_met(u3_noun);
    u3_noun u3wc_mix(u3_noun);
    u3_noun u3wc_mug(u3_noun);
    u3_noun u3wc_muk(u3_noun);
    u3_noun u3wc_peg(u3_noun);
    u3_noun u3wc_pow(u3_noun);
    u3_noun u3wc_rap(u3_noun);
    u3_noun u3wc_rep(u3_noun);
    u3_noun u3wc_rev(u3_noun);
    u3_noun u3wc_rip(u3_noun);
    u3_noun u3wc_rsh(u3_noun);
    u3_noun u3wc_swp(u3_noun);
    u3_noun u3wc_sqt(u3_noun);
    u3_noun u3wc_vor(u3_noun);

    u3_noun u3wcp_ins(u3_noun);
    u3_noun u3wcp_ind(u3_noun);
    u3_noun u3wcp_tos(u3_noun);
    u3_noun u3wcp_tod(u3_noun);

  /** Tier 4.
  **/
    u3_noun u3wdb_bif(u3_noun);
    u3_noun u3wdb_dif(u3_noun);
    u3_noun u3wdb_gas(u3_noun);
    u3_noun u3wdb_get(u3_noun);
    u3_noun u3wdb_has(u3_noun);
    u3_noun u3wdb_int(u3_noun);
    u3_noun u3wdb_put(u3_noun);
#   define u3wdb_tap u3wdi_tap
    u3_noun u3wdb_uni(u3_noun);

    u3_noun u3wdi_bif(u3_noun);
    u3_noun u3wdi_dif(u3_noun);
    u3_noun u3wdi_gas(u3_noun);
    u3_noun u3wdi_has(u3_noun);
    u3_noun u3wdi_int(u3_noun);
    u3_noun u3wdi_mer(u3_noun);
    u3_noun u3wdi_put(u3_noun);
    u3_noun u3wdi_tap(u3_noun);
    u3_noun u3wdi_uni(u3_noun);
    u3_noun u3wdi_wyt(u3_noun);

  /** Tier 5.
  **/
    u3_noun u3we_cue(u3_noun);
    u3_noun u3we_jam(u3_noun);
    u3_noun u3we_mat(u3_noun);
    u3_noun u3we_rub(u3_noun);
    u3_noun u3we_lore(u3_noun);
    u3_noun u3we_loss(u3_noun);
    u3_noun u3we_lune(u3_noun);
    u3_noun u3we_mink(u3_noun);
    u3_noun u3we_mule(u3_noun);
    u3_noun u3we_repg(u3_noun);
    u3_noun u3we_rexp(u3_noun);
    u3_noun u3we_trip(u3_noun);

    u3_noun u3we_pfix(u3_noun);
    u3_noun u3we_plug(u3_noun);
    u3_noun u3we_pose(u3_noun);
    u3_noun u3we_sfix(u3_noun);

    u3_noun u3wea_ecba_en(u3_noun);
    u3_noun u3wea_ecba_de(u3_noun);
    u3_noun u3wea_ecbb_en(u3_noun);
    u3_noun u3wea_ecbb_de(u3_noun);
    u3_noun u3wea_ecbc_en(u3_noun);
    u3_noun u3wea_ecbc_de(u3_noun);

    u3_noun u3wea_cbca_en(u3_noun);
    u3_noun u3wea_cbca_de(u3_noun);
    u3_noun u3wea_cbcb_en(u3_noun);
    u3_noun u3wea_cbcb_de(u3_noun);
    u3_noun u3wea_cbcc_en(u3_noun);
    u3_noun u3wea_cbcc_de(u3_noun);

    u3_noun u3wea_de(u3_noun);
    u3_noun u3wea_en(u3_noun);

    u3_noun u3wes_hsh(u3_noun);
    u3_noun u3wes_hsl(u3_noun);
    u3_noun u3wes_pbk(u3_noun);
    u3_noun u3wes_pbl(u3_noun);

    u3_noun u3we_shax(u3_noun);
    u3_noun u3we_shay(u3_noun);
    u3_noun u3we_shas(u3_noun);
    u3_noun u3we_shal(u3_noun);
    u3_noun u3we_sha1(u3_noun);

    u3_noun u3weo_raw(u3_noun);

    u3_noun u3wee_puck(u3_noun);
    u3_noun u3wee_sign(u3_noun);
    u3_noun u3wee_veri(u3_noun);
    u3_noun u3wee_shar(u3_noun);

    u3_noun u3we_hmac(u3_noun);


    u3_noun u3we_argon2(u3_noun);

    u3_noun u3we_blake(u3_noun);

    u3_noun u3we_ripe(u3_noun);

    u3_noun u3we_make(u3_noun);
    u3_noun u3we_sign(u3_noun);
    u3_noun u3we_reco(u3_noun);

    u3_noun u3we_bend_fun(u3_noun);
    u3_noun u3we_cold_fun(u3_noun);
    u3_noun u3we_cook_fun(u3_noun);
    u3_noun u3we_comp_fun(u3_noun);
    u3_noun u3we_easy_fun(u3_noun);
    u3_noun u3we_glue_fun(u3_noun);
    u3_noun u3we_here_fun(u3_noun);
    u3_noun u3we_just_fun(u3_noun);
    u3_noun u3we_mask_fun(u3_noun);
    u3_noun u3we_shim_fun(u3_noun);
    u3_noun u3we_stag_fun(u3_noun);
    u3_noun u3we_stew_fun(u3_noun);
    u3_noun u3we_stir_fun(u3_noun);

    u3_noun u3wef_drg(u3_noun);
    u3_noun u3wef_lug(u3_noun);

    u3_noun u3wer_add(u3_noun);
    u3_noun u3wer_sub(u3_noun);
    u3_noun u3wer_mul(u3_noun);
    u3_noun u3wer_div(u3_noun);
    u3_noun u3wer_sqt(u3_noun);
    u3_noun u3wer_fma(u3_noun);
    u3_noun u3wer_lth(u3_noun);
    u3_noun u3wer_lte(u3_noun);
    u3_noun u3wer_equ(u3_noun);
    u3_noun u3wer_gte(u3_noun);
    u3_noun u3wer_gth(u3_noun);

    u3_noun u3wet_add(u3_noun);
    u3_noun u3wet_sub(u3_noun);
    u3_noun u3wet_mul(u3_noun);
    u3_noun u3wet_div(u3_noun);
    u3_noun u3wet_sqt(u3_noun);
    u3_noun u3wet_fma(u3_noun);
    u3_noun u3wet_lth(u3_noun);
    u3_noun u3wet_lte(u3_noun);
    u3_noun u3wet_equ(u3_noun);
    u3_noun u3wet_gte(u3_noun);
    u3_noun u3wet_gth(u3_noun);

    u3_noun u3weq_add(u3_noun);
    u3_noun u3weq_sub(u3_noun);
    u3_noun u3weq_mul(u3_noun);
    u3_noun u3weq_div(u3_noun);
    u3_noun u3weq_sqt(u3_noun);
    u3_noun u3weq_fma(u3_noun);
    u3_noun u3weq_lth(u3_noun);
    u3_noun u3weq_lte(u3_noun);
    u3_noun u3weq_equ(u3_noun);
    u3_noun u3weq_gte(u3_noun);
    u3_noun u3weq_gth(u3_noun);

    u3_noun u3wes_add(u3_noun);
    u3_noun u3wes_sub(u3_noun);
    u3_noun u3wes_mul(u3_noun);
    u3_noun u3wes_div(u3_noun);
    u3_noun u3wes_sqt(u3_noun);
    u3_noun u3wes_fma(u3_noun);
    u3_noun u3wes_lth(u3_noun);
    u3_noun u3wes_lte(u3_noun);
    u3_noun u3wes_equ(u3_noun);
    u3_noun u3wes_gte(u3_noun);
    u3_noun u3wes_gth(u3_noun);

  /** Tier 6.
  **/
    u3_noun u3wf_bull(u3_noun);
    u3_noun u3wf_cell(u3_noun);
    u3_noun u3wf_comb(u3_noun);
    u3_noun u3wf_cons(u3_noun);
    u3_noun u3wf_core(u3_noun);
    u3_noun u3wf_cube(u3_noun);
    u3_noun u3wf_face(u3_noun);
    u3_noun u3wf_fine(u3_noun);
    u3_noun u3wf_fitz(u3_noun);
    u3_noun u3wf_flan(u3_noun);
    u3_noun u3wf_flay(u3_noun);
    u3_noun u3wf_flip(u3_noun);
    u3_noun u3wf_flor(u3_noun);
    u3_noun u3wf_forq(u3_noun);
    u3_noun u3wf_fork(u3_noun);
<<<<<<< HEAD
    u3_noun u3wf_help(u3_noun);
=======
    u3_noun u3wf_hint(u3_noun);
>>>>>>> 1463b33b
    u3_noun u3wf_hike(u3_noun);
    u3_noun u3wf_look(u3_noun);
    u3_noun u3wf_loot(u3_noun);

    u3_noun u3wfl_bunt(u3_noun);
    u3_noun u3wfl_whip(u3_noun);

    u3_noun u3wfp_hack(u3_noun);
    u3_noun u3wfp_late(u3_noun);
    u3_noun u3wfp_open(u3_noun);
    u3_noun u3wfp_rake(u3_noun);

    u3_noun u3wfu_burn(u3_noun);
    u3_noun u3wfu_busk(u3_noun);
    u3_noun u3wfu_bust(u3_noun);
    u3_noun u3wfu_conk(u3_noun);
    u3_noun u3wfu_crop(u3_noun);
    u3_noun u3wfu_cull(u3_noun);
    u3_noun u3wfu_duck(u3_noun);
    u3_noun u3wfu_find(u3_noun);
    u3_noun u3wfu_fond(u3_noun);
    u3_noun u3wfu_fink(u3_noun);
    u3_noun u3wfu_fire(u3_noun);
    u3_noun u3wfu_firm(u3_noun);
    u3_noun u3wfu_fish(u3_noun);
    u3_noun u3wfu_fuse(u3_noun);
    u3_noun u3wfu_heal(u3_noun);
    u3_noun u3wfu_mint(u3_noun);
    u3_noun u3wfu_mull(u3_noun);
    u3_noun u3wfu_nest(u3_noun);
    u3_noun u3wfu_peek(u3_noun);
    u3_noun u3wfu_peel(u3_noun);
    u3_noun u3wfu_play(u3_noun);
    u3_noun u3wfu_repo(u3_noun);
    u3_noun u3wfu_rest(u3_noun);
    u3_noun u3wfu_snub(u3_noun);
    u3_noun u3wfu_toss(u3_noun);
    u3_noun u3wfu_wrap(u3_noun);

<<<<<<< HEAD
    u3_noun u3wz_bull(u3_noun);
    u3_noun u3wz_cell(u3_noun);
    u3_noun u3wz_comb(u3_noun);
    u3_noun u3wz_cons(u3_noun);
    u3_noun u3wz_core(u3_noun);
    u3_noun u3wz_cube(u3_noun);
    u3_noun u3wz_face(u3_noun);
    u3_noun u3wz_fine(u3_noun);
    u3_noun u3wz_fitz(u3_noun);
    u3_noun u3wz_flan(u3_noun);
    u3_noun u3wz_flay(u3_noun);
    u3_noun u3wz_flip(u3_noun);
    u3_noun u3wz_flor(u3_noun);
    u3_noun u3wz_forq(u3_noun);
    u3_noun u3wz_fork(u3_noun);
    u3_noun u3wz_help(u3_noun);
    u3_noun u3wz_hike(u3_noun);
    u3_noun u3wz_look(u3_noun);
    u3_noun u3wz_loot(u3_noun);

    u3_noun u3wzl_bunt(u3_noun);
    u3_noun u3wzl_whip(u3_noun);

    u3_noun u3wzp_hack(u3_noun);
    u3_noun u3wzp_late(u3_noun);
    u3_noun u3wzp_open(u3_noun);
    u3_noun u3wzp_rake(u3_noun);

    u3_noun u3wzu_burn(u3_noun);
    u3_noun u3wzu_busk(u3_noun);
    u3_noun u3wzu_bust(u3_noun);
    u3_noun u3wzu_conk(u3_noun);
    u3_noun u3wzu_crop(u3_noun);
    u3_noun u3wzu_cull(u3_noun);
    u3_noun u3wzu_duck(u3_noun);
    u3_noun u3wzu_find(u3_noun);
    u3_noun u3wzu_fond(u3_noun);
    u3_noun u3wzu_fink(u3_noun);
    u3_noun u3wzu_fire(u3_noun);
    u3_noun u3wzu_firm(u3_noun);
    u3_noun u3wzu_fish(u3_noun);
    u3_noun u3wzu_fuse(u3_noun);
    u3_noun u3wzu_heal(u3_noun);
    u3_noun u3wzu_mint(u3_noun);
    u3_noun u3wzu_mull(u3_noun);
    u3_noun u3wzu_nest(u3_noun);
    u3_noun u3wzu_peek(u3_noun);
    u3_noun u3wzu_peel(u3_noun);
    u3_noun u3wzu_play(u3_noun);
    u3_noun u3wzu_repo(u3_noun);
    u3_noun u3wzu_rest(u3_noun);
    u3_noun u3wzu_snub(u3_noun);
    u3_noun u3wzu_toss(u3_noun);
    u3_noun u3wzu_wrap(u3_noun);

=======
>>>>>>> 1463b33b
  /** Tier 7.
  **/
    u3_noun u3wg_down(u3_noun);<|MERGE_RESOLUTION|>--- conflicted
+++ resolved
@@ -249,11 +249,7 @@
     u3_noun u3wf_flor(u3_noun);
     u3_noun u3wf_forq(u3_noun);
     u3_noun u3wf_fork(u3_noun);
-<<<<<<< HEAD
-    u3_noun u3wf_help(u3_noun);
-=======
     u3_noun u3wf_hint(u3_noun);
->>>>>>> 1463b33b
     u3_noun u3wf_hike(u3_noun);
     u3_noun u3wf_look(u3_noun);
     u3_noun u3wf_loot(u3_noun);
@@ -293,64 +289,6 @@
     u3_noun u3wfu_toss(u3_noun);
     u3_noun u3wfu_wrap(u3_noun);
 
-<<<<<<< HEAD
-    u3_noun u3wz_bull(u3_noun);
-    u3_noun u3wz_cell(u3_noun);
-    u3_noun u3wz_comb(u3_noun);
-    u3_noun u3wz_cons(u3_noun);
-    u3_noun u3wz_core(u3_noun);
-    u3_noun u3wz_cube(u3_noun);
-    u3_noun u3wz_face(u3_noun);
-    u3_noun u3wz_fine(u3_noun);
-    u3_noun u3wz_fitz(u3_noun);
-    u3_noun u3wz_flan(u3_noun);
-    u3_noun u3wz_flay(u3_noun);
-    u3_noun u3wz_flip(u3_noun);
-    u3_noun u3wz_flor(u3_noun);
-    u3_noun u3wz_forq(u3_noun);
-    u3_noun u3wz_fork(u3_noun);
-    u3_noun u3wz_help(u3_noun);
-    u3_noun u3wz_hike(u3_noun);
-    u3_noun u3wz_look(u3_noun);
-    u3_noun u3wz_loot(u3_noun);
-
-    u3_noun u3wzl_bunt(u3_noun);
-    u3_noun u3wzl_whip(u3_noun);
-
-    u3_noun u3wzp_hack(u3_noun);
-    u3_noun u3wzp_late(u3_noun);
-    u3_noun u3wzp_open(u3_noun);
-    u3_noun u3wzp_rake(u3_noun);
-
-    u3_noun u3wzu_burn(u3_noun);
-    u3_noun u3wzu_busk(u3_noun);
-    u3_noun u3wzu_bust(u3_noun);
-    u3_noun u3wzu_conk(u3_noun);
-    u3_noun u3wzu_crop(u3_noun);
-    u3_noun u3wzu_cull(u3_noun);
-    u3_noun u3wzu_duck(u3_noun);
-    u3_noun u3wzu_find(u3_noun);
-    u3_noun u3wzu_fond(u3_noun);
-    u3_noun u3wzu_fink(u3_noun);
-    u3_noun u3wzu_fire(u3_noun);
-    u3_noun u3wzu_firm(u3_noun);
-    u3_noun u3wzu_fish(u3_noun);
-    u3_noun u3wzu_fuse(u3_noun);
-    u3_noun u3wzu_heal(u3_noun);
-    u3_noun u3wzu_mint(u3_noun);
-    u3_noun u3wzu_mull(u3_noun);
-    u3_noun u3wzu_nest(u3_noun);
-    u3_noun u3wzu_peek(u3_noun);
-    u3_noun u3wzu_peel(u3_noun);
-    u3_noun u3wzu_play(u3_noun);
-    u3_noun u3wzu_repo(u3_noun);
-    u3_noun u3wzu_rest(u3_noun);
-    u3_noun u3wzu_snub(u3_noun);
-    u3_noun u3wzu_toss(u3_noun);
-    u3_noun u3wzu_wrap(u3_noun);
-
-=======
->>>>>>> 1463b33b
   /** Tier 7.
   **/
     u3_noun u3wg_down(u3_noun);